--- conflicted
+++ resolved
@@ -122,190 +122,9 @@
             self.log.info('-------- reading the op2 with read_mode=2 --------')
             OP2_Scalar.read_op2(self, op2_filename=op2_filename)
         else:
-<<<<<<< HEAD
-            self._skip_table_helper()
-
-    def _read_dit(self):
-        """
-        Reads the DIT table (poorly).
-        The DIT table stores information about table cards (e.g. TABLED1, TABLEM1).
-        """
-        table_name = self.read_table_name(rewind=False)
-        self.read_markers([-1])
-        data = self._read_record()
-
-        self.read_markers([-2, 1, 0])
-        data = self._read_record()
-        table_name, = unpack(b'8s', data)
-
-        self.read_markers([-3, 1, 0])
-        data = self._read_record()
-
-        self.read_markers([-4, 1, 0])
-        data = self._read_record()
-
-        self.read_markers([-5, 1, 0])
-
-        markers = self.get_nmarkers(1, rewind=True)
-        if markers != [0]:
-            data = self._read_record()
-            self.read_markers([-6, 1, 0])
-
-        markers = self.get_nmarkers(1, rewind=True)
-        if markers != [0]:
-            data = self._read_record()
-            self.read_markers([-7, 1, 0])
-
-        markers = self.get_nmarkers(1, rewind=True)
-        if markers != [0]:
-            data = self._read_record()
-            self.read_markers([-8, 1, 0])
-
-        markers = self.get_nmarkers(1, rewind=True)
-        if markers != [0]:
-            data = self._read_record()
-            self.read_markers([-9, 1, 0])
-
-        #self.show(100)
-        self.read_markers([0])
-
-    def _read_kelm(self):
-        """
-        .. todo:: this table follows a totally different pattern...
-        The KELM table stores information about the K matrix???
-        """
-        self.log.debug("table_name = %r" % self.table_name)
-        table_name = self.read_table_name(rewind=False)
-        self.read_markers([-1])
-        data = self._read_record()
-
-        self.read_markers([-2, 1, 0])
-        data = self._read_record()
-        if len(data) == 16:  # KELM
-            table_name, dummyA, dummyB = unpack(b'8sii', data)
-            assert dummyA == 170, dummyA
-            assert dummyB == 170, dummyB
-        else:
-            raise NotImplementedError(self.show_data(data))
-
-        self.read_markers([-3, 1, 1])
-
-        # data = read_record()
-        for i in range(170//10):
-            self.read_markers([2])
-            data = self.read_block()
-            #print "i=%s n=%s" % (i, self.n)
-
-        self.read_markers([4])
-        data = self.read_block()
-
-        for i in range(7):
-            self.read_markers([2])
-            data = self.read_block()
-            #print "i=%s n=%s" % (i, self.n)
-
-
-        self.read_markers([-4, 1, 1])
-        for i in range(170//10):
-            self.read_markers([2])
-            data = self.read_block()
-            #print "i=%s n=%s" % (i, self.n)
-
-        self.read_markers([4])
-        data = self.read_block()
-
-        for i in range(7):
-            self.read_markers([2])
-            data = self.read_block()
-            #print "i=%s n=%s" % (i, self.n)
-
-        self.read_markers([-5, 1, 1])
-        self.read_markers([600])
-        data = self.read_block()  # 604
-
-        self.read_markers([-6, 1, 1])
-        self.read_markers([188])
-        data = self.read_block()
-
-        self.read_markers([14])
-        data = self.read_block()
-        self.read_markers([16])
-        data = self.read_block()
-        self.read_markers([18])
-        data = self.read_block()
-        self.read_markers([84])
-        data = self.read_block()
-        self.read_markers([6])
-        data = self.read_block()
-
-        self.read_markers([-7, 1, 1])
-        self.read_markers([342])
-        data = self.read_block()
-
-        self.read_markers([-8, 1, 1])
-        data = self.read_block()
-        data = self.read_block()
-        while 1:
-            n = self.get_nmarkers(1, rewind=True)[0]
-            if n not in [2, 4, 6, 8]:
-                #print "n =", n
-                break
-            n = self.get_nmarkers(1, rewind=False)[0]
-            #print n
-            data = self.read_block()
-
-
-        i = -9
-        while i != -13:
-            n = self.get_nmarkers(1, rewind=True)[0]
-
-            self.read_markers([i, 1, 1])
-            while 1:
-                n = self.get_nmarkers(1, rewind=True)[0]
-                if n not in [2, 4, 6, 8]:
-                    #print "n =", n
-                    break
-                n = self.get_nmarkers(1, rewind=False)[0]
-                #print n
-                data = self.read_block()
-            i -= 1
-
-        #print "n=%s" % (self.n)
-        #strings, ints, floats = self.show(100)
-        pass
-
-    def _skip_pcompts(self):
-        """
-        Reads the PCOMPTS table (poorly).
-        The PCOMPTS table stores information about the PCOMP cards???
-        """
-        self.log.debug("table_name = %r" % self.table_name)
-        table_name = self.read_table_name(rewind=False)
-
-        self.read_markers([-1])
-        data = self._skip_record()
-
-        self.read_markers([-2, 1, 0])
-        data = self._skip_record()
-        #table_name, = unpack(b'8s', data)
-        #print "table_name = %r" % table_name
-
-        self.read_markers([-3, 1, 0])
-        markers = self.get_nmarkers(1, rewind=True)
-        if markers != [-4]:
-            data = self._skip_record()
-
-        self.read_markers([-4, 1, 0])
-        markers = self.get_nmarkers(1, rewind=True)
-        if markers != [0]:
-            data = self._skip_record()
-        else:
-            self.read_markers([0])
-=======
             self.read_mode = 0
             self._close_op2 = True
             OP2_Scalar.read_op2(self, op2_filename=op2_filename)
->>>>>>> 9aa905cc
             return
         self.combine_results(combine=combine)
         self.log.info('finished reading op2')
