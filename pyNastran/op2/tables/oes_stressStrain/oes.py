#pylint: disable=C0301,W0201,R0911,R0915,R0914
"""
Defines the Real/Complex Stresses/Strains created by:
    STRESS = ALL
    STRAIN = ALL
"""
from __future__ import (nested_scopes, generators, division, absolute_import,
                        print_function, unicode_literals)
from struct import Struct
from six import b
from six.moves import range
from numpy import fromstring, radians, sin, cos, vstack, repeat, array
import numpy as np

from pyNastran.op2.op2_interface.op2_common import OP2Common, apply_mag_phase
from pyNastran.op2.op2_helper import polar_to_real_imag

from pyNastran.op2.tables.oes_stressStrain.real.oes_bars import RealBarStressArray, RealBarStrainArray
from pyNastran.op2.tables.oes_stressStrain.real.oes_bars100 import RealBar10NodesStressArray, RealBar10NodesStrainArray

from pyNastran.op2.tables.oes_stressStrain.real.oes_beams import (RealBeamStressArray, RealBeamStrainArray,
                                                                  RealNonlinearBeamStressArray)
from pyNastran.op2.tables.oes_stressStrain.real.oes_bush import RealBushStressArray, RealBushStrainArray
from pyNastran.op2.tables.oes_stressStrain.real.oes_bush1d import RealBush1DStressArray
from pyNastran.op2.tables.oes_stressStrain.real.oes_composite_plates import RealCompositePlateStressArray, RealCompositePlateStrainArray
from pyNastran.op2.tables.oes_stressStrain.real.oes_gap import NonlinearGapStressArray
from pyNastran.op2.tables.oes_stressStrain.real.oes_plates import RealPlateStressArray, RealPlateStrainArray
from pyNastran.op2.tables.oes_stressStrain.real.oes_plate_strain import RealCPLSTRNPlateStressArray, RealCPLSTRNPlateStrainArray
from pyNastran.op2.tables.oes_stressStrain.real.oes_rods import RealRodStressArray, RealRodStrainArray
from pyNastran.op2.tables.oes_stressStrain.real.oes_shear import RealShearStrainArray, RealShearStressArray
from pyNastran.op2.tables.oes_stressStrain.real.oes_solids import RealSolidStrainArray, RealSolidStressArray
from pyNastran.op2.tables.oes_stressStrain.real.oes_springs import (RealSpringStressArray, RealSpringStrainArray,
                                                                    RealNonlinearSpringStressArray)
from pyNastran.op2.tables.oes_stressStrain.real.oes_triax import RealTriaxStressArray, RealTriaxStrainArray


from pyNastran.op2.tables.oes_stressStrain.complex.oes_bars import ComplexBarStressArray, ComplexBarStrainArray
from pyNastran.op2.tables.oes_stressStrain.complex.oes_beams import ComplexBeamStressArray, ComplexBeamStrainArray
from pyNastran.op2.tables.oes_stressStrain.complex.oes_bush import (ComplexCBushStressArray, ComplexCBushStrainArray)
from pyNastran.op2.tables.oes_stressStrain.complex.oes_bush1d import ComplexCBush1DStressArray
from pyNastran.op2.tables.oes_stressStrain.complex.oes_plates import (
    ComplexPlateStressArray, ComplexPlateStrainArray, ComplexTriaxStressArray)
from pyNastran.op2.tables.oes_stressStrain.complex.oes_rods import ComplexRodStressArray, ComplexRodStrainArray
from pyNastran.op2.tables.oes_stressStrain.complex.oes_shear import ComplexShearStressArray, ComplexShearStrainArray
from pyNastran.op2.tables.oes_stressStrain.complex.oes_solids import ComplexSolidStressArray, ComplexSolidStrainArray
from pyNastran.op2.tables.oes_stressStrain.complex.oes_springs import ComplexSpringStressArray, ComplexSpringStrainArray

from pyNastran.op2.tables.oes_stressStrain.oes_nonlinear_rod import RealNonlinearRodArray
from pyNastran.op2.tables.oes_stressStrain.oes_hyperelastic import (
    HyperelasticQuadArray)
from pyNastran.op2.tables.oes_stressStrain.oes_nonlinear import RealNonlinearPlateArray

<<<<<<< HEAD
ComplexTriaxStressArray = None

=======
>>>>>>> c9942abd

class OES(OP2Common):
    """
    Defines  the OES class that is used to read stress/strain data
    """
    def __init__(self):
        OP2Common.__init__(self)
        self.ntotal = 0

    def _read_oes1_3(self, data, ndata):
        """
        reads OES1 subtable 3
        """
        self._data_factor = 1
        self.words = [
            'aCode', 'tCode', 'element_type', 'isubcase',
            '???', '???', '???', 'load_set'
            'format_code', 'num_wide', 's_code', '???',
            '???', '???', '???', '???',
            '???', '???', '???', '???',
            '???', '???', '???', '???',
            '???', 'Title', 'subtitle', 'label', '???']

        self.parse_approach_code(data)  # 3

        ## element type
        self.element_type = self.add_data_parameter(data, 'element_type', 'i', 3, False)

        ## load set ID
        self.load_set = self.add_data_parameter(data, 'load_set', 'i', 8, False)

        ## format code
        self.format_code = self.add_data_parameter(data, 'format_code', 'i', 9, False)

        ## number of words per entry in record
        ## .. note:: is this needed for this table ???
        self.num_wide = self.add_data_parameter(data, 'num_wide', 'i', 10, False)

        ## stress/strain codes
        self.s_code = self.add_data_parameter(data, 's_code', 'i', 11, False)

        ## thermal flag; 1 for heat ransfer, 0 otherwise
        self.thermal = self.add_data_parameter(data, 'thermal', 'i', 23, False)

        ## assuming tCode=1
        if self.analysis_code == 1:   # statics / displacement / heat flux
            ## load set number
            self.lsdvmn = self.add_data_parameter(data, 'lsdvmn', 'i', 5, False)
            self.data_names = self.apply_data_code_value('data_names', ['lsdvmn'])
            self.setNullNonlinearFactor()
        elif self.analysis_code == 2:  # real eigenvalues
            #: mode number
            self.mode = self.add_data_parameter(data, 'mode', 'i', 5)
            #: eigenvalue
            self.eign = self.add_data_parameter(data, 'eign', 'f', 6, False)
            #: mode or cycle TODO confused on the type - F1 means float/int???
            self.mode2 = self.add_data_parameter(data, 'mode2', 'i', 7, False)
            self.cycle = self.add_data_parameter(data, 'cycle', 'f', 7, False)
            self.update_mode_cycle('cycle')
            self.data_names = self.apply_data_code_value('data_names', ['mode', 'eign', 'mode2', 'cycle'])
        #elif self.analysis_code==3: # differential stiffness
            #self.lsdvmn = self.get_values(data,'i',5) ## load set number
            #self.data_code['lsdvmn'] = self.lsdvmn
        #elif self.analysis_code==4: # differential stiffness
        #    self.lsdvmn = self.get_values(data,'i',5) ## load set number
        elif self.analysis_code == 5:   # frequency
            ## frequency
            self.freq = self.add_data_parameter(data, 'freq', 'f', 5)
            self.data_names = self.apply_data_code_value('data_names', ['freq'])
        elif self.analysis_code == 6:  # transient
            ## time step
            self.dt = self.add_data_parameter(data, 'dt', 'f', 5)
            self.data_names = self.apply_data_code_value('data_names', ['dt'])
        elif self.analysis_code == 7:  # pre-buckling
            ## load set
            self.lsdvmn = self.add_data_parameter(data, 'lsdvmn', 'i', 5)
            self.data_names = self.apply_data_code_value('data_names', ['lsdvmn'])
        elif self.analysis_code == 8:  # post-buckling
            ## mode number
            self.lsdvmn = self.add_data_parameter(data, 'lsdvmn', 'i', 5)
            self.eigr = self.add_data_parameter(data, 'eigr', 'f', 6, False)  # real eigenvalue
            self.data_names = self.apply_data_code_value('data_names', ['lsdvmn', 'eigr'])
        elif self.analysis_code == 9:  # complex eigenvalues
            ## mode number
            self.mode = self.add_data_parameter(data, 'mode', 'i', 5)
            ## real eigenvalue
            self.eigr = self.add_data_parameter(data, 'eigr', 'f', 6, False)
            ## imaginary eigenvalue
            self.eigi = self.add_data_parameter(data, 'eigi', 'f', 7, False)
            self.data_names = self.apply_data_code_value('data_names', ['mode', 'eigr', 'eigi'])
        elif self.analysis_code == 10:  # nonlinear statics
            ## load step
            self.lftsfq = self.add_data_parameter(data, 'lftsfq', 'f', 5)
            self.data_names = self.apply_data_code_value('data_names', ['lftsfq'])
        elif self.analysis_code == 11:  # old geometric nonlinear statics
            ## load set number
            self.lsdvmn = self.add_data_parameter(data, 'lsdvmn', 'i', 5)
            self.data_names = self.apply_data_code_value('data_names', ['lsdvmn'])
        elif self.analysis_code == 12:  # contran ? (may appear as aCode=6)  --> straight from DMAP...grrr...
            ## Time step ??? --> straight from DMAP
            self.dt = self.add_data_parameter(data, 'dt', 'f', 5)
            self.data_names = self.apply_data_code_value('data_names', ['dt'])
        else:
            msg = 'invalid analysis_code...analysis_code=%s' % self.analysis_code
            raise RuntimeError(msg)
        # tcode=2
        #if self.analysis_code==2: # sort2
        #    self.lsdvmn = self.get_values(data,'i',5)

        self.fix_format_code()
        self._parse_thermal_code()
        try:
            self.element_name = self.element_mapper[self.element_type]
        except KeyError:
            self.log.error(self.code_information())
            raise
        self.data_code['element_name'] = self.element_name
        if self.is_debug_file:
            self.binary_debug.write('  element_name   = %r\n' % self.element_name)
            self.binary_debug.write('  approach_code  = %r\n' % self.approach_code)
            self.binary_debug.write('  tCode          = %r\n' % self.tCode)
            self.binary_debug.write('  isubcase       = %r\n' % self.isubcase)

        self._read_title(data)


        try:
            self.element_name = self.element_mapper[self.element_type]
        except KeyError:
            self.log.error(self.code_information())
            raise
        assert self.element_name != '', self.code_information()
        #if self.element_type not in self.element_mapper:
            #return self._not_implemented_or_skip(data, ndata, self.code_information())

        self._parse_stress_code_to_stress_bits()
        self._write_debug_bits()
        if self.is_debug_file:
            self.binary_debug.write('catttt!')
        assert isinstance(self.format_code, int), self.format_code
        #print('self.nonlinear_factor =', self.nonlinear_factor)
        #assert self.num_wide != 146, self.code_information()

    def _parse_stress_code_to_stress_bits(self):
        """
        s_code =  0 -> stress_bits = [0,0,0,0,0]
        s_code =  1 -> stress_bits = [0,0,0,0,1]
        s_code =  2 -> stress_bits = [0,0,0,1,0]
        s_code =  3 -> stress_bits = [0,0,0,1,1]
        etc.
        s_code = 32 -> stress_bits = [1,1,1,1,1]

        stress_bits[0] = 0 -> isMaxShear=True       isVonMises=False
        stress_bits[0] = 1 -> isMaxShear=False      isVonMises=True

        stress_bits[1] = 0 -> is_stress=True        is_strain=False
        stress_bits[2] = 0 -> isFiberCurvature=True isFiberDistance=False
        stress_bits[3] = 0 -> duplicate of Bit[1] (stress/strain)
        stress_bits[4] = 0 -> material coordinate system flag
        """
        bits = [0, 0, 0, 0, 0]

        s_code = self.s_code
        i = 4
        while s_code > 0:
            value = s_code % 2
            s_code = (s_code - value) // 2
            bits[i] = value
            i -= 1
        self.stress_bits = bits
        self.data_code['stress_bits'] = self.stress_bits

    def _read_oes1_4(self, data, ndata):
        """
        Reads the Stress Table 4
        """
        #assert self.isubtable == -4, self.isubtable
        #if self.is_debug_file:
            #self.binary_debug.write('  element_name = %r\n' % self.element_name)
        #print "element_name =", self.element_name
        assert isinstance(self.format_code, int), self.format_code
        assert self.is_stress() is True, self.code_information()
        self.data_code['is_stress_flag'] = True
        self.data_code['is_strain_flag'] = False

        if self.isubcase not in self.case_control_deck.subcases:
            self.subcase = self.case_control_deck.create_new_subcase(self.isubcase)
        self.subcase.add_op2_data(self.data_code, 'STRESS/STRAIN', self.log)

        if self.is_sort1():
            n = self._read_oes1_4_sort1(data, ndata)
        else:
            msg = self.code_information()
            n = self._not_implemented_or_skip(data, ndata, msg)
        return n

    def _read_oes2_3(self, data, ndata):
        """
        reads OES1 subtable 3
        """
        self._data_factor = 1
        self.words = [
            'aCode', 'tCode', 'element_type', 'isubcase',
            '???', '???', '???', 'load_set'
            'format_code', 'num_wide', 's_code', '???',
            '???', '???', '???', '???',
            '???', '???', '???', '???',
            '???', '???', '???', '???',
            '???', 'Title', 'subtitle', 'label', '???']

        self.parse_approach_code(data)  # 3

        ## element type
        self.element_type = self.add_data_parameter(data, 'element_type', 'i', 3, False)

        ## load set ID
        self.load_set = self.add_data_parameter(data, 'load_set', 'i', 8, False)

        ## format code
        self.format_code = self.add_data_parameter(data, 'format_code', 'i', 9, False)

        ## number of words per entry in record
        ## .. note:: is this needed for this table ???
        self.num_wide = self.add_data_parameter(data, 'num_wide', 'i', 10, False)

        ## stress/strain codes
        self.s_code = self.add_data_parameter(data, 's_code', 'i', 11, False)

        ## thermal flag; 1 for heat ransfer, 0 otherwise
        self.thermal = self.add_data_parameter(data, 'thermal', 'i', 23, False)

        if self.analysis_code == 2:  # real eigenvalues
            self._analysis_code_fmt = 'i'
            self.eign = self.add_data_parameter(data, 'eign', 'f', 6, False)
            self.mode_cycle = self.add_data_parameter(data, 'mode_cycle', 'i', 7, False)  # mode or cycle .. todo:: confused on the type - F1???
            self.data_names = self.apply_data_code_value('data_names', ['node_id', 'eign', 'mode_cycle'])
        elif self.analysis_code == 5:   # frequency
            self._analysis_code_fmt = 'f'
            self.data_names = self.apply_data_code_value('data_names', ['node_id'])
        elif self.analysis_code == 6:  # transient
            self._analysis_code_fmt = 'f'
            self.data_names = self.apply_data_code_value('data_names', ['node_id'])
        elif self.analysis_code == 7:  # pre-buckling
            self._analysis_code_fmt = 'i'
            self.data_names = self.apply_data_code_value('data_names', ['node_id'])
        elif self.analysis_code == 8:  # post-buckling
            self._analysis_code_fmt = 'f'
            self.eigr = self.add_data_parameter(data, 'eigr', 'f', 6, False)
            self.data_names = self.apply_data_code_value('data_names', ['node_id', 'eigr'])
        elif self.analysis_code == 9:  # complex eigenvalues
            # mode number
            self._analysis_code_fmt = 'i'
            self.eigr = self.add_data_parameter(data, 'eigr', 'f', 6, False)
            self.eigi = self.add_data_parameter(data, 'eigi', 'f', 7, False)
            self.data_names = self.apply_data_code_value('data_names', ['node_id', 'eigr', 'eigi'])
        elif self.analysis_code == 10:  # nonlinear statics
            # load step
            self._analysis_code_fmt = 'f'
            self.data_names = self.apply_data_code_value('data_names', ['node_id'])
        elif self.analysis_code == 11:  # old geometric nonlinear statics
            # load set number
            self.data_names = self.apply_data_code_value('data_names', ['node_id'])
        elif self.analysis_code == 12:  # contran ? (may appear as aCode=6)  --> straight from DMAP...grrr...
            self.data_names = self.apply_data_code_value('data_names', ['node_id'])
        else:
            msg = 'invalid analysis_code...analysis_code=%s' % self.analysis_code
            raise RuntimeError(msg)

        self._parse_stress_code_to_stress_bits()
        self._fix_sort2(data)

    def _fix_sort2(self, data):
        self.fix_format_code()
        if self.num_wide == 8:
            self.format_code = 1
            self.data_code['format_code'] = 1
        else:
            #self.fix_format_code()
            if self.format_code == 1:
                self.format_code = 2
                self.data_code['format_code'] = 2
            assert self.format_code in [2, 3], self.code_information()

        self._parse_thermal_code()
        if self.is_debug_file:
            self.binary_debug.write('  %-14s = %r %s\n' % ('approach_code', self.approach_code,
                                                           self.approach_code_str(self.approach_code)))
            self.binary_debug.write('  %-14s = %r\n' % ('tCode', self.tCode))
            self.binary_debug.write('  %-14s = %r\n' % ('isubcase', self.isubcase))
        self._read_title(data)
        self._write_debug_bits()
        #assert isinstance(self.nonlinear_factor, int), self.nonlinear_factor

    def _read_oes2_4(self, data, ndata):
        return self._table_passer(data, ndata)

    def _read_ostr1_4(self, data, ndata):
        """
        Reads the Strain Table 4
        """
        #assert self.isubtable == -4, self.isubtable
        #if self.is_debug_file:
            #self.binary_debug.write('  element_name = %r\n' % self.element_name)
        #print "element_name =", self.element_name
        assert self.is_strain() is True, self.code_information()
        self.data_code['is_stress_flag'] = False
        self.data_code['is_strain_flag'] = True

        if self.isubcase not in self.case_control_deck.subcases:
            self.subcase = self.case_control_deck.create_new_subcase(self.isubcase)
        self.subcase.add_op2_data(self.data_code, 'STRESS/STRAIN', self.log)

        if self.is_sort1():
            n = self._read_ostr1_4_sort1(data, ndata)
        else:
            msg = self.code_information()
            n = self._not_implemented_or_skip(data, ndata, msg)
        return n

    #def _autojit3(func):
        #"""
        #Debugging function to print the object name and an needed parameters
        #"""
        #def new_func(self, data):
            #"""
            #The actual function exec'd by the decorated function.
            #"""
            #n = func(self, data)
            #return n
        #return new_func

    def _print_obj_name_on_crash(func):
        """
        Debugging function to print the object name and an needed parameters
        """
        def new_func(self, data):
            """
            The actual function exec'd by the decorated function.
            """
            try:
                n = func(self, data)
            except NameError:
                raise
            except AttributeError:
                raise
            except:
                raise
                #print("----------")
                #print(self.obj)
                #print(self.data_code)
                #if self.obj is not None:
                    ##from pyNastran.utils import object_attributes
                    ##print object_attributes(self.obj)
                    #print(self.obj.data_code)
                #print("----------")
                #raise
            return n
        return new_func

    #@_print_obj_name_on_crash
    def _read_oes1_4_sort1(self, data, ndata):
        """
        Reads OES1 subtable 4
        """
        #if self.num_wide == 146:
            #assert self.num_wide != 146
            #assert ndata != 146, self.code_information()
        assert isinstance(self.format_code, int), self.format_code
        assert self.is_sort1() is True
        if self.thermal == 0:
            n = self._read_oes1_loads(data, ndata)
        elif self.thermal == 1:
            n = self._read_oes1_thermal(data, ndata)
        else:
            msg = 'thermal=%s' % self.thermal
            n = self._not_implemented_or_skip(data, ndata, msg)
        return n

    #@_print_obj_name_on_crash
    def _read_ostr1_4_sort1(self, data, ndata):
        """
        Reads OSTR1 subtable 4
        """
        #if self.num_wide == 146:
            #assert self.num_wide != 146
            #assert ndata != 146, self.code_information()
        assert self.is_sort1() is True
        if self.thermal == 0:
            n = self._read_oes1_loads(data, ndata)
        elif self.thermal == 1:
            n = self._read_oes1_thermal(data, ndata)
        else:
            msg = 'thermal=%s' % self.thermal
            n = self._not_implemented_or_skip(data, ndata, msg)
        return n

    def _read_oes1_thermal(self, data, ndata):
        """
        Reads OES self.thermal=1 tables; uses a hackish method to just skip the table
        """
        return ndata

    def _read_ostr1_thermal(self, data, ndata):
        """
        Reads OSTR self.thermal=1 tables; uses a hackish method to just skip the table
        """
        return ndata

    def get_stress_mapper(self):
        stress_mapper = {
            # element_type, format_code, num_wide

            # rods
            (1, 1, 5, b'OES1') : ('crod_stress', RealRodStressArray), # real
            (1, 1, 5, b'OES1X') : ('crod_stress', RealRodStressArray), # real
            (1, 1, 5, b'OES1X1') : ('crod_stress', RealRodStressArray), # real
            (1, 2, 5, b'OES1X') : ('crod_stress', ComplexRodStressArray), # real/imag
            (1, 3, 5, b'OES1X') : ('crod_stress', ComplexRodStressArray), # mag/phase
            (1, 2, 5, b'OESVM1') : ('crod_stress', ComplexRodStressArray), # real/imag
            (1, 3, 5, b'OESVM1') : ('crod_stress', ComplexRodStressArray), # mag/phase

            (3, 1, 5, b'OES1X1') : ('ctube_stress', RealRodStressArray),
            (3, 1, 5, b'OES1X') : ('ctube_stress', RealRodStressArray),
            (3, 2, 5, b'OES1X') : ('ctube_stress', ComplexRodStressArray),
            (3, 2, 5, b'OESVM1') : ('ctube_stress', ComplexRodStressArray),  # freq nx
            (3, 3, 5, b'OESVM1') : ('ctube_stress', ComplexRodStressArray),  # freq nx

            #(3, 3, 5) : ('ctube_stress', ComplexRodStressArray),

            (10, 1, 5, b'OES1') : ('conrod_stress', RealRodStressArray),
            (10, 1, 5, b'OES1X') : ('conrod_stress', RealRodStressArray),
            (10, 2, 5, b'OES1X') : ('conrod_stress', ComplexRodStressArray),
            (10, 1, 5, b'OES1X1') : ('conrod_stress', RealRodStressArray),
            (10, 2, 5, b'OESVM1') : ('conrod_stress', ComplexRodStressArray),
            (10, 3, 5, b'OESVM1') : ('conrod_stress', ComplexRodStressArray),
            #(10, 2, 5) : ('conrod_stress', ComplexRodStressArray),
            #(10, 3, 5) : ('conrod_stress', ComplexRodStressArray),

            # beams
            (2, 1, 111, b'OES1X1') : ('cbeam_stress', RealBeamStressArray),
            (2, 1, 111, b'OES1X') : ('cbeam_stress', RealBeamStressArray),
            (2, 1, 111, b'OES1') : ('cbeam_stress', RealBeamStressArray),
            (2, 2, 111, b'OES1X') : ('cbeam_stress', ComplexBeamStressArray),
            (2, 3, 111, b'OES1X') : ('cbeam_stress', ComplexBeamStressArray),
            (2, 3, 111, b'OESVM1') : ('cbeam_stress', ComplexBeamStressArray),

            (4, 1, 4, b'OES1X1') : ('cshear_stress', RealShearStressArray),
            #(4, 2, 5) : ('cshear_stress', ComplexShearStressArray),
            #(4, 3, 5) : ('cshear_stress', ComplexShearStressArray),
            (4, 2, 5, b'OES1X') : ('cshear_stress', ComplexShearStressArray),
            (4, 2, 5, b'OESVM1') : ('cshear_stress', ComplexShearStressArray),
            (4, 3, 5, b'OESVM1') : ('cshear_stress', ComplexShearStressArray),
            #(4, 3, 3) : ('cshear_stress', RandomShearStressArray),

            (11, 1, 2, b'OES1X1') : ('celas1_stress', RealSpringStressArray), # real
            (11, 2, 3, b'OES1X') : ('celas1_stress', ComplexSpringStressArray), # real/imag
            (11, 3, 3, b'OES1X') : ('celas1_stress', ComplexSpringStressArray), # mag/phase
            (11, 2, 3, b'OESVM1') : ('celas1_stress', ComplexSpringStressArray), # mag/phase
            (11, 3, 3, b'OESVM1') : ('celas1_stress', ComplexSpringStressArray), # mag/phase

            (12, 1, 2, b'OES1X1') : ('celas2_stress', RealSpringStressArray),
            (12, 1, 2, b'OES1X') : ('celas2_stress', RealSpringStressArray),
            (12, 1, 2, b'OES1') : ('celas2_stress', RealSpringStressArray),
            (12, 2, 3, b'OES1X') : ('celas2_stress', ComplexSpringStressArray),
            (12, 3, 3, b'OES1X') : ('celas2_stress', ComplexSpringStressArray),
            (12, 2, 3, b'OESVM1') : ('celas2_stress', ComplexSpringStressArray),
            (12, 3, 3, b'OESVM1') : ('celas2_stress', ComplexSpringStressArray),

            (13, 1, 2, b'OES1X1') : ('celas3_stress', RealSpringStressArray),
            #(13, 2, 3) : ('celas3_stress', ComplexSpringStressArray),
            #(13, 3, 3) : ('celas3_stress', ComplexSpringStressArray),
            (13, 2, 3, b'OES1X') : ('celas3_stress', ComplexSpringStressArray),
            (13, 2, 3, b'OESVM1') : ('celas3_stress', ComplexSpringStressArray),
            (13, 3, 3, b'OESVM1') : ('celas3_stress', ComplexSpringStressArray),

            (14, 1, 2) : ('celas4_stress', RealSpringStressArray),
            (14, 2, 3) : ('celas4_stress', ComplexSpringStressArray),
            (14, 3, 3) : ('celas4_stress', ComplexSpringStressArray),

            (34, 1, 16, b'OES1X1') : ('cbar_stress', RealBarStressArray),
            (34, 1, 16, b'OES1X') : ('cbar_stress', RealBarStressArray),
            (34, 1, 16, b'OES1') : ('cbar_stress', RealBarStressArray),
            (34, 2, 19, b'OES1X') : ('cbar_stress', ComplexBarStressArray),
            (34, 3, 19, b'OES1X') : ('cbar_stress', ComplexBarStressArray),
            (34, 3, 19, b'OESVM1') : ('cbar_stress', ComplexBarStressArray),
            #(34, 1, 19) : ('cbar_stress', RandomBarStressArray),
            (100, 1, 10, b'OES1X1') : ('cbar_stress_10nodes', RealBar10NodesStressArray),
            (100, 1, 10, b'OES1X') : ('cbar_stress_10nodes', RealBar10NodesStressArray),

            # solids
            (39, 1, 109, b'OES1X1') : ('ctetra_stress', RealSolidStressArray), # real
            (39, 1, 109, b'OES1X') : ('ctetra_stress', RealSolidStressArray), # real
            (39, 1, 109, b'OES1') : ('ctetra_stress', RealSolidStressArray), # real
            (39, 3, 74, b'OESVM1') : ('ctetra_stress', ComplexSolidStressArray), # mag/phase

            (67, 1, 193, b'OES1X1') : ('chexa_stress', RealSolidStressArray),
            (67, 1, 193, b'OES1X') : ('chexa_stress', RealSolidStressArray),
            (67, 1, 193, b'OES1') : ('chexa_stress', RealSolidStressArray),

            (68, 1, 151, b'OES1X1') : ('cpenta_stress', RealSolidStressArray),
            (68, 1, 151, b'OES1X') : ('cpenta_stress', RealSolidStressArray),
            (68, 1, 151, b'OES1') : ('cpenta_stress', RealSolidStressArray),
            (68, 3, 102, b'OESVM1') : ('cpenta_stress', ComplexSolidStressArray),

            (39, 2, 69, b'OES1X') : ('ctetra_stress', ComplexSolidStressArray), # real/imag
            (39, 2, 74, b'OESVM1') : ('ctetra_stress', 'NA'), # real/imag
            #(39, 3, 69) : ('ctetra_stress', ComplexSolidStressArray), # mag/phase

            (67, 2, 121, b'OES1X') : ('chexa_stress', ComplexSolidStressArray),
            (67, 3, 121, b'OES1X') : ('chexa_stress', ComplexSolidStressArray),
            (67, 3, 130, b'OESVM1') : ('chexa_stress', ComplexSolidStressArray),

            (68, 2, 95, b'OES1X') : ('cpenta_stress', ComplexSolidStressArray),
            (68, 3, 95, b'OES1X') : ('cpenta_stress', ComplexSolidStressArray),

            (33, 1, 17, b'OES1X1') :  ('cquad4_stress', RealPlateStressArray),
            (33, 1, 17, b'OES1X') :  ('cquad4_stress', RealPlateStressArray),
            (33, 1, 17, b'OES1') :  ('cquad4_stress', RealPlateStressArray),
            (33, 2, 15, b'OES1X') :  ('cquad4_stress', ComplexPlateStressArray),
            (33, 3, 15, b'OES1X') :  ('cquad4_stress', ComplexPlateStressArray),
            #(33, 3, 0) :  ('cquad4_stress', RandomPlateStressArray),

            (74, 1, 17, b'OES1X1') : ('ctria3_stress', RealPlateStrainArray),
            (74, 1, 17, b'OES1X') : ('ctria3_stress', RealPlateStrainArray),
            (74, 1, 17, b'OES1') : ('ctria3_stress', RealPlateStrainArray),
            (74, 2, 15, b'OES1X') : ('ctria3_stress', ComplexPlateStrainArray),
            (74, 3, 15, b'OES1X') : ('ctria3_stress', ComplexPlateStrainArray),
            (74, 2, 17, b'OESVM1') : ('cquad4_stress', 'NA'),
            (74, 3, 17, b'OESVM1') : ('cquad4_stress', 'NA'),
            #(74, 1, 9) : ('ctria3_stress', RandomPlateStressArray),

            (82, 1, 87, b'OES1X1') : ('cquadr_stress', RealPlateStressArray),
            (82, 1, 87, b'OES1X') : ('cquadr_stress', RealPlateStressArray),
            (82, 2, 77, b'OES1X') : ('cquadr_stress', ComplexPlateStressArray),
            (82, 3, 77, b'OES1X') : ('cquadr_stress', ComplexPlateStressArray),

            (64, 1, 87, b'OES1X1') : ('cquad8_stress', RealPlateStressArray), # real
            (64, 1, 87, b'OES1X') : ('cquad8_stress', RealPlateStressArray),
            (64, 1, 87, b'OES1') : ('cquad8_stress', RealPlateStressArray),
            (64, 2, 77, b'OES1X') : ('cquad8_stress', ComplexPlateStressArray), # real/imag
            (64, 3, 77, b'OES1X') : ('cquad8_stress', ComplexPlateStressArray), # mag/phase
            (64, 2, 87, b'OESVM1') : ('cquad8_stress', ComplexPlateStressArray), # real/imag
            (64, 3, 87, b'OESVM1') : ('cquad8_stress', ComplexPlateStressArray), # mag/phase

            (70, 1, 70, b'OES1X1') : ('ctriar_stress', RealPlateStressArray),
            (70, 1, 70, b'OES1X') : ('ctriar_stress', RealPlateStressArray),
            (70, 2, 62, b'OES1X') : ('ctriar_stress', ComplexPlateStressArray),
            (70, 3, 62, b'OES1X') : ('ctriar_stress', ComplexPlateStressArray),

            (75, 1, 70, b'OES1X1') : ('ctria6_stress', RealPlateStressArray),
            (75, 2, 62, b'OES1X') : ('ctria6_stress', ComplexPlateStressArray),
            (75, 3, 62, b'OES1X') : ('ctria6_stress', ComplexPlateStressArray),
            (75, 2, 70, b'OESVM1') : ('ctria6_stress', ComplexPlateStressArray),
            (75, 3, 70, b'OESVM1') : ('ctria6_stress', ComplexPlateStressArray),

            (144, 1, 87, b'OES1X1') : ('cquad4_stress', RealPlateStressArray),
            (144, 1, 87, b'OES1') : ('cquad4_stress', RealPlateStressArray),
            (144, 2, 77, b'OES1X') : ('cquad4_stress', ComplexPlateStressArray),
            (144, 3, 77, b'OES1X') : ('cquad4_stress', ComplexPlateStressArray),
            (144, 3, 87, b'OESVM1') : ('cquad4_stress', ComplexPlateStressArray),
            #(144, 3, 77) : ('cquad4_stress', ComplexPlateStressArray),
            #(64, 1, 47) : ('cquad8_stress', RandomPlateStressArray), # random
            #(70, 1, 39) : ('ctriar_stress', RandomPlateStressArray),
            #(75, 1, 39) : ('ctria6_stress', RandomPlateStressArray),
            #(82, 1, 47) : ('cquadr_stress', RandomPlateStressArray),
            #(144, 1, 47) : ('cquad4_stress', RandomPlateStressArray),

            (88, 1, 13, b'OESNLXR') : ('nonlinear_ctria3_stress', RealNonlinearPlateArray), # real
            (88, 1, 25, b'OESNL1X') : ('nonlinear_ctria3_stress', RealNonlinearPlateArray), # real?
            (88, 1, 25, b'OESNLXR') : ('nonlinear_ctria3_stress', RealNonlinearPlateArray), # real?

            (90, 1, 13, b'OESNLXR') : ('nonlinear_cquad4_stress', RealNonlinearPlateArray),
            (90, 1, 25, b'OESNL1X') : ('nonlinear_cquad4_stress', RealNonlinearPlateArray),
            (90, 1, 25, b'OESNLXR') : ('nonlinear_cquad4_stress', RealNonlinearPlateArray),
            (90, 1, 25, b'OESNLXD') : ('nonlinear_cquad4_stress', RealNonlinearPlateArray),

            (95, 1, 11, b'OES1C') : ('cquad4_composite_stress', RealCompositePlateStressArray), # real
            (95, 1, 11, b'OESCP') : ('cquad4_composite_stress', RealCompositePlateStressArray), # real
            (95, 1, 9, b'OESRT') : ('cquad4_composite_stress', 'RandomCompositePlateStressArray'), # real
            (95, 2, 11, b'OESCP') : ('cquad4_composite_stress', RealCompositePlateStressArray), # real?
            (95, 2, 11, b'OESRT') : ('cquad4_composite_stress', RealCompositePlateStressArray), # real?
            #(95, 2, 9) : ('cquad4_composite_stress', ComplexCompositePlateStressArray), # real/imag
            #(95, 3, 9) : ('cquad4_composite_stress', ComplexCompositePlateStressArray), # mag/phase

            #(96, 1, 9) : ('cquad8_composite_stress', 'RandomCompositePlateStressArray'),
            (96, 1, 11, b'OES1C') : ('cquad8_composite_stress', RealCompositePlateStressArray),
            #(96, 1, 11) : ('cquad8_composite_stress', RealCompositePlateStressArray),
            #(96, 2, 9) : ('cquad8_composite_stress', ComplexCompositePlateStressArray),
            #(96, 3, 9) : ('cquad8_composite_stress', ComplexCompositePlateStressArray),

            (97, 1, 9, b'OESRT') : ('ctria3_composite_stress', 'RandomCompositePlateStressArray'),
            (97, 1, 11, b'OES1C') : ('ctria3_composite_stress', RealCompositePlateStressArray),
            (97, 1, 11, b'OESCP') : ('ctria3_composite_stress', RealCompositePlateStressArray),
            (97, 2, 11, b'OESCP') : ('ctria3_composite_stress', RealCompositePlateStressArray),
            #(97, 2, 9) : ('ctria3_composite_stress', ComplexCompositePlateStressArray),
            #(97, 3, 9) : ('ctria3_composite_stress', ComplexCompositePlateStressArray),

            (98, 1, 9, b'OESRT') : ('ctria6_composite_stress', 'RandomCompositePlateStressArray'),
            (98, 1, 11, b'OES1C') : ('ctria6_composite_stress', RealCompositePlateStressArray),
            #(98, 1, 11) : ('ctria6_composite_stress', RealCompositePlateStressArray),
            #(98, 2, 9) : ('ctria6_composite_stress', ComplexCompositePlateStressArray),
            #(98, 3, 9) : ('ctria6_composite_stress', ComplexCompositePlateStressArray),

            (53, 1, 33, b'OES1X1') : ('ctriax_stress', RealTriaxStressArray),
            (53, 1, 33, b'OES1X') : ('ctriax_stress', RealTriaxStressArray),
            (53, 2, 37, b'OES1X') : ('ctriax_stress', ComplexTriaxStressArray),
            #(53, 3, 37) : ('ctriax_stress', ComplexTriaxStressArray),

            (102, 1, 7, b'OES1X1') : ('cbush_stress', RealBushStressArray),
            (102, 1, 7, b'OES1X') : ('cbush_stress', RealBushStressArray),
            (102, 1, 7, b'OES1') : ('cbush_stress', RealBushStressArray),
            (102, 2, 13, b'OES1X') : ('cbush_stress', ComplexCBushStressArray),
            (102, 3, 13, b'OES1X') : ('cbush_stress', ComplexCBushStressArray),

            (40, 1, 8, b'OES1X1') : ('cbush1d_stress_strain', RealBushStressArray),
            (40, 1, 8, b'OESNLXD') : ('cbush1d_stress_strain', RealBushStressArray),
            #(40, 2, 9) : ('cbush1d_stress_strain', ComplexCBushStressArray),
            #(40, 3, 9) : ('cbush1d_stress_strain', ComplexCBushStressArray),

            (87, 1, 7, b'OESNL1X') : ('nonlinear_ctube_stress', RealNonlinearRodArray),
            (87, 1, 7, b'OESNLXR') : ('nonlinear_ctube_stress', RealNonlinearRodArray),
            (89, 1, 7, b'OESNL1X') : ('nonlinear_crod_stress', RealNonlinearRodArray),
            (89, 1, 7, b'OESNLXD') : ('nonlinear_crod_stress', RealNonlinearRodArray),
            (89, 1, 7, b'OESNLXR') : ('nonlinear_crod_stress', RealNonlinearRodArray),
            (92, 1, 7, b'OESNL1X') : ('nonlinear_conrod_stress', RealNonlinearRodArray),
            (92, 1, 7, b'OESNLXD') : ('nonlinear_conrod_stress', RealNonlinearRodArray),
            (92, 1, 7, b'OESNLXR') : ('nonlinear_conrod_stress', RealNonlinearRodArray),

            (224, 1, 3, b'OESNLXD') : ('nonlinear_celas1_stress', RealNonlinearSpringStressArray),
            (224, 1, 3, b'OESNLXR') : ('nonlinear_celas1_stress', RealNonlinearSpringStressArray),
            (225, 1, 3, b'OESNLXR') : ('nonlinear_celas3_stress', RealNonlinearSpringStressArray),

            (35, 1, 18, b'OES1X1') : ('NA', 'NA'), # CCONEAX
            (35, 1, 18, b'OES1') : ('NA', 'NA'), # CCONEAX

            (60, 1, 10, b'OES1X') : ('NA', 'NA'), # DUM8/CCRAC2D
            (61, 1, 10, b'OES1X') : ('NA', 'NA'), # DUM8/CCRAC3D

            (69, 1, 21, b'OES1X1') : ('NA', 'NA'), # CBEND
            (69, 2, 21, b'OES1X') : ('NA', 'NA'), # CBEND
            (69, 3, 21, b'OES1X') : ('NA', 'NA'), # CBEND

            (86, 1, 11, b'OESNL1X') : ('nonlinear_cgap_stress', NonlinearGapStressArray),
            (86, 1, 11, b'OESNLXR') : ('nonlinear_cgap_stress', NonlinearGapStressArray),
            (86, 1, 11, b'OESNLXD') : ('nonlinear_cgap_stress', NonlinearGapStressArray),
            (94, 1, 51, b'OESNL1X') : ('nonlinear_cbeam_stress', RealNonlinearBeamStressArray),
            (94, 1, 51, b'OESNLXR') : ('nonlinear_cbeam_stress', RealNonlinearBeamStressArray),

            (85, 1, 82, b'OESNLXR') : ('NA', 'NA'),  # TETRANL
            (91, 1, 114, b'OESNLXD') : ('NA', 'NA'),  # PENTANL
            (91, 1, 114, b'OESNLXR') : ('NA', 'NA'),  # PENTANL
            (93, 1, 146, b'OESNL1X') : ('NA', 'NA'),  # HEXANL
            (93, 1, 146, b'OESNLXD') : ('NA', 'NA'),  # HEXANL
            (93, 1, 146, b'OESNLXR') : ('NA', 'NA'),  # HEXANL

            # 101-AABSF
            (101, 2, 4, b'OES1X') : ('NA', 'NA'),
            # 140-HEXA8FD
            (140, 1, 162, b'OES1X1') : ('NA', 'NA'),
            #201-QUAD4FD
            (201, 1, 46, b'OESNLXD') : ('NA', 'NA'),
            (201, 1, 46, b'OESNLXR') : ('NA', 'NA'),

            # 145-VUHEXA  (8 nodes)
            (145, 1, 98, b'OES1X1') : ('NA', 'NA'),
            (145, 2, 106, b'OES1X') : ('NA', 'NA'),
            (145, 3, 106, b'OES1X') : ('NA', 'NA'),
            # 146-VUPENTA (6 nodes)
            (146, 1, 74, b'OES1X1') : ('NA', 'NA'),
            (146, 2, 80, b'OES1X') : ('NA', 'NA'),
            (146, 3, 80, b'OES1X') : ('NA', 'NA'),
            # 147-VUTETRA (4 nodes)
            (147, 1, 50, b'OES1X1') : ('NA', 'NA'),
            (147, 2, 54, b'OES1X') : ('NA', 'NA'),
            (147, 3, 54, b'OES1X') : ('NA', 'NA'),

            # 139-QUAD4FD
            # self.hyperelastic_cquad4_strain, HyperelasticQuad
            (139, 1, 30, b'OES1X1') : ('NA', 'NA'),

            # 189-VUQUAD
            (189, 1, 74, b'OES1X1') : ('NA', 'NA'),
            (189, 2, 114, b'OES1X') : ('NA', 'NA'),

            # 47-AXIF2
            (47, 2, 9, b'OES1X') : ('axif2', 'NA'),
            # 48-AXIF3
            (48, 2, 19, b'OES1X') : ('axif3', 'NA'),
            # 190-VUTRIA
            (190, 1, 57, b'OES1X1') : ('NA', 'NA'),
            (190, 2, 87, b'OES1X') : ('NA', 'NA'),
            (190, 3, 87, b'OES1X') : ('NA', 'NA'),

            # 191-VUBEAM
            (191, 1, 60, b'OES1X1') : ('vubeam', 'NA'),
            (191, 2, 80, b'OES1X') : ('vubeam', 'NA'),
            (191, 3, 80, b'OES1X') : ('vubeam', 'NA'),

            # 203-SLIF1D?
            (203, 1, 14, b'OESNLBR') : ('slif1d', 'NA'),
            # 50-SLOT3
            (50, 2, 11, b'OES1X') : ('slot3', 'NA'),
            # 51-SLOT4
            (51, 2, 13, b'OES1X') : ('slot4', 'NA'),

            # 160-PENTA6FD
            (160, 1, 122, b'OES1X1') : ('cpenta', 'NA'),
            # 161-TETRA4FD
            (161, 1, 22, b'OES1X1') : ('ctetra', 'NA'),
            # 162-TRIA3FD
            (162, 1, 9, b'OES1X1') : ('ctria', 'NA'),
            # 163-HEXAFD
            (163, 1, 542, b'OES1X1') : ('chexa', 'NA'),
            # 164-QUADFD
            (164, 1, 65, b'OES1X1') : ('cquad', 'NA'),
            # 165-PENTAFD
            (165, 1, 422, b'OES1X1') : ('cpenta', 'NA'),
            # 166-TETRAFD
            (166, 1, 102, b'OES1X1') : ('ctetra', 'NA'),
            # 167-TRIAFD
            (167, 1, 23, b'OES1X1') : ('NA', 'NA'),
            # 168-TRIAX3FD
            (168, 1, 9, b'OES1X1') : ('ctriax3', 'NA'),
            # 169-TRIAXFD
            (169, 1, 23, b'OES1X1') : ('ctriax', 'NA'),
            # 170-QUADX4FD
            (170, 1, 30, b'OES1X1') : ('cquadx4fd', 'NA'),
            # 171-QUADXFD
            (171, 1, 65, b'OES1X1') : ('cquadx', 'NA'),
            # 172-QUADRNL
            (172, 1, 25, b'OESNLXR') : ('cquadrnl', 'NA'),
            # 202-HEXA8FD
            (202, 1, 122, b'OESNLXD') : ('chexa', 'NA'),
            (202, 1, 122, b'OESNLXR') : ('chexa', 'NA'),
            # 204-PENTA6FD
            (204, 1, 92, b'OESNLXR') : ('cpenta', 'NA'),
            # 211-TRIAFD
            (211, 1, 35, b'OESNLXR') : ('ctria3', 'NA'),
            # 213-TRIAXFD
            (213, 1, 35, b'OESNLXR') : ('ctriax', 'NA'),
            # 214-QUADX4FD
            (214, 1, 46, b'OESNLXR') : ('cquadx4', 'NA'),
            # 216-TETRA4FD
            (216, 1, 62, b'OESNLXD') : ('NA', 'NA'),
            (216, 1, 62, b'OESNLXR') : ('NA', 'NA'),
            # 217-TRIA3FD
            (217, 1, 35, b'OESNLXR') : ('ctria3', 'NA'),
            # 218-HEXAFD
            (218, 1, 122, b'OESNLXR') : ('chexa', 'NA'),
            # 219-QUADFD
            (219, 1, 46, b'OESNLXR') : ('cquad', 'NA'),
            # 220-PENTAFD
            (220, 1, 92, b'OESNLXR') : ('cpenta', 'NA'),
            # 221-TETRAFD
            (221, 1, 62, b'OESNLXR') : ('tetrafd', 'NA'),
            # 222-TRIAX3FD
            (222, 1, 35, b'OESNLXR') : ('ctriax3fd', 'NA'),
            # 223-CQUADXFD
            (223, 1, 46, b'OESNLXR') : ('cquadx', 'NA'),
            # 226-BUSH
            (226, 1, 19, b'OESNLXD') : ('cbush', 'NA'),
            (226, 1, 19, b'OESNLXR') : ('cbush', 'NA'),
            # 227-CTRIAR
            (227, 1, 17, b'OES1X1') : ('ctriar', 'NA'),
            (227, 1, 17, b'OES1X') : ('ctriar', 'NA'),
            # 228-CQUADR
            (228, 1, 17, b'OES1X1') : ('cquadr', 'NA'),
            (228, 1, 17, b'OES1X') : ('cquadr', 'NA'),
            # 232-QUADRLC
            (232, 1, 11, b'OES1C') : ('cquadr', 'NA'),
            (232, 1, 11, b'OESCP') : ('cquadr', 'NA'),
            (232, 2, 13, b'OESVM1C') : ('cquadr', 'NA'),  # freq nx
            (232, 3, 13, b'OESVM1C') : ('cquadr', 'NA'),  # freq nx
            #(234, 1, 11) : ('cquadr', 'NA'), # bad?
            # 233-TRIARLC
            (233, 1, 11, b'OES1C') : ('ctriar', 'NA'),
            (233, 2, 13, b'OESVM1C') : ('ctriar', 'NA'),  # freq nx
            (233, 3, 13, b'OESVM1C') : ('ctriar', 'NA'),  # freq nx
            # 235-CQUADR
            (235, 1, 17, b'OES1X1') : ('NA', 'NA'),
            (235, 2, 15, b'OES1X') : ('NA', 'NA'),

            # 242-CTRAX
            # 244-CTRAX6
            (242, 1, 34, b'OES1X1') : ('ctrax', 'NA'),
            (244, 1, 34, b'OES1X1') : ('ctrax6', 'NA'),

            # 243-CQUADX4
            # 245-CQUADX8
            (243, 1, 42, b'OES1X1') : ('cquadx4', 'NA'),
            (245, 1, 42, b'OES1X1') : ('cquadx8', 'NA'),

            #256-CPYRAM
            (255, 1, 130, b'OES1X1') : ('cpyram', 'NA'),
            (255, 2, 82, b'OES1X') : ('cpyram', 'NA'),
            (256, 1, 98, b'OESNLXD') : ('cpyram', 'NA'),

            # 271-CPLSTN3
            # 272-CPLSTN4
            (271, 1, 6, b'OES1X1') : ('cplstn3', 'NA'),
            (271, 1, 6, b'OES1X') : ('cplstn3', 'NA'),
            (272, 1, 32, b'OES1X1') : ('cplstn4', 'NA'),
            (272, 1, 32, b'OES1X') : ('cplstn4', 'NA'),
            (273, 1, 26, b'OES1X1') : ('cplstn6', 'NA'),
            (273, 1, 26, b'OES1X') : ('cplstn6', 'NA'),
            (274, 1, 32, b'OES1X1') : ('cplstn3', 'NA'),
            (274, 1, 32, b'OES1X') : ('cplstn3', 'NA'),

            # 275-CPLSTS3
            # 277-CPLSTS6
            (275, 1, 6, b'OES1X1') : ('cplsts3', 'NA'),
            (276, 1, 32, b'OES1X1') : ('cplsts4', 'NA'),
            (277, 1, 26, b'OES1X1') : ('cplsts6', 'NA'),
            (278, 1, 32, b'OES1X1') : ('cplsts8', 'NA'),

            (1, 2, 5, 'OESVM1') : ('crod', 'NA'),
            (10, 2, 5, 'OESVM1') : ('conrod', 'NA'),
            (10, 2, 5, 'OES1X') : ('conrod', 'NA'),

            (11, 2, 3, 'OESVM1') : ('celas1', 'NA'),
            (12, 2, 3, 'OESVM1') : ('celas2', 'NA'),

            (2, 2, 111, b'OESVM1') : ('cbeam', 'NA'),
            (34, 2, 19, b'OESVM1') : ('cbar', 'NA'),

            (4, 2, 5, 'OESVM1') : ('cshear', 'NA'),
            (4, 2, 5, 'OES1X') : ('cshear', 'NA'),
            (74, 2, 17, 'OESVM1') : ('ctria3', 'NA'),
            (144, 2, 87, b'OESVM1') : ('cquad4', 'NA'),

            (95, 2, 13, b'OESVM1C') : ('cquad4', 'NA'),
            (95, 3, 13, b'OESVM1C') : ('cquad4', 'NA'),
            (97, 2, 13, b'OESVM1C') : ('ctria3', 'NA'),
            (97, 3, 13, b'OESVM1C') : ('ctria3', 'NA'),

            (102, 2, 13, b'OESVM1') : ('cbush', 'NA'),

            (39, 2, 74, 'OESVM1') : ('ctetra', 'NA'),
            (67, 2, 130, b'OESVM1') : ('chexa', 'NA'),
            (68, 2, 102, b'OESVM1') : ('cpenta', 'NA'),
        }

        key = (self.element_type, self.format_code, self.num_wide, self.table_name)
        try:
            return stress_mapper[key]
        except KeyError:
            self.log.error(self.code_information())
            msg = ('stress_mapper (~line 850 of oes.py) does not contain the '
                   'following key and must be added\n'
                   'key=(element_type=%r, format_code=%r, num_wide=%r, table_name=%r) ' % key)
            self.log.error(msg)
            #raise KeyError(msg)
            raise
            #return None, None

    def _apply_oes_ato_crm_psd_rms_no(self, result_name):
        """
        Appends a keyword onto the result_name in order to handle random results
        without 100 if loops.
        keywords = {_ATO, _CRM, _PSD, _RMS, _NO}

        Do this:
            result_name = 'cbar_stress'
            table_name = 'OEFPSD1'
            result_name, is_random = _apply_oef_ato_crm_psd_rms_no(self, result_name)
            slot = getattr(self, result_name)

        Or this:
            result_name = 'cbar_stress_PSD'
            slot = self.cbar_stress_PSD
        """
        is_random = True
        if self.table_name in [b'OES1', b'OES1X1', b'OES1X', b'OES1C', b'OESCP', b'OESRT',
                               b'OSTR1X', b'OSTR1C',
                               b'OESTRCP', b'OESNLXR', b'OESNLXD',
                               b'OESVM1', b'OSTRVM1', b'OESVM1C']:
            is_random = False
        elif self.table_name in [b'OESCRM1', b'OESCRM2']:
            assert self.table_code in [504], self.code_information()
            result_name += '_CRM'
        elif self.table_name in [b'OESPSD1', b'OESPSD2']:
            assert self.table_code in [604], self.code_information()
            result_name += '_PSD'
        elif self.table_name in [b'OESRMS1', b'OESRMS2']:
            assert self.table_code in [804], self.code_information()
            result_name += '_RMS'
        elif self.table_name in [b'OESNO1', b'OESNO2']:
            assert self.table_code in [904], self.code_information()
            result_name += '_NO'
        else:
            raise NotImplementedError(self.code_information())
        #print(result_name, self.table_name)
        return result_name, is_random

    def _read_oes1_loads(self, data, ndata):
        """
        Reads OES self.thermal=0 stress/strain
        """
        #self._apply_oes_ato_crm_psd_rms_no('') # TODO: just testing
        n = 0
        is_magnitude_phase = self.is_magnitude_phase()
        dt = self.nonlinear_factor

        #flag = 'element_id'
        if self.is_stress():
            result_name = 'stress'
            stress_name = 'STRESS'
        else:
            result_name = 'strain'
            stress_name = 'STRAIN'

        if self.is_stress():
            _result_name, _class_obj = self.get_stress_mapper()

        if self._results.is_not_saved(result_name):
            return ndata
        if self.element_type in [1, 3, 10]:  # rods
            # 1-CROD
            # 3-CTUBE
            # 10-CONROD
            if self.is_stress():
                obj_vector_real = RealRodStressArray
                obj_vector_complex = ComplexRodStressArray
                if self.element_type == 1: # CROD
                    result_name = 'crod_stress'
                elif self.element_type == 3:  # CTUBE
                    result_name = 'ctube_stress'
                elif self.element_type == 10:  # CONROD
                    result_name = 'conrod_stress'
                else:
                    msg = self.code_information()
                    return self._not_implemented_or_skip(data, ndata, msg)
            else:
                obj_vector_real = RealRodStrainArray
                obj_vector_complex = ComplexRodStrainArray
                if self.element_type == 1: # CROD
                    result_name = 'crod_strain'
                elif self.element_type == 3:  # CTUBE
                    result_name = 'ctube_strain'
                elif self.element_type == 10:  # CONROD
                    result_name = 'conrod_strain'
                else:
                    msg = self.code_information()
                    return self._not_implemented_or_skip(data, ndata, msg)

            if self._results.is_not_saved(result_name):
                return ndata
            self._results._found_result(result_name)

            result_name, is_random = self._apply_oes_ato_crm_psd_rms_no(result_name)
            slot = getattr(self, result_name)
            if self.format_code == 1 and self.num_wide == 5:  # real
                ntotal = 5 * 4
                nelements = ndata // ntotal

                auto_return, is_vectorized = self._create_oes_object4(
                    nelements, result_name, slot, obj_vector_real)
                if auto_return:
                    return nelements * self.num_wide * 4

                obj = self.obj
                if self.use_vector and is_vectorized:
                    n = nelements * 4 * self.num_wide
                    itotal = obj.ielement
                    ielement2 = obj.itotal + nelements
                    itotal2 = ielement2

                    floats = fromstring(data, dtype=self.fdtype).reshape(nelements, 5)
                    obj._times[obj.itime] = dt
                    if obj.itime == 0:
                        ints = fromstring(data, dtype=self.idtype).reshape(nelements, 5)
                        eids = ints[:, 0] // 10
                        assert eids.min() > 0, eids.min()
                        obj.element[itotal:itotal2] = eids

                    #[axial, torsion, SMa, SMt]
                    obj.data[obj.itime, itotal:itotal2, :] = floats[:, 1:]
                    obj.itotal = itotal2
                    obj.ielement = ielement2
                else:
                    if self.is_debug_file:
                        self.binary_debug.write('  [cap, element1, element2, ..., cap]\n')
                        self.binary_debug.write('  cap = %i  # assume 1 cap when there could have been multiple\n' % ndata)
                        self.binary_debug.write('  #elementi = [eid_device, axial, axial_margin, torsion, torsion_margin]\n')
                        self.binary_debug.write('  nelements=%i; nnodes=1 # centroid\n' % nelements)

                    struct1 = Struct(b(self._endian + 'i4f'))
                    for i in range(nelements):
                        edata = data[n:n+ntotal]
                        out = struct1.unpack(edata)
                        (eid_device, axial, axial_margin, torsion, torsion_margin) = out
                        eid = eid_device // 10
                        if self.is_debug_file:
                            self.binary_debug.write('  eid=%i; C=[%s]\n' % (
                                eid, ', '.join(['%r' % di for di in out])))
                        obj.add_new_eid(dt, eid, axial, axial_margin, torsion, torsion_margin)
                        n += ntotal
            elif self.format_code in [2, 3] and self.num_wide == 5: # imag
                ntotal = 20
                nelements = ndata // ntotal
                auto_return, is_vectorized = self._create_oes_object4(
                    nelements, result_name, slot, obj_vector_complex)
                if auto_return:
                    return nelements * self.num_wide * 4

                obj = self.obj
                if self.use_vector and is_vectorized:
                    n = nelements * 4 * self.num_wide
                    itotal = obj.ielement
                    ielement2 = obj.itotal + nelements
                    itotal2 = ielement2

                    floats = fromstring(data, dtype=self.fdtype).reshape(nelements, 5)
                    obj._times[obj.itime] = dt
                    if obj.itime == 0:
                        ints = fromstring(data, dtype=self.idtype).reshape(nelements, 5)
                        eids = ints[:, 0] // 10
                        assert eids.min() > 0, eids.min()
                        obj.element[itotal:itotal2] = eids

                    real_imag = apply_mag_phase(floats, is_magnitude_phase, [1, 3], [2, 4])
                    obj.data[obj.itime, itotal:itotal2, :] = real_imag

                    obj.itotal = itotal2
                    obj.ielement = ielement2
                else:
                    struct1 = Struct(b(self._endian + 'i4f'))
                    for i in range(nelements):
                        edata = data[n:n + ntotal]
                        out = struct1.unpack(edata)
                        (eid_device, axial_real, axial_imag, torsion_real, torsion_imag) = out
                        eid = eid_device // 10

                        if is_magnitude_phase:
                            axial = polar_to_real_imag(axial_real, axial_imag)
                            torsion = polar_to_real_imag(torsion_real, torsion_imag)
                        else:
                            axial = complex(axial_real, axial_imag)
                            torsion = complex(torsion_real, torsion_imag)

                        obj.add_sort1(dt, eid, axial, torsion)
                        n += ntotal
            #elif self.format_code in [2, 3] and self.num_wide == 8:  # is this imag ???
                #ntotal = 32
                #s = self.self.struct_i
                #nelements = ndata // ntotal
                #for i in range(nelements):
                    #edata = data[n:n + 4]
                    #eid_device, = s.unpack(edata)
                    #assert eid > 0, eid
                    #n += ntotal
            elif self.format_code == 1 and self.num_wide == 3: # random
                raise RuntimeError(self.code_information())
                #msg = self.code_information()
                #return self._not_implemented_or_skip(data, ndata, msg)
            else:
                raise RuntimeError(self.code_information())

        elif self.element_type == 2: # CBEAM
            # 2-CBEAM
            ## TODO: fix method to follow correct pattern...regarding???

            if self.is_stress():
                result_name = 'cbeam_stress'
            else:
                result_name = 'cbeam_strain'

            if self._results.is_not_saved(result_name):
                return ndata
            self._results._found_result(result_name)
            slot = getattr(self, result_name)

            if self.format_code == 1 and self.num_wide == 111:  # real
                # TODO: vectorize
                ntotal = 444 # 44 + 10*40  (11 nodes)

                if self.is_stress():
                    obj_vector_real = RealBeamStressArray
                else:
                    obj_vector_real = RealBeamStrainArray

                nelements = ndata // ntotal
                nlayers = nelements * 11
                auto_return, is_vectorized = self._create_oes_object4(
                    nlayers, result_name, slot, obj_vector_real)
                if auto_return:
                    self._data_factor = 11
                    return nelements * self.num_wide * 4
                obj = self.obj

                nnodes = 10  # 11-1
                ntotal = self.num_wide * 4
                n1 = 44
                n2 = 40
                s1 = Struct(b(self._endian + 'ii9f'))
                s2 = Struct(b(self._endian + 'i9f'))
                nelements = ndata // ntotal
                for i in range(nelements):
                    edata = data[n:n+n1]
                    n += n1

                    out = s1.unpack(edata)
                    eid_device = out[0]
                    eid = eid_device // 10
                    if self.is_debug_file:
                        self.binary_debug.write('CBEAM-2 - eid=%i out=%s\n' % (eid, str(out)))

                    #(grid, sd, sxc, sxd, sxe, sxf, smax, smin, mst, msc) = out
                    obj.add_new_eid(dt, eid, out[1:])

                    for inode in range(nnodes):
                        edata = data[n:n+n2]
                        n += n2
                        out = s2.unpack(edata)
                        # (grid, sd, sxc, sxd, sxe, sxf, smax, smin, mst, msc) = out
                        obj.add_sort1(dt, eid, out)
            elif self.format_code in [2, 3] and self.num_wide == 111:  # imag and random?
                # definitely complex results for MSC Nastran 2016.1

                ntotal = 444 # 44 + 10*40  (11 nodes)
                nelements = ndata // ntotal

                if self.is_stress():
                    obj_vector_complex = ComplexBeamStressArray
                else:
                    obj_vector_complex = ComplexBeamStrainArray

                nlayers = nelements * 11
                auto_return, is_vectorized = self._create_oes_object4(
                    nlayers, result_name, slot, obj_vector_complex)
                if auto_return:
                    self._data_factor = 11
                    return nelements * self.num_wide * 4

                obj = self.obj

                nnodes = 10  # 11-1
                ntotal = self.num_wide * 4
                if self.use_vector and is_vectorized:
                    n = nelements * 4 * self.num_wide
                    itotal = obj.itotal
                    itotal2 = itotal + nelements * 11

                    # chop off eid
                    floats = fromstring(data, dtype=self.fdtype).reshape(nelements, 111)[:, 1:]
                    floats2 = floats.reshape(nelements * 11, 10)

                    obj._times[obj.itime] = dt
                    if obj.itime == 0:
                        ints = fromstring(data, dtype=self.idtype).reshape(nelements, 111)
                        eids = ints[:, 0] // 10
                        eids2 = array([eids] * 11, dtype='int32').T.ravel()

                        ints2 = ints[:, 1:].reshape(nelements * 11, 10)

                        nids = ints2[:, 0]
                        assert eids.min() > 0, eids.min()
                        #assert nids.min() > 0, nids.min()
                        obj.element_node[itotal:itotal2, 0] = eids2
                        obj.element_node[itotal:itotal2, 1] = nids

                    #  0    1   2  3  4  5  6   7   8   9
                    # grid, sd, c, d, e, f, c2, d2, e2, f2
                    real_imag = apply_mag_phase(floats2, is_magnitude_phase, [2, 3, 4, 5], [6, 7, 8, 9])
                    obj.data[obj.itime, itotal:itotal2, :] = real_imag
                    obj.sd[itotal:itotal2] = floats2[:, 1]

                    obj.itotal = itotal2
                    #obj.ielement = ielement2
                else:
                    itotal = obj.itotal
                    n1 = 44
                    n2 = 40

                    s1 = Struct(b(self._endian + 'ii9f'))
                    s2 = Struct(b(self._endian + 'i9f'))

                    for i in range(nelements):
                        edata = data[n:n+n1]
                        n += n1

                        out1 = s1.unpack(edata)
                        eid_device = out1[0]
                        eid = eid_device // 10
                        if self.is_debug_file:
                            self.binary_debug.write('CBEAM-2 - eid=%i out1=%s\n' % (eid, str(out1)))

                        (grid, sd,
                         excr, exdr, exer, exfr,
                         exci, exdi, exei, exfi) = out1[1:]

                        if is_magnitude_phase:
                            exc = polar_to_real_imag(excr, exci)
                            exd = polar_to_real_imag(exdr, exdi)
                            exe = polar_to_real_imag(exer, exei)
                            exf = polar_to_real_imag(exfr, exfi)
                        else:
                            exc = complex(excr, exci)
                            exd = complex(exdr, exdi)
                            exe = complex(exer, exei)
                            exf = complex(exfr, exfi)

                        obj.add_sort1(dt, eid, grid, sd,
                                      exc, exd, exe, exf)

                        for inode in range(nnodes):
                            edata = data[n:n+n2]
                            n += n2
                            out2 = s2.unpack(edata)
                            (grid, sd,
                             excr, exdr, exer, exfr,
                             exci, exdi, exei, exfi) = out2

                            if is_magnitude_phase:
                                exc = polar_to_real_imag(excr, exci)
                                exd = polar_to_real_imag(exdr, exdi)
                                exe = polar_to_real_imag(exer, exei)
                                exf = polar_to_real_imag(exfr, exfi)
                            else:
                                exc = complex(excr, exci)
                                exd = complex(exdr, exdi)
                                exe = complex(exer, exei)
                                exf = complex(exfr, exfi)

                            obj.add_sort1(dt, eid, grid, sd,
                                          exc, exd, exe, exf)
                            if self.is_debug_file:
                                self.binary_debug.write('CBEAM-2 - eid=%i out2=%s\n' % (eid, str(out2)))

            elif self.format_code == 1 and self.num_wide == 67: # random
                raise RuntimeError(self.code_information())
                #msg = self.code_information()
                #if self.is_debug_file:
                    #self.binary_debug.write('skipping OES-CBEAM\n')
                #return self._not_implemented_or_skip(data, ndata, msg)
            else:
                raise RuntimeError(self.code_information())

        elif self.element_type == 4: # CSHEAR
            # 4-CSHEAR
            if self.is_stress():
                obj_vector_real = RealShearStressArray
                obj_vector_complex = ComplexShearStressArray
                result_name = 'cshear_stress'
            else:
                obj_vector_real = RealShearStrainArray
                obj_vector_complex = ComplexShearStrainArray
                result_name = 'cshear_strain'

            if self._results.is_not_saved(result_name):
                return ndata
            self._results._found_result(result_name)

            slot = getattr(self, result_name)
            if self.format_code == 1 and self.num_wide == 4:  # real
                ntotal = 16  # 4*4
                nelements = ndata // ntotal
                auto_return, is_vectorized = self._create_oes_object4(
                    nelements, result_name, slot, obj_vector_real)
                if auto_return:
                    return nelements * self.num_wide * 4

                obj = self.obj
                assert obj is not None
                if self.use_vector and is_vectorized:
                    n = nelements * 4 * self.num_wide
                    itotal = obj.ielement
                    ielement2 = obj.itotal + nelements
                    itotal2 = ielement2

                    floats = fromstring(data, dtype=self.fdtype).reshape(nelements, 4)
                    itime = obj.itime
                    obj._times[itime] = dt
                    if itime == 0:
                        ints = fromstring(data, dtype=self.idtype).reshape(nelements, 4)
                        eids = ints[:, 0] // 10
                        assert eids.min() > 0, eids.min()
                        obj.element[itotal:itotal2] = eids

                    #[max_strain, avg_strain, margin]
                    obj.data[itime, itotal:itotal2, :] = floats[:, 1:]
                    obj.itotal = itotal2
                    obj.ielement = ielement2
                else:
                    struct1 = Struct(b(self._endian + 'i3f'))
                    for i in range(nelements):
                        edata = data[n:n + ntotal]
                        out = struct1.unpack(edata)  # num_wide=5
                        if self.is_debug_file:
                            self.binary_debug.write('CSHEAR-4 - %s\n' % str(out))

                        (eid_device, max_strain, avg_strain, margin) = out
                        eid = eid_device // 10
                        obj.add_new_eid(dt, eid, max_strain, avg_strain, margin)
                        n += ntotal

            elif self.format_code in [2, 3] and self.num_wide == 5:  # imag
                ntotal = 20  # 4*5
                nelements = ndata // ntotal
                auto_return, is_vectorized = self._create_oes_object4(
                    nelements, result_name, slot, obj_vector_complex)
                if auto_return:
                    return nelements * self.num_wide * 4

                obj = self.obj
                if self.use_vector and is_vectorized:
                    n = nelements * 4 * self.num_wide
                    itotal = obj.ielement
                    ielement2 = obj.itotal + nelements
                    itotal2 = ielement2

                    floats = fromstring(data, dtype=self.fdtype).reshape(nelements, 5)
                    obj._times[obj.itime] = dt
                    if obj.itime == 0:
                        ints = fromstring(data, dtype=self.idtype).reshape(nelements, 5)
                        eids = ints[:, 0] // 10
                        assert eids.min() > 0, eids.min()
                        obj.element[itotal:itotal2] = eids

                    #(eid_device, etmaxr, etmaxi, etavgr, etavgi)
                    real_imag = apply_mag_phase(floats, is_magnitude_phase, [1, 3], [2, 4])
                    obj.data[obj.itime, itotal:itotal2, :] = real_imag
                    obj.itotal = itotal2
                    obj.ielement = ielement2
                else:
                    struct1 = Struct(b(self._endian + 'i4f'))
                    for i in range(nelements):
                        edata = data[n:n + ntotal]
                        out = struct1.unpack(edata)  # num_wide=5
                        if self.is_debug_file:
                            self.binary_debug.write('CSHEAR-4 - %s\n' % str(out))
                        (eid_device, etmaxr, etmaxi, etavgr, etavgi) = out
                        eid = eid_device // 10

                        if is_magnitude_phase:
                            etmax = polar_to_real_imag(etmaxr, etmaxi)
                            etavg = polar_to_real_imag(etavgr, etavgi)
                        else:
                            etmax = complex(etmaxr, etmaxi)
                            etavg = complex(etavgr, etavgi)
                        obj.add_sort1(dt, eid, etmax, etavg)
                        n += ntotal
            elif self.format_code == 1 and self.num_wide == 3: # random
                raise RuntimeError(self.code_information())
                #msg = self.code_information()
                #return self._not_implemented_or_skip(data, ndata, msg)
            else:
                raise RuntimeError(self.code_information())

        elif self.element_type in [11, 12, 13, 14]:  # springs
            # 11-CELAS1
            # 12-CELAS2
            # 13-CELAS3
            # 14-CELAS4
            if self.is_stress():
                obj_real = RealSpringStressArray
                obj_complex = ComplexSpringStressArray
                if self.element_type == 11:
                    result_name = 'celas1_stress'
                elif self.element_type == 12:
                    result_name = 'celas2_stress'
                elif self.element_type == 13:
                    result_name = 'celas3_stress'
                elif self.element_type == 14:
                    result_name = 'celas4_stress'
                else:
                    raise RuntimeError(self.element_type)
            else:
                obj_real = RealSpringStrainArray
                obj_complex = ComplexSpringStrainArray
                if self.element_type == 11:
                    result_name = 'celas1_strain'
                elif self.element_type == 12:
                    result_name = 'celas2_strain'
                elif self.element_type == 13:
                    result_name = 'celas3_strain'
                elif self.element_type == 14:
                    result_name = 'celas4_strain'
                else:
                    raise RuntimeError(self.element_type)

            if self._results.is_not_saved(result_name):
                return ndata
            self._results._found_result(result_name)
            slot = getattr(self, result_name)

            if self.format_code == 1 and self.num_wide == 2:  # real
                ntotal = 8 # 2 * 4
                nelements = ndata // ntotal
                auto_return, is_vectorized = self._create_oes_object4(
                    nelements, result_name, slot, obj_real)
                if auto_return:
                    return nelements * self.num_wide * 4

                obj = self.obj
                if self.use_vector and is_vectorized:
                    n = nelements * 4 * self.num_wide
                    itotal = obj.ielement
                    ielement2 = obj.itotal + nelements
                    itotal2 = ielement2

                    floats = fromstring(data, dtype=self.fdtype).reshape(nelements, 2)
                    obj._times[obj.itime] = dt
                    if obj.itime == 0:
                        ints = fromstring(data, dtype=self.idtype).reshape(nelements, 2)
                        eids = ints[:, 0] // 10
                        assert eids.min() > 0, eids.min()
                        obj.element[itotal:itotal2] = eids

                    #(eid_device, stress)
                    obj.data[obj.itime, itotal:itotal2, 0] = floats[:, 1]
                    obj.itotal = itotal2
                    obj.ielement = ielement2
                else:
                    struct1 = Struct(b(self._endian + 'if'))
                    for i in range(nelements):
                        edata = data[n:n+ntotal]
                        out = struct1.unpack(edata)
                        (eid_device, ox) = out
                        eid = eid_device // 10
                        if self.is_debug_file:
                            self.binary_debug.write('  eid=%i result%i=[%i, %f]\n' % (
                                eid, i, eid_device, ox))
                        obj.add_new_eid(dt, eid, ox)
                        n += ntotal
            elif self.format_code in [2, 3] and self.num_wide == 3:  # imag
                ntotal = 12
                nelements = ndata // ntotal

                nelements = ndata // ntotal
                auto_return, is_vectorized = self._create_oes_object4(
                    nelements, result_name, slot, obj_complex)
                if auto_return:
                    return nelements * self.num_wide * 4

                obj = self.obj
                assert obj is not None, self.code_information()
                if self.use_vector and is_vectorized:
                    n = nelements * 4 * self.num_wide
                    itotal = obj.ielement
                    ielement2 = obj.itotal + nelements
                    itotal2 = ielement2

                    floats = fromstring(data, dtype=self.fdtype).reshape(nelements, 3)
                    obj._times[obj.itime] = dt
                    if obj.itime == 0:
                        ints = fromstring(data, dtype=self.idtype).reshape(nelements, 3)
                        eids = ints[:, 0] // 10
                        assert eids.min() > 0, eids.min()
                        obj.element[itotal:itotal2] = eids

                    if is_magnitude_phase:
                        mag = floats[:, 1]
                        phase = floats[:, 2]
                        rtheta = radians(phase)
                        real_imag = mag * (cos(rtheta) + 1.j * sin(rtheta))
                    else:
                        real = floats[:, 1]
                        imag = floats[:, 2]
                        real_imag = real + 1.j * imag
                    obj.data[obj.itime, itotal:itotal2, 0] = real_imag

                    obj.itotal = itotal2
                    obj.ielement = ielement2
                else:
                    struct1 = Struct(b(self._endian + 'i2f'))
                    for i in range(nelements):
                        edata = data[n:n + ntotal]
                        out = struct1.unpack(edata)
                        (eid_device, axial_real, axial_imag) = out
                        eid = eid_device // 10

                        if is_magnitude_phase:
                            axial = polar_to_real_imag(axial_real, axial_imag)
                        else:
                            axial = complex(axial_real, axial_imag)

                        if self.is_debug_file:
                            self.binary_debug.write('  eid=%i result%i=[%i, %f, %f]\n' % (
                                eid, i, eid_device, axial_real, axial_imag))
                        obj.add_sort1(dt, eid, axial)
                        n += ntotal
            elif self.format_code == 1 and self.num_wide == 3: # random
                raise RuntimeError(self.code_information())
                msg = self.code_information()
                return self._not_implemented_or_skip(data, ndata, msg)
            else:
                raise RuntimeError(self.code_information())

        elif self.element_type == 34: # CBAR
            if self.is_stress():
                result_name = 'cbar_stress'
            else:
                result_name = 'cbar_strain'

            if self._results.is_not_saved(result_name):
                return ndata
            self._results._found_result(result_name)
            slot = getattr(self, result_name)

            if self.format_code == 1 and self.num_wide == 16:  # real
                if self.is_stress():
                    obj_vector_real = RealBarStressArray
                else:
                    obj_vector_real = RealBarStrainArray

                ntotal = 16 * 4
                nelements = ndata // ntotal

                auto_return, is_vectorized = self._create_oes_object4(
                    nelements, result_name, slot, obj_vector_real)
                if auto_return:
                    return ndata

                if self.is_debug_file:
                    self.binary_debug.write('  [cap, element1, element2, ..., cap]\n')
                    #self.binary_debug.write('  cap = %i  # assume 1 cap when there could have been multiple\n' % ndata)
                    self.binary_debug.write('  #elementi = [eid_device, s1a, s2a, s3a, s4a, axial, smaxa, smina, MSt,\n')
                    self.binary_debug.write('                           s1b, s2b, s3b, s4b, smaxb, sminb,        MSc]\n')
                    self.binary_debug.write('  nelements=%i; nnodes=1 # centroid\n' % nelements)

                obj = self.obj
                if self.use_vector and is_vectorized:
                    # self.itime = 0
                    # self.ielement = 0
                    # self.itotal = 0
                    #self.ntimes = 0
                    #self.nelements = 0
                    n = nelements * self.num_wide * 4

                    ielement = obj.ielement
                    ielement2 = ielement + nelements
                    obj._times[obj.itime] = dt

                    if obj.itime == 0:
                        ints = fromstring(data, dtype=self.idtype).reshape(nelements, 16)
                        eids = ints[:, 0] // 10
                        obj.element[ielement:ielement2] = eids

                    floats = fromstring(data, dtype=self.fdtype).reshape(nelements, 16)

                    #[s1a, s2a, s3a, s4a, axial, smaxa, smina, margin_tension,
                    # s1b, s2b, s3b, s4b,        smaxb, sminb, margin_compression]
                    obj.data[obj.itime, ielement:ielement2, :] = floats[:, 1:]
                    obj.itotal = ielement2
                    obj.ielement = ielement2
                else:
                    struct1 = Struct(b(self._endian + 'i15f'))
                    for i in range(nelements):
                        edata = data[n:n+ntotal]
                        out = struct1.unpack(edata)
                        (eid_device,
                         s1a, s2a, s3a, s4a, axial, smaxa, smina, margin_tension,
                         s1b, s2b, s3b, s4b, smaxb, sminb, margin_compression) = out
                        eid = eid_device // 10
                        if self.is_debug_file:
                            self.binary_debug.write('  eid=%i; C%i=[%s]\n' % (
                                eid, i, ', '.join(['%r' % di for di in out])))
                        n += ntotal
                        obj.add_new_eid(dt, eid,
                                        s1a, s2a, s3a, s4a, axial, smaxa, smina, margin_tension,
                                        s1b, s2b, s3b, s4b, smaxb, sminb, margin_compression)
            elif self.format_code in [2, 3] and self.num_wide == 19:  # imag
                if self.is_stress():
                    obj_vector_complex = ComplexBarStressArray
                else:
                    obj_vector_complex = ComplexBarStrainArray

                ntotal = 76
                nelements = ndata // ntotal
                auto_return, is_vectorized = self._create_oes_object4(
                    nelements, result_name, slot, obj_vector_complex)
                if auto_return:
                    return ndata

                if self.is_debug_file:
                    self.binary_debug.write('  [cap, element1, element2, ..., cap]\n')
                    #self.binary_debug.write('  cap = %i  # assume 1 cap when there could have been multiple\n' % ndata)
                    self.binary_debug.write('  #elementi = [eid_device, s1a, s2a, s3a, s4a, axial,\n')
                    self.binary_debug.write('                           s1b, s2b, s3b, s4b]\n')
                    self.binary_debug.write('  nelements=%i; nnodes=1 # centroid\n' % nelements)

                obj = self.obj
                if self.use_vector and is_vectorized:
                    n = nelements * 4 * self.num_wide
                    itotal = obj.itotal
                    itotal2 = itotal + nelements
                    ielement2 = itotal2

                    floats = fromstring(data, dtype=self.fdtype).reshape(nelements, 19)
                    obj._times[obj.itime] = dt
                    if obj.itime == 0:
                        ints = fromstring(data, dtype=self.idtype).reshape(nelements, 19)
                        eids = ints[:, 0] // 10
                        assert eids.min() > 0, eids.min()
                        obj.element[itotal:itotal2] = eids

                    isave1 = [1, 2, 3, 4, 5, 11, 12, 13, 14]
                    isave2 = [6, 7, 8, 9, 10, 15, 16, 17, 18]
                    real_imag = apply_mag_phase(floats, is_magnitude_phase, isave1, isave2)
                    obj.data[obj.itime, itotal:itotal2, :] = real_imag

                    obj.itotal = itotal2
                    obj.ielement = ielement2
                else:
                    struct1 = Struct(b(self._endian + 'i18f'))
                    for i in range(nelements):
                        edata = data[n:n+ntotal]
                        n += ntotal
                        out = struct1.unpack(edata)
                        (eid_device,
                         s1ar, s2ar, s3ar, s4ar, axialr,
                         s1ai, s2ai, s3ai, s4ai, axiali,
                         s1br, s2br, s3br, s4br,
                         s1bi, s2bi, s3bi, s4bi) = out

                        eid = eid_device // 10
                        if self.is_debug_file:
                            self.binary_debug.write('  eid=%i; C%i=[%s]\n' % (
                                eid, i, ', '.join(['%r' % di for di in out])))
                        if is_magnitude_phase:
                            s1a = polar_to_real_imag(s1ar, s1ai)
                            s1b = polar_to_real_imag(s1br, s1bi)
                            s2a = polar_to_real_imag(s2ar, s2ai)
                            s2b = polar_to_real_imag(s2br, s2bi)
                            s3a = polar_to_real_imag(s3ar, s3ai)
                            s3b = polar_to_real_imag(s3br, s3bi)
                            s4a = polar_to_real_imag(s4ar, s4ai)
                            s4b = polar_to_real_imag(s4br, s4bi)
                            axial = polar_to_real_imag(axialr, axiali)
                        else:
                            s1a = complex(s1ar, s1ai)
                            s1b = complex(s1br, s1bi)
                            s2a = complex(s2ar, s2ai)
                            s2b = complex(s2br, s2bi)
                            s3a = complex(s3ar, s3ai)
                            s3b = complex(s3br, s3bi)
                            s4a = complex(s4ar, s4ai)
                            s4b = complex(s4br, s4bi)
                            axial = complex(axialr, axiali)

                        obj.add_new_eid_sort1(dt, eid,
                                              s1a, s2a, s3a, s4a, axial,
                                              s1b, s2b, s3b, s4b)
            elif self.format_code == 1 and self.num_wide == 19: # random
                raise RuntimeError(self.code_information())
            else:
                raise RuntimeError(self.code_information())

        elif self.element_type in [39, 67, 68]: # solid stress
            # 39-CTETRA
            # 67-CHEXA
            # 68-CPENTA
            if self.is_stress():
                obj_vector_real = RealSolidStressArray
                obj_vector_complex = ComplexSolidStressArray
                if self.element_type == 39: # CTETRA
                    nnodes_expected = 5  # 1 centroid + 4 corner points
                    result_name = 'ctetra_stress'
                    element_name = 'CTETRA4'
                elif self.element_type == 67:  # CHEXA
                    nnodes_expected = 9
                    result_name = 'chexa_stress'
                    element_name = 'CHEXA8'
                elif self.element_type == 68:  # CPENTA
                    nnodes_expected = 7
                    result_name = 'cpenta_stress'
                    element_name = 'CPENTA6'
                else:
                    raise RuntimeError(self.code_information())
            else:
                obj_vector_real = RealSolidStrainArray
                obj_vector_complex = ComplexSolidStrainArray

                if self.element_type == 39: # CTETRA
                    nnodes_expected = 5  # 1 centroid + 4 corner points
                    result_name = 'ctetra_strain'
                    element_name = 'CTETRA4'
                elif self.element_type == 67:  # CHEXA
                    nnodes_expected = 9
                    result_name = 'chexa_strain'
                    element_name = 'CHEXA8'
                elif self.element_type == 68:  # CPENTA
                    nnodes_expected = 7
                    result_name = 'cpenta_strain'
                    element_name = 'CPENTA6'
                else:
                    raise RuntimeError(self.code_information())
                    #msg = 'sort1 Type=%s num=%s' % (self.element_name, self.element_type)
                    #return self._not_implemented_or_skip(data, ndata, msg)

            if self._results.is_not_saved(result_name):
                return ndata
            self._results._found_result(result_name)
            slot = getattr(self, result_name)


            numwide_real = 4 + 21 * nnodes_expected
            numwide_imag = 4 + (17 - 4) * nnodes_expected
            numwide_random = 4 + (11 - 4) * nnodes_expected
            numwide_random2 = 18 + 14 * (nnodes_expected - 1)
            preline1 = '%s-%s' % (self.element_name, self.element_type)
            preline2 = ' ' * len(preline1)

            #print('numwide real=%s imag=%s random=%s' % (numwide_real, numwide_imag, numwide_random2))
            self._data_factor = nnodes_expected
            if self.format_code == 1 and self.num_wide == numwide_real:  # real
                ntotal = 16 + 84 * nnodes_expected
                nelements = ndata // ntotal
                auto_return, is_vectorized = self._create_oes_object4(
                    nelements, result_name, slot, obj_vector_real)
                if auto_return:
                    return nelements * self.num_wide * 4

                obj = self.obj
                if self.use_vector and is_vectorized:
                    n = nelements * 4 * self.num_wide
                    itotal = obj.ielement
                    itotali = obj.itotal + nelements
                    itotal2 = obj.itotal + nelements * nnodes_expected
                    obj._times[obj.itime] = dt
                    if obj.itime == 0:
                        # (eid_device, cid, abcd, nnodes)
                        ints = fromstring(data, dtype=self.idtype)
                        try:
                            ints1 = ints.reshape(nelements, numwide_real)
                        except ValueError:
                            msg = 'ints.shape=%s; size=%s ' % (str(ints.shape), ints.size)
                            msg += 'nelements=%s numwide_real=%s nelements*numwide=%s' % (
                                nelements, numwide_real, nelements * numwide_real)
                            raise ValueError(msg)
                        eids = ints1[:, 0] // 10
                        cids = ints1[:, 1]
                        #nids = ints1[:, 4]
                        assert eids.min() > 0, eids.min()
                        obj.element_node[itotal:itotal2, 0] = repeat(eids, nnodes_expected)
                        ints2 = ints1[:, 4:].reshape(nelements * nnodes_expected, 21)
                        grid_device = ints2[:, 0]#.reshape(nelements, nnodes_expected)

                        #print('%s-grid_device=%s' % (self.element_name, grid_device))
                        grid_device2 = repeat(grid_device, nnodes_expected)
                        try:
                            obj.element_node[itotal:itotal2, 1] = grid_device
                        except ValueError:
                            msg = '%s; nnodes=%s\n' % (self.element_name, nnodes_expected)
                            msg += 'itotal=%s itotal2=%s\n' % (itotal, itotal2)
                            msg += 'grid_device.shape=%s; size=%s\n' % (str(grid_device.shape), grid_device.size)
                            #msg += 'nids=%s' % nids
                            raise ValueError(msg)
                        obj.element_cid[itotal:itotali, 0] = eids
                        obj.element_cid[itotal:itotali, 1] = cids

                    floats = fromstring(data, dtype=self.fdtype).reshape(nelements, numwide_real)[:, 4:]
                    # 1     9    15   2    10   16  3   11  17   8
                    #[oxx, oyy, ozz, txy, tyz, txz, o1, o2, o3, ovm]
                    #isave = [1, 9, 15, 2, 10, 16, 3, 11, 17, 8]
                    #(grid_device,
                        #sxx, sxy, s1, a1, a2, a3, pressure, svm,
                        #syy, syz, s2, b1, b2, b3,
                        #szz, sxz, s3, c1, c2, c3)
                    floats1 = floats.reshape(nelements * nnodes_expected, 21)#[:, 1:] # drop grid_device

                    # o1/o2/o3 is not max/mid/min.  They are not consistently ordered, so we force it.
                    max_mid_min = np.vstack([
                        floats1[:, 3],
                        floats1[:, 11],
                        floats1[:, 17],
                    ]).T
                    max_mid_min.sort(axis=1)
                    assert max_mid_min.shape == (nelements * nnodes_expected, 3), max_mid_min.shape
                    obj.data[obj.itime, itotal:itotal2, 6:9] = max_mid_min[:, [2, 1, 0]]

                    #obj.data[obj.itime, itotal:itotal2, :] = floats1[:, isave]
                    obj.data[obj.itime, itotal:itotal2, :6] = floats1[:, [1, 9, 15, 2, 10, 16]]
                    obj.data[obj.itime, itotal:itotal2, 9] = floats1[:, 8]
                    obj.itotal = itotal2
                    obj.ielement = itotali
                else:
                    struct1 = Struct(b(self._endian + 'ii4si'))
                    struct2 = Struct(b(self._endian + 'i20f'))
                    if self.is_debug_file:
                        msg = '%s-%s nelements=%s nnodes=%s; C=[sxx, sxy, s1, a1, a2, a3, pressure, svm,\n' % (
                            self.element_name, self.element_type, nelements, nnodes_expected)
                        msg += '                                 syy, syz, s2, b1, b2, b3,\n'
                        msg += '                                 szz, sxz, s3, c1, c2, c3]\n'
                        self.binary_debug.write(msg)

                    for i in range(nelements):
                        edata = data[n:n+16]
                        out = struct1.unpack(edata)
                        (eid_device, cid, abcd, nnodes) = out
                        eid = eid_device // 10

                        if self.is_debug_file:
                            self.binary_debug.write('%s - eid=%i; %s\n' % (preline1, eid, str(out)))

                        assert nnodes < 21, 'print_block(data[n:n+16])'  #self.print_block(data[n:n+16])

                        n += 16
                        for inode in range(nnodes_expected):  # nodes pts, +1 for centroid (???)
                            out = struct2.unpack(data[n:n + 84]) # 4*21 = 84
                            if self.is_debug_file:
                                self.binary_debug.write('%s - %s\n' % (preline2, str(out)))
                            (grid_device,
                             sxx, sxy, s1, a1, a2, a3, pressure, svm,
                             syy, syz, s2, b1, b2, b3,
                             szz, sxz, s3, c1, c2, c3) = out

                            if self.is_debug_file:
                                self.binary_debug.write('  eid=%s inode=%i; C=[%s]\n' % (
                                    eid, grid_device, ', '.join(['%r' % di for di in out])))

                            #if grid_device == 0:
                                #grid = 'CENTER'
                            #else:
                                ##grid = (grid_device - device_code) // 10
                                #grid = grid_device

                            grid = grid_device
                            a_cos = [a1, a2, a3]
                            b_cos = [b1, b2, b3]
                            c_cos = [c1, c2, c3]
                            if inode == 0:
                                #  this is correct, but fails
                                #element_name = self.element_name + str(nnodes)
                                obj.add_eid(element_name, cid, dt, eid, grid,
                                            sxx, syy, szz, sxy, syz, sxz, s1, s2, s3,
                                            a_cos, b_cos, c_cos, pressure, svm)
                            else:
                                obj.add_node(dt, eid, inode, grid,
                                             sxx, syy, szz, sxy, syz, sxz, s1, s2, s3,
                                             a_cos, b_cos, c_cos, pressure, svm)
                            n += 84

            elif self.format_code in [2, 3] and self.num_wide == numwide_imag:  # complex
                # TODO: vectorize
                ntotal = numwide_imag * 4
                nelements = ndata // ntotal
                self.ntotal += nelements * nnodes_expected
                auto_return, is_vectorized = self._create_oes_object4(
                    nelements, result_name, slot, obj_vector_complex)
                if auto_return:
                    return nelements * self.num_wide * 4

                obj = self.obj

                if self.use_vector and is_vectorized:
                    n = nelements * 4 * self.num_wide
                    ielement = obj.ielement
                    ielement2 = ielement + nelements
                    itotal = obj.itotal
                    itotal2 = itotal + nelements * nnodes_expected

                    floats = fromstring(data, dtype=self.fdtype).reshape(nelements, numwide_imag)
                    floats1 = floats[:, 4:].reshape(nelements * nnodes_expected, 13)
                    obj._times[obj.itime] = dt
                    if obj.itime == 0:
                        ints = fromstring(data, dtype=self.idtype).reshape(nelements, numwide_imag)
                        ints1 = ints[:, 4:].reshape(nelements * nnodes_expected, 13)
                        eids = ints[:, 0] // 10
                        cids = ints[:, 1]
                        nids = ints1[:, 0]
                        # TODO: ctype, nodef not considered
                        assert eids.min() > 0, eids.min()
                        assert nids.min() >= 0, nids.min()
                        eids2 = np.vstack([eids] * nnodes_expected).T.ravel()
                        #nids2 = np.vstack([nids] * nnodes_expected).T.ravel()
                        #print(nids2)
                        obj.element_node[itotal:itotal2, 0] = eids2
                        obj.element_node[itotal:itotal2, 1] = nids

                        obj.element_cid[ielement:ielement2, 0] = eids
                        obj.element_cid[ielement:ielement2, 1] = cids

                    # 0 is nid
                    isave1 = [1, 2, 3, 4, 5, 6]
                    isave2 = [7, 8, 9, 10, 11, 12]
                    real_imag = apply_mag_phase(floats1, is_magnitude_phase, isave1, isave2)
                    obj.data[obj.itime, itotal:itotal2, :] = real_imag

                    obj.itotal = itotal2
                    obj.ielement = ielement2
                else:
                    s1 = Struct(b(self._endian + '2i4si'))
                    s2 = Struct(b(self._endian + 'i12f'))
                    for i in range(nelements):
                        edata = data[n:n+16]
                        n += 16
                        out = s1.unpack(edata)
                        (eid_device, cid, ctype, nodef) = out
                        eid = eid_device // 10
                        if self.is_debug_file:
                            self.binary_debug.write('  eid=%i C=[%s]\n' % (
                                eid, ', '.join(['%r' % di for di in out])))

                        #element_name = self.element_name + str(nodef)  # this is correct, but has problems...
                        obj.add_eid_sort1(self.element_type, element_name, dt, eid, cid, ctype, nodef)
                        for inode in range(nnodes_expected):
                            edata = data[n:n+52]
                            n += 52
                            out = s2.unpack(edata)
                            (grid,
                             exr, eyr, ezr, etxyr, etyzr, etzxr,
                             exi, eyi, ezi, etxyi, etyzi, etzxi) = out
                            #if grid == 0:
                                #grid = 'CENTER'

                            if is_magnitude_phase:
                                ex = polar_to_real_imag(exr, exi)
                                ey = polar_to_real_imag(eyr, eyi)
                                ez = polar_to_real_imag(ezr, ezi)
                                etxy = polar_to_real_imag(etxyr, etxyi)
                                etyz = polar_to_real_imag(etyzr, etyzi)
                                etzx = polar_to_real_imag(etzxr, etzxi)
                            else:
                                ex = complex(exr, exi)
                                ey = complex(eyr, eyi)
                                ez = complex(ezr, ezi)
                                etxy = complex(etxyr, etxyi)
                                etyz = complex(etyzr, etyzi)
                                etzx = complex(etzxr, etzxi)

                            if self.is_debug_file:
                                self.binary_debug.write('       node%s=[%s]\n' % (
                                    grid, ', '.join(['%r' % di for di in out])))
                            obj.add_node_sort1(dt, eid, grid, inode,
                                               ex, ey, ez, etxy, etyz, etzx)
            elif self.format_code == 1 and self.num_wide == numwide_random: # random
                raise RuntimeError(self.code_information() +
                                   '\nnumwide real=%s imag=%s random=%s' % (
                                       numwide_real, numwide_imag, numwide_random2))
                #msg = self.code_information()
                #return self._not_implemented_or_skip(data, ndata, msg)
            elif self.format_code in [2, 3] and self.num_wide == numwide_random2:
                #raise RuntimeError(self.code_information())
                ## a = 18
                ## b = 14
                ## a + b * nnodes = numwide_random3
                ## a + b * 4 = 74  # CTETRA
                ## a + b * 6 = 102 # CPENTA
                ## a + b * 8 = 130 # CHEXA-67
                #msg = 'OES-CHEXA-random-numwide=%s numwide_real=%s numwide_imag=%s numwide_random=%s' % (
                    #self.num_wide, numwide_real, numwide_imag, numwide_random)
                #return self._not_implemented_or_skip(data, ndata, msg)

                #print('numwide real=%s imag=%s random=%s' % (numwide_real, numwide_imag, numwide_random))
                num_wide_random = 4 + nnodes_expected * (17 - 4)

                #print('random2=%s' % num_wide_random)
                #print(self.code_information())

                #if self.num_wide ==
                if self.read_mode == 1:
                    return ndata
                return ndata
                #print('numwide=%s numwide_random=%s attempt2=%s subcase=%s' % (
                    #self.num_wide, numwide_random, num_wide_random, self.isubcase))
                ##msg = self.code_information()
                #ntotal = 130
                #nelements = ndata // ntotal

                ## cid, coord_type, nactive_pnts,
                ##      nid, oxx, oyy, ozz, txy, tyz, txz
                #struct1 = Struct(b('2i 4s'))
                #struct2 = Struct(b('i6f'))
                #for i in range(nelements):
                    #edata = data[n:n+12]
                    #out = struct1.unpack(edata)
                    #(eid_device, cid, abcd) = out
                    #eid = eid_device // 10
                    #if self.is_debug_file:
                        #self.binary_debug.write('%s - eid=%i; %s\n' % (preline1, eid, str(out)))
                    #n += 12
                    #for inode in range(nnodes_expected):  # nodes pts, +1 for centroid (???)
                        #out = struct2.unpack(data[n:n + 28]) # 4*7 = 28
                        #if self.is_debug_file:
                            #self.binary_debug.write('%s - %s\n' % (preline2, str(out)))
                        #(grid_device, sxx, syy, sz, txy, tyz, txz) = out
                #msg = 'OES-CHEXA-random-numwide=%s numwide_real=%s numwide_imag=%s numwide_random=%s' % (
                    #self.num_wide, numwide_real, numwide_imag, numwide_random)
                #return self._not_implemented_or_skip(data, ndata, msg)
            else:
                raise RuntimeError(self.code_information() +
                                   '\nnumwide real=%s imag=%s random=%s' % (
                                       numwide_real, numwide_imag, numwide_random2))

        #=========================
        # plates
        elif self.element_type == 33:  # CQUAD4-centroidal
            # 33-QUAD4-centroidal
            if self.is_stress():
                obj_vector_real = RealPlateStressArray
                obj_vector_complex = ComplexPlateStressArray
                result_name = 'cquad4_stress'
            else:
                obj_vector_real = RealPlateStrainArray
                obj_vector_complex = ComplexPlateStrainArray
                result_name = 'cquad4_strain'

            if self._results.is_not_saved(result_name):
                return ndata
            self._results._found_result(result_name)
            slot = getattr(self, result_name)

            numwide_real = 17
            if self.format_code == 1 and self.num_wide == 17:  # real
                ntotal = 68  # 4*17
                nelements = ndata // ntotal
                nlayers = nelements * 2
                nnodes_expected = 2

                auto_return, is_vectorized = self._create_oes_object4(
                    nlayers, result_name, slot, obj_vector_real)
                if auto_return:
                    self._data_factor = 2
                    return nelements * ntotal

                obj = self.obj
                #print('dt=%s, itime=%s' % (obj.itime, dt))
                assert obj.is_built is True, obj.is_built
                if self.use_vector and is_vectorized:
                    n = nelements * 4 * self.num_wide
                    ielement = obj.ielement
                    ielement2 = ielement + nelements
                    itotal = obj.itotal
                    itotal2 = itotal + nelements * nnodes_expected
                    obj._times[obj.itime] = dt
                    if obj.itime == 0:
                        ints = fromstring(data, dtype=self.idtype)
                        ints1 = ints.reshape(nelements, numwide_real)
                        eids = ints1[:, 0] // 10
                        eids = np.vstack([eids, eids]).T.ravel()
                        assert eids.min() > 0, eids.min()
                        obj.element_node[itotal:itotal2, 0] = eids

                    floats = fromstring(data, dtype=self.fdtype).reshape(nelements, numwide_real)[:, 1:]

                    #fd, sx, sy, txy, angle, major, minor, max_shear
                    floats1 = floats.reshape(nelements * nnodes_expected, 8)
                    obj.data[obj.itime, itotal:itotal2, :] = floats1
                    obj.itotal = itotal2
                    obj.ielement = ielement2
                else:
                    struct1 = Struct(b(self._endian + 'i16f'))
                    cen = 0 # CEN/4
                    for i in range(nelements):
                        edata = data[n:n+ntotal]
                        out = struct1.unpack(edata)

                        (eid_device,
                         fd1, sx1, sy1, txy1, angle1, major1, minor1, max_shear1,
                         fd2, sx2, sy2, txy2, angle2, major2, minor2, max_shear2) = out

                        eid = eid_device // 10
                        if self.is_debug_file:
                            self.binary_debug.write('  eid=%i C=[%s]\n' % (
                                eid, ', '.join(['%r' % di for di in out])))

                        obj._add_new_eid(dt, eid, cen, fd1, sx1, sy1,
                                         txy1, angle1, major1, minor1, max_shear1)
                        obj._add(dt, eid, cen, fd2, sx2, sy2, txy2,
                                 angle2, major2, minor2, max_shear2)
                        n += ntotal
            elif self.format_code in [2, 3] and self.num_wide == 15:  # imag
                # TODO: vectorize
                nnodes = 0  # centroid + 4 corner points
                ntotal = 4 * (15 * (nnodes + 1))
                nelements = ndata // ntotal
                auto_return, is_vectorized = self._create_oes_object4(
                    nelements, result_name, slot, obj_vector_complex)
                if auto_return:
                    self._data_factor = 2
                    return nelements * ntotal

                obj = self.obj
                if self.use_vector and is_vectorized:
                    n = nelements * 4 * self.num_wide
                    nnodes_all = (nnodes + 1)
                    itotal = obj.itotal
                    itotal2 = itotal + 2 * nelements * nnodes_all
                    ielement = obj.ielement
                    ielement2 = ielement + nelements

                    floats = fromstring(data, dtype=self.fdtype).reshape(nelements, 15 * nnodes_all)
                    floats1 = floats[:, 1:].reshape(nelements * nnodes_all * 2, 7)
                    obj._times[obj.itime] = dt
                    if obj.itime == 0:
                        ints = fromstring(data, dtype=self.idtype).reshape(nelements, 15 * nnodes_all)
                        eids = ints[:, 0] // 10
                        ints[:, 0] = 0
                        ints1 = ints.reshape(nelements * nnodes_all, 15)
                        nids = ints[:, 0]
                        #print(eids)
                        assert eids.min() > 0, eids.min()
                        eids2 = np.vstack([eids, eids]).T.ravel()
                        nids2 = np.vstack([nids, nids]).T.ravel()
                        #print(eids2, itotal, itotal2)
                        obj.element_node[itotal:itotal2, 0] = eids2
                        obj.element_node[itotal:itotal2, 1] = nids2

                    #[fd, sxr, sxi, syr, syi, txyr, txyi]
                    isave1 = [1, 3, 5]
                    isave2 = [2, 4, 6]
                    real_imag = apply_mag_phase(floats1, is_magnitude_phase, isave1, isave2)

                    obj.fiber_curvature[itotal:itotal2] = floats1[:, 0]
                    obj.data[obj.itime, itotal:itotal2, :] = real_imag
                    obj.itotal = itotal2
                    obj.ielement = ielement2
                else:
                    s1 = Struct(b(self._endian + 'i14f'))
                    s2 = Struct(b(self._endian + 'i14f'))

                    cen = 0 # 'CEN/4'
                    for i in range(nelements):
                        edata = data[n:n+60]  # 4*15=60
                        n += 60
                        out = s1.unpack(edata)  # 15
                        (eid_device,
                         fd1, sx1r, sx1i, sy1r, sy1i, txy1r, txy1i,
                         fd2, sx2r, sx2i, sy2r, sy2i, txy2r, txy2i) = out

                        eid = eid_device // 10
                        if self.is_debug_file:
                            self.binary_debug.write('  eid=%i C=%s\n' % (eid, str(out)))

                        if is_magnitude_phase:
                            sx1 = polar_to_real_imag(sx1r, sx1i)
                            sx2 = polar_to_real_imag(sx2r, sx2i)
                            sy1 = polar_to_real_imag(sy1r, sy1i)
                            sy2 = polar_to_real_imag(sy2r, sy2i)
                            txy1 = polar_to_real_imag(txy1r, txy1i)
                            txy2 = polar_to_real_imag(txy2r, txy2i)
                        else:
                            sx1 = complex(sx1r, sx1i)
                            sx2 = complex(sx2r, sx2i)
                            sy1 = complex(sy1r, sy1i)
                            sy2 = complex(sy2r, sy2i)
                            txy1 = complex(txy1r, txy1i)
                            txy2 = complex(txy2r, txy2i)

                        obj.add_new_eid_sort1(dt, eid, cen, fd1, sx1, sy1, txy1)
                        obj.add_sort1(dt, eid, cen, fd2, sx2, sy2, txy2)

                        for node_id in range(nnodes):  # nodes pts
                            edata = data[n:n+60]  # 4*15=60
                            n += 60
                            out = s2.unpack(edata)
                            if self.is_debug_file:
                                self.binary_debug.write('  %s\n' % str(out))
                            (grid,
                             fd1, sx1r, sx1i, sy1r, sy1i, txy1r, txy1i,
                             fd2, sx2r, sx2i, sy2r, sy2i, txy2r, txy2i) = out

                            if is_magnitude_phase:
                                sx1 = polar_to_real_imag(sx1r, sx1i)
                                sx2 = polar_to_real_imag(sx2r, sx2i)
                                sy1 = polar_to_real_imag(sy1r, sy1i)
                                sy2 = polar_to_real_imag(sy2r, sy2i)
                                txy1 = polar_to_real_imag(txy1r, txy1i)
                                txy2 = polar_to_real_imag(txy2r, txy2i)
                            else:
                                sx1 = complex(sx1r, sx1i)
                                sx2 = complex(sx2r, sx2i)
                                sy1 = complex(sy1r, sy1i)
                                sy2 = complex(sy2r, sy2i)
                                txy1 = complex(txy1r, txy1i)
                                txy2 = complex(txy2r, txy2i)
                            obj.add_new_node_sort1(dt, eid, grid, fd1, sx1, sy1, txy1)
                            obj.add_sort1(dt, eid, grid, fd2, sx2, sy2, txy2)
            elif self.format_code == 1 and self.num_wide == 0: # random
                msg = self.code_information()
                return self._not_implemented_or_skip(data, ndata, msg)
            else:
                raise RuntimeError(self.code_information())

        elif self.element_type == 74:  # TRIA3
            if self.is_stress():
                obj_vector_real = RealPlateStressArray
                obj_vector_complex = ComplexPlateStressArray
                result_name = 'ctria3_stress'
            else:
                obj_vector_real = RealPlateStrainArray
                obj_vector_complex = ComplexPlateStrainArray
                result_name = 'ctria3_strain'

            if self._results.is_not_saved(result_name):
                return ndata
            self._results._found_result(result_name)

            slot = getattr(self, result_name)
            if self.format_code == 1 and self.num_wide == 17:  # real
                ntotal = 68  # 4*17
                nelements = ndata // ntotal
                nlayers = nelements * 2  # 2 layers per node
                auto_return, is_vectorized = self._create_oes_object4(
                    nlayers, result_name, slot, obj_vector_real)
                if auto_return:
                    self._data_factor = 2
                    return nelements * ntotal

                if self.is_debug_file:
                    self.binary_debug.write('  [cap, element1, element2, ..., cap]\n')
                    self.binary_debug.write('  cap = %i  # assume 1 cap when there could have been multiple\n' % ndata)
                    self.binary_debug.write('  #elementi = [eid_device, fd1, sx1, sy1, txy1, angle1, major1, minor1, vm1,\n')
                    self.binary_debug.write('  #                        fd2, sx2, sy2, txy2, angle2, major2, minor2, vm2,]\n')
                    self.binary_debug.write('  nelements=%i; nnodes=1 # centroid\n' % nelements)

                obj = self.obj
                if self.use_vector and is_vectorized:
                    nfields = 17 * nelements
                    nbytes = nfields * 4
                    itotal = obj.itotal
                    iend = obj.itotal + nlayers

                    itime = obj.itime
                    if itime == 0:
                        ints = fromstring(data, dtype=self.idtype).reshape(nelements, 17)
                        eids = ints[:, 0] // 10
                        #ilayers = ints[:, 1]
                        ints2 = ints[:, 1:].reshape(nlayers, 8)
                        assert eids.min() > 0, eids
                        obj._times[obj.itime] = dt
                        obj.element_node[itotal:iend:2, 0] = eids
                        obj.element_node[itotal+1:iend+1:2, 0] = eids
                        #obj.element_node[itotal:iend, 1] = 0
                        #print('obj.element_node\n', obj.element_node)

                    floats = fromstring(data, dtype=self.fdtype).reshape(nelements, 17)
                    floats1 = floats[:, 1:].reshape(nlayers, 8)
                    obj.data[obj.itime, itotal:iend, :] = floats1
                    obj._times[obj.itime] = dt
                    obj.itotal += nlayers
                    n = nbytes
                else:
                    cen = 0 # 'CEN/3'
                    struct1 = Struct(b(self._endian + 'i16f'))
                    for i in range(nelements):
                        edata = data[n:n + ntotal]
                        out = struct1.unpack(edata)
                        (eid_device,
                         fd1, sx1, sy1, txy1, angle1, major1, minor1, vm1,
                         fd2, sx2, sy2, txy2, angle2, major2, minor2, vm2,) = out
                        eid = eid_device // 10
                        if self.is_debug_file:
                            self.binary_debug.write('  OES CTRIA3-74 - eid=%i; C=[%s]\n' % (
                                eid, ', '.join(['%r' % di for di in out])))

                        obj._add_new_eid(dt, eid, cen, fd1, sx1, sy1,
                                         txy1, angle1, major1, minor1, vm1)
                        obj._add(dt, eid, cen, fd2, sx2, sy2, txy2,
                                 angle2, major2, minor2, vm2)
                        n += ntotal
            elif self.format_code in [2, 3] and self.num_wide == 15:  # imag
                ntotal = 60  # 4*15
                nelements = ndata // ntotal
                auto_return, is_vectorized = self._create_oes_object4(
                    nelements, result_name, slot, obj_vector_complex)
                if auto_return:
                    self._data_factor = 2
                    return nelements * self.num_wide * 4
                obj = self.obj

                if self.use_vector and is_vectorized:
                    n = nelements * 4 * self.num_wide
                    itotal = obj.itotal
                    itotal2 = itotal + nelements * 2
                    ielement = obj.ielement
                    ielement2 = ielement + nelements

                    floats = fromstring(data, dtype=self.fdtype).reshape(nelements, 15)
                    floats1 = floats[:, 1:].reshape(nelements * 2, 7)
                    obj._times[obj.itime] = dt
                    if obj.itime == 0:
                        ints = fromstring(data, dtype=self.idtype).reshape(nelements, 15)
                        eids = ints[:, 0] // 10
                        ints[:, 0] = 0
                        ints1 = ints.reshape(nelements, 15)
                        nids = ints[:, 0]

                        assert eids.min() > 0, eids.min()
                        eids2 = np.vstack([eids, eids]).T.ravel()
                        nids2 = np.vstack([nids, nids]).T.ravel()
                        obj.element_node[itotal:itotal2, 0] = eids2
                        obj.element_node[itotal:itotal2, 1] = nids2

                    #[fd, sxr, sxi, syr, syi, txyr, txyi]
                    isave1 = [1, 3, 5]
                    isave2 = [2, 4, 6]
                    real_imag = apply_mag_phase(floats1, is_magnitude_phase, isave1, isave2)

                    obj.fiber_curvature[itotal:itotal2] = floats1[:, 0]
                    obj.data[obj.itime, itotal:itotal2, :] = real_imag
                    obj.itotal = itotal2
                    obj.ielement = ielement2
                else:
                    struct1 = Struct(b(self._endian + 'i14f'))
                    cen = 0 # CEN/3
                    for i in range(nelements):
                        edata = data[n:n + ntotal]
                        out = struct1.unpack(edata)
                        (eid_device,
                         fd1, sx1r, sx1i, sy1r, sy1i, txy1r, txy1i,
                         fd2, sx2r, sx2i, sy2r, sy2i, txy2r, txy2i,) = out
                        eid = eid_device // 10

                        if self.is_debug_file:
                            self.binary_debug.write('  OESC CTRIA3-74 - eid=%i; C=[%s]\n' % (
                                eid, ', '.join(['%r' % di for di in out])))

                        if is_magnitude_phase:
                            sx1 = polar_to_real_imag(sx1r, sx1i)
                            sy1 = polar_to_real_imag(sy1r, sy1i)
                            sx2 = polar_to_real_imag(sx2r, sx2i)
                            sy2 = polar_to_real_imag(sy2r, sy2i)
                            txy1 = polar_to_real_imag(txy1r, txy1i)
                            txy2 = polar_to_real_imag(txy2r, txy2i)
                        else:
                            sx1 = complex(sx1r, sx1i)
                            sy1 = complex(sy1r, sy1i)
                            sx2 = complex(sx2r, sx2i)
                            sy2 = complex(sy2r, sy2i)
                            txy1 = complex(txy1r, txy1i)
                            txy2 = complex(txy2r, txy2i)
                        obj.add_new_eid_sort1(dt, eid, cen, fd1, sx1, sy1, txy1)
                        obj.add_sort1(dt, eid, cen, fd2, sx2, sy2, txy2)
                        n += ntotal
            #elif self.format_code == 1 and self.num_wide == 9: # random?
                #msg = self.code_information()
                #return self._not_implemented_or_skip(data, ndata, msg)
            elif self.format_code in [2, 3] and self.num_wide == 17: # random; CTRIA3
                assert self.table_name in [b'OESVM1', b'OSTRVM1'], self.code_information()
                #OESVM
                #msg = self.code_information()
                msg = '%s-%s' % (self.table_name_str, self.element_name)
                return self._not_implemented_or_skip(data, ndata, msg)
            else:
                raise RuntimeError(self.code_information())

        elif self.element_type in [64, 70, 75, 82, 144]:  # bilinear plates
            # 64-CQUAD8
            # 70-CTRIAR
            # 75-CTRIA6
            # 82-CQUADR
            # 144-CQUAD4-bilinear
            if self.is_stress():
                obj_vector_real = RealPlateStressArray
                obj_vector_complex = ComplexPlateStressArray
                if self.element_type == 64: # CQUAD8
                    result_name = 'cquad8_stress'
                    #gridC = 'CEN/8'
                elif self.element_type == 70:  # CTRIAR
                    result_name = 'ctriar_stress'
                    #gridC = 'CEN/3'
                elif self.element_type == 75:  # CTRIA6
                    result_name = 'ctria6_stress'
                    #gridC = 'CEN/6'
                elif self.element_type == 82:  # CQUADR
                    result_name = 'cquadr_stress'
                    #gridC = 'CEN/4'
                elif self.element_type == 144:  # CQUAD4-bilinear
                    # there's no nead to separate this with centroidal strain
                    # because you can only have one in a given OP2
                    result_name = 'cquad4_stress'
                    #gridC = 'CEN/4'
                else:
                    raise RuntimeError(self.code_information())
                    #msg = 'sort1 Type=%s num=%s' % (self.element_name, self.element_type)
                    #return self._not_implemented_or_skip(data, ndata, msg)
            else:
                obj_vector_real = RealPlateStrainArray
                obj_vector_complex = ComplexPlateStrainArray

                if self.element_type == 64: # CQUAD8
                    result_name = 'cquad8_strain'
                    #gridC = 'CEN/8'
                elif self.element_type == 70:  # CTRIAR
                    result_name = 'ctriar_strain'
                    #gridC = 'CEN/3'
                elif self.element_type == 75:  # CTRIA6
                    result_name = 'ctria6_strain'
                    #gridC = 'CEN/6'
                elif self.element_type == 82: # CQUADR
                    result_name = 'cquadr_strain'
                    #gridC = 'CEN/4'
                elif self.element_type == 144: # CQUAD4-bilinear
                    # there's no nead to separate this with centroidal strain
                    # because you can only have one in a given OP2
                    result_name = 'cquad4_strain'
                    #gridC = 'CEN/4'
                else:
                    raise RuntimeError(self.code_information())

            if self._results.is_not_saved(result_name):
                return ndata
            self._results._found_result(result_name)

            if self.element_type in [64, 82, 144]:
                nnodes = 4 # + 1 centroid
            elif self.element_type in [70, 75]:
                nnodes = 3 # + 1 centroid
            else:
                raise RuntimeError(self.code_information())
            nnodes_all = nnodes + 1 # adding the centroid

            slot = getattr(self, result_name)
            numwide_real = 2 + 17 * nnodes_all
            numwide_imag = 2 + 15 * nnodes_all
            numwide_random = 2 + 9 * nnodes_all

            etype = self.element_name
            #grid_center = 'CEN/%i' % nnodes
            if self.format_code == 1 and self.num_wide == numwide_real:  # real
                ntotal = 4 * (2 + 17 * nnodes_all)
                nelements = ndata // ntotal
                nlayers = 2 * nelements * nnodes_all  # 2 layers per node

                auto_return, is_vectorized = self._create_oes_object4(
                    nlayers, result_name, slot, obj_vector_real)
                if auto_return:
                    self._data_factor = 10  # TODO: why is this 10?
                    return nelements * self.num_wide * 4

                obj = self.obj
                #print('dt=%s, itime=%s' % (obj.itime, dt))
                if self.use_vector and is_vectorized:
                    # self.itime = 0
                    # self.ielement = 0
                    # self.itotal = 0
                    #self.ntimes = 0
                    #self.nelements = 0
                    n = nelements * self.num_wide * 4

                    istart = obj.itotal
                    iend = istart + nlayers
                    obj._times[obj.itime] = dt

                    if obj.itime == 0:
                        ints = fromstring(data, dtype=self.idtype).reshape(nelements, numwide_real)
                        ints1 = ints[:, 2:].reshape(nlayers//2, 17)[:, 0].reshape(nelements, nnodes_all)
                        ints1[:, 0] = 0.
                        nids = ints1.ravel()

                        eids = ints[:, 0] // 10
                        eids2 = array([eids] * (nnodes_all * 2), dtype='int32').T.ravel()
                        #nids2 = array([nids, nids], dtype='int32').T.ravel()
                        #eids2 = vstack([eids] * (nnodes_all * 2)).T.ravel()
                        nids2 = vstack([nids, nids]).T.ravel()
                        #eids2 = repeat(eids, 2 * nnodes_all)
                        # nids2 = repeat(nids, 2)
                        obj.element_node[istart:iend, 0] = eids2
                        obj.element_node[istart:iend, 1] = nids2
                        #assert obj.element_node[:iend, 0].min() > 0, eids2
                        if obj.nonlinear_factor is not None:
                            float_mask = np.arange(nelements * numwide_real, dtype=np.int32).reshape(nelements, numwide_real)
                            float_mask1 = float_mask[:, 2:].reshape(nlayers // 2, 17)[:, 1:].reshape(nlayers, 8)
                            obj.float_mask = float_mask1

                    if obj.nonlinear_factor is not None:
                        results = fromstring(data, dtype=self.fdtype)[obj.float_mask]
                    else:
                        floats = fromstring(data, dtype=self.fdtype).reshape(nelements, numwide_real)
                        floats1 = floats[:, 2:].reshape(nlayers // 2, 17)
                        results = floats1[:, 1:].reshape(nlayers, 8)

                    #[fiber_dist, oxx, oyy, txy, angle, majorP, minorP, ovm]
                    obj.data[obj.itime, istart:iend, :] = results
                else:
                    n = 0
                    center_format = b'i4si16f'
                    node_format = b'i16f'
                    cs = Struct(center_format)
                    ns = Struct(node_format)

                    if self.is_debug_file:
                        self.binary_debug.write(
                            '  [cap, element1, element2, ..., cap]\n'
                            '  cap = %i  # assume 1 cap when there could have been multiple\n'
                            '  #elementi = [centeri, node1i, node2i, node3i, node4i]\n'
                            '  #centeri = [eid_device, j, grid, fd1, sx1, sy1, txy1, angle1, major1, minor1, vm1,\n'
                            '  #                                fd2, sx2, sy2, txy2, angle2, major2, minor2, vm2,)]\n'
                            '  #nodeji = [grid, fd1, sx1, sy1, txy1, angle1, major1, minor1, vm1,\n'
                            '  #                fd2, sx2, sy2, txy2, angle2, major2, minor2, vm2,)]\n'
                            '  nelements=%i; nnodes=%i # +1 centroid\n' % (ndata, nelements, nnodes))

                    grid_center = 0
                    for i in range(nelements):
                        edata = data[n:n+76]

                        out = cs.unpack(edata)  # len=17*4
                        # j is the number of nodes, so CQUAD4 -> 4, but we don't need to save it...
                        (eid_device, j,
                         grid,
                         fd1, sx1, sy1, txy1, angle1, major1, minor1, vm1,
                         fd2, sx2, sy2, txy2, angle2, major2, minor2, vm2,) = out
                        eid = eid_device // 10
                        #print(out[:3])
                        if self.is_debug_file:
                            self.binary_debug.write('  eid=%i; C=[%s]\n' % (eid, ', '.join(['%r' % di for di in out])))

                        obj._add_new_eid(dt, eid, grid_center, fd1, sx1, sy1,
                                         txy1, angle1, major1, minor1, vm1)
                        obj._add(dt, eid, grid_center, fd2, sx2, sy2, txy2,
                                 angle2, major2, minor2, vm2)
                        n += 76
                        for inode in range(nnodes):
                            out = ns.unpack(data[n:n + 68])
                            (grid,
                             fd1, sx1, sy1, txy1, angle1, major1, minor1, vm1,
                             fd2, sx2, sy2, txy2, angle2, major2, minor2, vm2,) = out

                            if self.is_debug_file:
                                d = tuple([grid,
                                           fd1, sx1, sy1, txy1, angle1, major1, minor1, vm1,
                                           fd2, sx2, sy2, txy2, angle2, major2, minor2, vm2])
                                self.binary_debug.write('  node%i = [%s]\n' % (inode+1, ', '.join(['%r' % di for di in d])))
                            assert isinstance(grid, int), grid
                            assert grid > 0, grid

                            obj._add_new_node(dt, eid, grid, fd1, sx1, sy1,
                                              txy1, angle1, major1, minor1, vm1)
                            obj._add(dt, eid, grid, fd2, sx2, sy2,
                                     txy2, angle2, major2, minor2, vm2)
                            n += 68
            elif self.format_code in [2, 3] and self.num_wide == numwide_imag:  # imag
                ntotal = numwide_imag * 4
                assert self.num_wide * 4 == ntotal, 'numwide*4=%s ntotal=%s' % (self.num_wide*4, ntotal)
                nelements = ndata // ntotal

                auto_return, is_vectorized = self._create_oes_object4(
                    nelements, result_name, slot, obj_vector_complex)
                if auto_return:
                    self._data_factor = 2
                    return nelements * ntotal
                obj = self.obj

                if self.use_vector and is_vectorized:
                    n = nelements * 4 * self.num_wide
                    itotal = obj.itotal
                    itotal2 = itotal + nelements * (nnodes_all * 2)
                    ielement = obj.ielement
                    ielement2 = ielement + nelements

                    floats = fromstring(data, dtype=self.fdtype).reshape(nelements, numwide_imag)
                    floats1 = floats[:, 2:].reshape(nelements * nnodes_all, 15)
                    floats2 = floats1[:, 1:].reshape(nelements * nnodes_all * 2, 7)
                    obj._times[obj.itime] = dt
                    if obj.itime == 0:
                        ints = fromstring(data, dtype=self.idtype).reshape(nelements, numwide_imag)
                        ints[:, 2] = 0  # set center node to 0
                        ints1 = ints[:, 2:].reshape(nelements * nnodes_all, 15)
                        eids = ints[:, 0] // 10
                        nids = ints1[:, 0]
                        eids2 = np.vstack([eids] * (nnodes_all * 2)).T.ravel()
                        nids2 = np.vstack([nids, nids]).T.ravel()
                        assert eids.min() > 0, eids.min()
                        obj.element_node[itotal:itotal2, 0] = eids2
                        obj.element_node[itotal:itotal2, 1] = nids2

                    #[fd, sxr, sxi, syr, syi, txyr, txyi]
                    isave1 = [1, 3, 5]
                    isave2 = [2, 4, 6]
                    real_imag = apply_mag_phase(floats2, is_magnitude_phase, isave1, isave2)

                    obj.fiber_curvature[itotal:itotal2] = floats2[:, 0]
                    obj.data[obj.itime, itotal:itotal2, :] = real_imag
                    obj.itotal = itotal2
                    obj.ielement = ielement2
                else:
                    grid_center = 0
                    s1 = self.struct_2i  # 2
                    s2 = Struct(b(self._endian + 'i14f')) # 15
                    for i in range(nelements):
                        (eid_device, _) = s1.unpack(data[n:n+8])
                        n += 8

                        edata = data[n:n+60]  # 4*15
                        n += 60
                        out = s2.unpack(edata)  # len=15*4

                        eid = self._check_id(eid_device, 'element', stress_name, out)
                        if self.is_debug_file:
                            self.binary_debug.write('%s\n' % (str(out)))
                        (grid,
                         fd1, sx1r, sx1i, sy1r, sy1i, txy1r, txy1i,
                         fd2, sx2r, sx2i, sy2r, sy2i, txy2r, txy2i) = out
                        #grid_center = 'CEN/%i' % grid   # this is correct, but fails

                        if is_magnitude_phase:
                            sx1 = polar_to_real_imag(sx1r, sx1i)
                            sy1 = polar_to_real_imag(sy1r, sy1i)
                            sx2 = polar_to_real_imag(sx2r, sx2i)
                            sy2 = polar_to_real_imag(sy2r, sy2i)
                            txy1 = polar_to_real_imag(txy1r, txy1i)
                            txy2 = polar_to_real_imag(txy2r, txy2i)
                        else:
                            sx1 = complex(sx1r, sx1i)
                            sy1 = complex(sy1r, sy1i)
                            sx2 = complex(sx2r, sx2i)
                            sy2 = complex(sy2r, sy2i)
                            txy1 = complex(txy1r, txy1i)
                            txy2 = complex(txy2r, txy2i)

                        obj.add_new_eid_sort1(dt, eid, grid_center, fd1, sx1, sy1, txy1)
                        obj.add_sort1(dt, eid, grid_center, fd2, sx2, sy2, txy2)

                        for node_id in range(nnodes):  # nodes pts
                            edata = data[n:n + 60]  # 4*15=60
                            n += 60
                            out = s2.unpack(edata)
                            if self.is_debug_file:
                                self.binary_debug.write('%s\n' % (str(out)))
                            (grid,
                             fd1, sx1r, sx1i, sy1r, sy1i, txy1r, txy1i,
                             fd2, sx2r, sx2i, sy2r, sy2i, txy2r, txy2i) = out

                            if is_magnitude_phase:
                                sx1 = polar_to_real_imag(sx1r, sx1i)
                                sx2 = polar_to_real_imag(sx2r, sx2i)
                                sy1 = polar_to_real_imag(sy1r, sy1i)
                                sy2 = polar_to_real_imag(sy2r, sy2i)
                                txy1 = polar_to_real_imag(txy1r, txy1i)
                                txy2 = polar_to_real_imag(txy2r, txy2i)
                            else:
                                sx1 = complex(sx1r, sx1i)
                                sx2 = complex(sx2r, sx2i)
                                sy1 = complex(sy1r, sy1i)
                                sy2 = complex(sy2r, sy2i)
                                txy1 = complex(txy1r, txy1i)
                                txy2 = complex(txy2r, txy2i)

                            obj.add_new_node_sort1(dt, eid, grid, fd1, sx1, sy1, txy1)
                            obj.add_sort1(dt, eid, grid, fd2, sx2, sy2, txy2)
            elif self.format_code == 1 and self.num_wide == numwide_random: # random
                msg = self.code_information()
                msg += '  numwide=%s numwide_real=%s numwide_imag=%s numwide_random=%s' % (
                    self.num_wide, numwide_real, numwide_imag, numwide_random)
                return self._not_implemented_or_skip(data, ndata, msg)
            elif self.format_code in [2, 3] and self.num_wide == 87:
                # 87 - CQUAD4-144
                #msg = self.code_information()
                msg = '%s-CQUAD4-numwide=%s numwide_real=%s numwide_imag=%s numwide_random=%s' % (
                    self.table_name_str, self.num_wide, numwide_real, numwide_imag, numwide_random)
                return self._not_implemented_or_skip(data, ndata, msg)
            elif self.format_code in [2, 3] and self.num_wide == 70:
                # 87 - CQUAD4-144
                #msg = self.code_information()
                msg = '%s-CTRIA6-numwide=%s numwide_real=%s numwide_imag=%s numwide_random=%s' % (
                    self.table_name_str, self.num_wide, numwide_real, numwide_imag, numwide_random)
                return self._not_implemented_or_skip(data, ndata, msg)
            else:
                raise RuntimeError(self.code_information())

        elif self.element_type in [88, 90]: # nonlinear shells
            # 88-CTRIA3NL
            # 90-CQUAD4NL
            if self.is_stress():
                if self.element_type == 88:
                    result_name = 'nonlinear_ctria3_stress'
                elif self.element_type == 90:
                    result_name = 'nonlinear_cquad4_stress'
                else:
                    raise RuntimeError(self.element_type)
            else:
                if self.element_type == 88:
                    result_name = 'nonlinear_ctria3_strain'
                elif self.element_type == 90:
                    result_name = 'nonlinear_cquad4_strain'
                else:
                    raise RuntimeError(self.element_type)

            slot = getattr(self, result_name)
            self._results._found_result(result_name)
            #print(self.code_information())

            if self.format_code == 1 and self.num_wide == 13 and self.element_type in [88, 90]:  # real
                # TODO: vectorize
                # single layered hyperelastic (???) ctria3, cquad4
                ntotal = 52  # 4*13
                nelements = ndata // ntotal

                obj_vector_real = RealNonlinearPlateArray
                auto_return, is_vectorized = self._create_oes_object4(
                    nelements, result_name, slot, obj_vector_real)
                if auto_return:
                    return nelements * self.num_wide * 4

                obj = self.obj
                if self.use_vector and is_vectorized:
                    n = nelements * self.num_wide * 4

                    ielement = obj.ielement
                    ielement2 = ielement + nelements
                    obj._times[obj.itime] = dt

                    if obj.itime == 0:
                        ints = fromstring(data, dtype=self.idtype).reshape(nelements, 13)
                        eids = ints[:, 0] // 10
                        obj.element_node[ielement:ielement2, 0] = eids

                    floats = fromstring(data, dtype=self.fdtype).reshape(nelements, 13)

                    #[fiber_distance, oxx, oyy, ozz, txy, exx, eyy, ezz, exy, es, eps, ecs]
                    #print(ints)
                    floats[:, 1] = 0
                    obj.data[obj.itime, ielement:ielement2, :] = floats[:, 1:]
                    obj.ielement = ielement2
                    obj.itotal = ielement2
                else:
                    struct1 = Struct(b(self._endian + 'i12f'))  # 1+12=13
                    for i in range(nelements):
                        edata = data[n:n + ntotal]
                        out = struct1.unpack(edata)
                        if self.is_debug_file:
                            self.binary_debug.write('CQUADNL-90 - %s\n' % str(out))

                        (eid_device, fd1,
                         sx1, sy1, sz1, txy1, es1, eps1, ecs1,
                         ex1, ey1, ez1, exy1) = out
                        eid = eid_device // 10
                        obj.add_new_eid(
                            dt, eid, self.element_type, fd1,
                            sx1, sy1, sz1, txy1, es1, eps1, ecs1,
                            ex1, ey1, ez1, exy1)
                    n += ntotal
            elif self.format_code == 1 and self.num_wide == 25 and self.element_type in [88, 90]:
                # TODO: vectorize
                #     ELEMENT      FIBER                        STRESSES/ TOTAL STRAINS                     EQUIVALENT    EFF. STRAIN     EFF. CREEP
                #        ID      DISTANCE           X              Y             Z               XY           STRESS    PLASTIC/NLELAST     STRAIN
                # 0       721  -7.500000E+00   5.262707E+02   2.589492E+02   0.000000E+00  -2.014457E-14   4.557830E+02   5.240113E-02   0.0
                #                              4.775555E-02  -2.775558E-17  -4.625990E-02  -7.197441E-18
                #               7.500000E+00   5.262707E+02   2.589492E+02   0.000000E+00   1.308169E-14   4.557830E+02   5.240113E-02   0.0
                #                              4.775555E-02  -1.387779E-17  -4.625990E-02   4.673947E-18
                # 0       722  -7.500000E+00   5.262707E+02   2.589492E+02   0.000000E+00   2.402297E-13   4.557830E+02   5.240113E-02   0.0
                #                              4.775555E-02  -2.081668E-17  -4.625990E-02   8.583152E-17
                #               7.500000E+00   5.262707E+02   2.589492E+02   0.000000E+00   2.665485E-14   4.557830E+02   5.240113E-02   0.0
                #                              4.775555E-02  -2.081668E-17  -4.625990E-02   9.523495E-18
                #
                ntotal = 100  # 4*25
                nelements = ndata // ntotal
                obj_vector_real = RealNonlinearPlateArray
                #if result_name == 'nonlinear_cquad4_stress':
                    #print(self.code_information())
                    #print('nelements =', nelements)
                    #print('nelements, dt =', '%5s' % nelements, '%.3f' % dt)
                    #print('nelements * self.num_wide =', nelements * self.num_wide)
                    #print(result_name, dt)

                auto_return, is_vectorized = self._create_oes_object4(
                    nelements, result_name, slot, obj_vector_real)
                if auto_return:
                    self._data_factor = 2
                    return nelements * self.num_wide * 4

                #return nelements * self.num_wide * 4
                obj = self.obj
                is_vectorized = False
                if self.use_vector and is_vectorized:
                    n = nelements * self.num_wide * 4

                    ielement = obj.ielement
                    ielement2 = ielement + nelements
                    itotal = obj.itotal
                    itotal2 = itotal + nelements * 2
                    obj._times[obj.itime] = dt
                    #print('ielement=%s:%s' % (ielement, ielement2))
                    #print('itotal=%s:%s' % (itotal, itotal2))

                    if obj.itime == 0:
                        try:
                            ints = fromstring(data, dtype=self.idtype).reshape(nelements, 25)
                        except ValueError:
                            values = fromstring(data, dtype=self.idtype)

                        eids = ints[:, 0] // 10
                        #eids2 = vstack([eids, eids]).T.ravel()
                        #print(eids.tolist())
                        #sss
                        obj.element[ielement:ielement2] = eids  # 150
                         #print(obj.element_node[:10, :])
                        #aaa

                    floats = fromstring(data, dtype=self.fdtype).reshape(nelements, 25)[:, 1:]
                    floats2 = floats.reshape(nelements * 2, 12)
                    #print('a', floats2.shape)
                    #print('b', obj.data[obj.itime, ielement:ielement2, :].shape)

                    #[fiber_distance, oxx, oyy, ozz, txy, exx, eyy, ezz, exy, es, eps, ecs]
                    #print(ints)
                    #floats[:, 1] = 0
                    obj.data[obj.itime, itotal:itotal2, :] = floats.reshape(nelements * 2, 12)
                    #obj.data[obj.itime, ielement:ielement2, :] = floats[:, 1:]
                    obj.ielement = ielement2
                    obj.itotal = itotal2
                else:
                    #print(len(data))
                    etype = self.element_type
                    struct1 = Struct(b(self._endian + 'i24f')) # 1+24=25
                    for i in range(nelements):
                        edata = data[n:n + ntotal]
                        out = struct1.unpack(edata)
                        if self.is_debug_file:
                            eid = out[0] // 10
                            self.binary_debug.write('CQUADNL-90 - %s : %s\n' % (eid, str(out)))
                            #n += ntotal
                        #continue
                        (eid_device,
                         fd1, sx1, sy1, undef1, txy1, es1, eps1, ecs1, ex1, ey1, undef2, etxy1,
                         fd2, sx2, sy2, undef3, txy2, es2, eps2, ecs2, ex2, ey2, undef4, etxy2) = out
                        eid = eid_device // 10
                        obj.add_new_eid_sort1(
                            dt, eid, etype,
                            fd1, sx1, sy1, undef1, txy1, es1, eps1, ecs1, ex1, ey1, undef2, etxy1)
                        obj.add_sort1(
                            dt, eid, etype,
                            fd2, sx2, sy2, undef3, txy2, es2, eps2, ecs2, ex2, ey2, undef4, etxy2)
                        n += ntotal
                    #return self._not_implemented_or_skip(data, ndata, '')
            elif self.format_code == 1 and self.num_wide == 0: # random
                msg = self.code_information()
                return self._not_implemented_or_skip(data, ndata, msg)
            else:
                raise RuntimeError(self.code_information())

        elif self.element_type in [95, 96, 97, 98]: # composite shell
            # 95 - CQUAD4
            # 96 - CQUAD8
            # 97 - CTRIA3
            # 98 - CTRIA6 (composite)
            if self.is_stress():
                obj_vector_real = RealCompositePlateStressArray
                #obj_vector_complex = ComplexCompositePlateStressArray
                if self.element_type == 95: # CQUAD4
                    result_name = 'cquad4_composite_stress'
                elif self.element_type == 96:  # CQUAD8
                    result_name = 'cquad8_composite_stress'
                elif self.element_type == 97:  # CTRIA3
                    result_name = 'ctria3_composite_stress'
                elif self.element_type == 98:  # CTRIA6
                    result_name = 'ctria6_composite_stress'
                #elif self.element_type == ???:  # CTRIA6
                    #result_name = 'ctriar_composite_stress'
                #elif self.element_type == 10:  # CTRIA6
                else:
                    raise RuntimeError(self.code_information())
            else:
                obj_vector_real = RealCompositePlateStrainArray
                #obj_vector_complex = ComplexCompositePlateStrainArray
                if self.element_type == 95: # CQUAD4
                    result_name = 'cquad4_composite_strain'
                elif self.element_type == 96:  # CQUAD8
                    result_name = 'cquad8_composite_strain'
                elif self.element_type == 97:  # CTRIA3
                    result_name = 'ctria3_composite_strain'
                elif self.element_type == 98:  # CTRIA6
                    result_name = 'ctria6_composite_strain'
                #elif self.element_type == ???:  # CTRIA6
                    #result_name = 'ctriar_composite_strain'
                else:
                    raise RuntimeError(self.code_information())

            if self._results.is_not_saved(result_name):
                return ndata
            self._results._found_result(result_name)
            slot = getattr(self, result_name)

            etype = self.element_name
            if self.format_code == 1 and self.num_wide == 11:  # real
                ntotal = 44
                nelements = ndata // ntotal
                auto_return, is_vectorized = self._create_oes_object4(
                    nelements, result_name, slot, obj_vector_real)
                if auto_return:
                    return nelements * self.num_wide * 4

                obj = self.obj
                if self.is_debug_file:
                    self.binary_debug.write('  [cap, element1, element2, ..., cap]\n')
                    self.binary_debug.write('  cap = %i  # assume 1 cap when there could have been multiple\n' % ndata)
                    self.binary_debug.write('  element1 = [eid_device, layer, o1, o2, t12, t1z, t2z, angle, major, minor, ovm)]\n')
                    self.binary_debug.write('  nelements=%i; nnodes=1 # centroid\n' % nelements)

                if self.use_vector and is_vectorized:
                    n = nelements * self.num_wide * 4

                    istart = obj.itotal
                    iend = istart + nelements
                    obj._times[obj.itime] = dt

                    if obj.itime == 0:
                        ints = fromstring(data, dtype=self.idtype).reshape(nelements, 11)
                        eids = ints[:, 0] // 10
                        nids = ints[:, 1]
                        obj.element_layer[istart:iend, 0] = eids
                        obj.element_layer[istart:iend, 1] = nids

                    floats = fromstring(data, dtype=self.fdtype).reshape(nelements, 11)
                    #[o1, o2, t12, t1z, t2z, angle, major, minor, ovm]
                    obj.data[obj.itime, istart:iend, :] = floats[:, 2:]
                else:
                    struct1 = Struct(b(self._endian + 'ii9f')) # 11
                    eid_old = 0
                    if hasattr(self, 'eid_old'):
                        eid_old = self.eid_old

                    for i in range(nelements):
                        edata = data[n:n+44]  # 4*11
                        out = struct1.unpack(edata)
                        (eid_device, layer, o1, o2, t12, t1z, t2z, angle, major, minor, ovm) = out
                        eid = eid_device // 10

                        if self.is_debug_file:
                            self.binary_debug.write('  eid=%i; layer=%i; C=[%s]\n' % (eid, layer, ', '.join(['%r' % di for di in out])))

                        if eid != eid_old:
                            # originally initialized to None, the buffer doesnt reset it, so it is the old value
                            obj.add_new_eid_sort1(etype, dt, eid, layer, o1, o2,
                                                  t12, t1z, t2z, angle, major, minor, ovm)
                        else:
                            obj.add_sort1(dt, eid, layer, o1, o2,
                                          t12, t1z, t2z, angle, major, minor, ovm)
                        eid_old = eid
                        n += 44
                    self.eid_old = eid_old
            elif self.format_code in [2, 3] and self.num_wide == 9:  # TODO: imag? - not done...
                # TODO: vectorize
                raise NotImplementedError('imaginary composite stress?')
                msg = self.code_information()
                nelements = ndata // ntotal
                auto_return, is_vectorized = self._create_oes_object4(
                    nelements, result_name, slot, obj_vector_complex)
                if auto_return:
                    return nelements * self.num_wide * 4

                # TODO: this is an OEF result???
                #    furthermore the actual table is calle dout as
                #    'i8si4f4s', not 'i8si3fi4s'
                ntotal = 36
                nelements = ndata // ntotal
                s = self.struct_i
                s2 = Struct(b(self._endian + '8si3fi4s'))
                s3 = Struct(b(self._endian + '8si4f4s'))
                for i in range(nelements):
                    #out = s.unpack(data[n:n + ntotal])
                    eid_device, = s.unpack(data[n:n+4])
                    #t, = s.unpack(data[n:n+4])

                    if eid_device > 0:
                        out = s2.unpack(data[n+4:n+ntotal])
                    else:
                        out1 = s2.unpack(data[n+4:n+ntotal])
                        out = s3.unpack(data[n+4:n+ntotal])
                    (theory, lamid, fp, fm, fb, fmax, fflag) = out

                    if self.is_debug_file:
                        self.binary_debug.write('%s-%s - (%s) + %s\n' % (self.element_name, self.element_type, eid_device, str(out)))
                    obj.add_new_eid(dt, eid, theory, lamid, fp, fm, fb, fmax, fflag)
                    n += ntotal
                raise NotImplementedError('this is a really weird case...')
            else:
                #msg = self.code_information()
                msg = '%s-COMP-random-numwide=%s numwide_real=11 numwide_imag=9' % (
                    self.table_name_str, self.num_wide)
                return self._not_implemented_or_skip(data, ndata, msg)

        #=========================
        elif self.element_type == 53: # axial plates - ctriax6
            # 53 - CTRIAX6
            if self.is_stress():
                result_name = 'ctriax_stress'
            else:
                result_name = 'ctriax_strain'
            self._results._found_result(result_name)
            slot = getattr(self, result_name)

            if self.format_code == 1 and self.num_wide == 33: # real
                if self.is_stress():
                    obj_vector_real = RealTriaxStressArray
                else:
                    obj_vector_real = RealTriaxStrainArray

                ntotal = 132  # (1+8*4)*4 = 33*4 = 132
                nelements = ndata // ntotal
                auto_return, is_vectorized = self._create_oes_object4(
                    nelements, result_name, slot, obj_vector_real)
                if auto_return:
                    self._data_factor = 4
                    return nelements * self.num_wide * 4

                obj = self.obj
                nnodes_all = 4
                if self.use_vector and is_vectorized:
                    n = nelements * self.num_wide * 4

                    itotal = obj.itotal
                    itotal2 = itotal + nelements * nnodes_all
                    ielement = obj.ielement
                    ielement2 = ielement + nelements

                    floats = fromstring(data, dtype=self.fdtype).reshape(nelements, 33)
                    floats1 = floats[:, 1:].reshape(nelements * nnodes_all, 8)

                    obj._times[obj.itime] = dt
                    if obj.itime == 0:
                        ints = fromstring(data, dtype=self.idtype).reshape(nelements, 33)
                        ints1 = ints[:, 1:].reshape(nelements * nnodes_all, 8)
                        eids = ints[:, 0] // 10
                        ints[:, 0] = 0
                        nids = ints1[:, 0]
                        eids2 = np.vstack([eids] * nnodes_all).T.ravel()
                        assert eids.min() > 0, eids.min()
                        obj.element_node[itotal:itotal2, 0] = eids2
                        obj.element_node[itotal:itotal2, 1] = nids

                    #[loc, rs, azs, As, ss, maxp, tmax, octs]
                    obj.data[obj.itime, itotal:itotal2, :] = floats1[:, 1:]
                    obj.ielement = ielement2
                    obj.itotal = itotal2
                else:
                    s1 = Struct(b(self._endian + '2i7f'))  # 36
                    s2 = Struct(b(self._endian + 'i7f'))
                    for i in range(nelements):
                        out = s1.unpack(data[n:n + 36])
                        (eid_device, loc, rs, azs, As, ss, maxp, tmax, octs) = out
                        if self.is_debug_file:
                            self.binary_debug.write('CTRIAX6-53A - %s\n' % (str(out)))
                        eid = eid_device // 10

                        obj.add_sort1(dt, eid, loc, rs, azs, As, ss, maxp, tmax, octs)
                        n += 36
                        for i in range(3):
                            out = s2.unpack(data[n:n + 32])
                            (loc, rs, azs, As, ss, maxp, tmax, octs) = out
                            if self.is_debug_file:
                                self.binary_debug.write('CTRIAX6-53B - %s\n' % (str(out)))
                            obj.add_sort1(dt, eid, loc, rs, azs, As, ss, maxp, tmax, octs)
                            n += 32
            elif self.format_code in [2, 3] and self.num_wide == 37: # imag
                # TODO: vectorize object
                #return ndata

                if self.is_stress():
                    #print('self.element_type', self.element_type)
                    #print('self.element_name', self.element_name)
                    #raise NotImplementedError('ComplexTriaxStressArray')
                    obj_vector_complex = ComplexTriaxStressArray
                else:
                    raise NotImplementedError('ComplexTriaxStrainArray')
                    #obj_vector_complex = ComplexTriaxStrainArray

                num_wide = 1 + 4 * 9
                ntotal = num_wide * 4
                assert num_wide == self.num_wide, num_wide
                nelements = ndata // ntotal  # (1+8*4)*4 = 33*4 = 132
                leftover = ndata % ntotal
                assert leftover == 0, 'ntotal=%s nelements=%s leftover=%s' % (ntotal, nelements, leftover)

                #auto_return, is_vectorized = self._create_oes_object4(
                    #nelements, result_name, slot, obj_vector_complex)

                if data is None:
                    return ndata
                auto_return = False
                is_vectorized = False
                if auto_return:
                    #self._data_factor = 4
                    return nelements * self.num_wide * 4

                obj = self.obj
                nnodes_all = 4
                if self.use_vector and is_vectorized and 0:
                    n = nelements * 4 * self.num_wide
                    itotal = obj.itotal
                    itotal2 = itotal + nelements * nnodes_all
                    ielement = obj.ielement
                    ielement2 = ielement + nelements

                    floats = fromstring(data, dtype=self.fdtype).reshape(nelements, numwide_imag)
                    floats1 = floats[:, 1:].reshape(nelements * nnodes_all, 9)

                    obj._times[obj.itime] = dt
                    if obj.itime == 0:
                        ints = fromstring(data, dtype=self.idtype).reshape(nelements, numwide_imag)
                        ints1 = ints[:, 1:].reshape(nelements * nnodes_all, 9)
                        eids = ints[:, 0] // 10
                        ints[:, 0] = 0
                        nids = ints1[:, 0]
                        eids2 = np.vstack([eids] * nnodes_all).T.ravel()
                        assert eids.min() > 0, eids.min()
                        obj.element_node[itotal:itotal2, 0] = eids2
                        obj.element_node[itotal:itotal2, 1] = nids

                    # [loc, rsr, rsi, azsr, azsi, Asr, Asi, ssr, ssi]
                    isave1 = [1, 3, 5, 7]
                    isave2 = [2, 4, 6, 9]
                    real_imag = apply_mag_phase(floats1, is_magnitude_phase, isave1, isave2)

                    obj.data[obj.itime, itotal:itotal2, :] = real_imag
                    obj.itotal = itotal2
                    obj.ielement = ielement2
                else:
                    s1 = Struct(b(self._endian + 'ii8f')) # 10*4 = 40
                    s2 = Struct(b(self._endian + 'i8f'))  #  9*4 = 36


                    for i in range(nelements):
                        out = s1.unpack(data[n:n + 40])
                        (eid_device, loc, rsr, rsi, azsr, azsi, Asr, Asi, ssr, ssi) = out
                        eid = eid_device // 10
                        if self.is_debug_file:
                            self.binary_debug.write('CTRIAX6-53 eid=%i\n    %s\n' % (eid, str(out)))
                        print('CTRIAX6-53 eid=%i\n    %s\n' % (eid, str(out)))

                        if is_magnitude_phase:
                            rs = polar_to_real_imag(rsr, rsi)
                            azs = polar_to_real_imag(azsr, azsi)
                            As = polar_to_real_imag(Asr, Asi)
                            ss = polar_to_real_imag(ssr, ssi)
                        else:
                            rs = complex(rsr, rsi)
                            azs = complex(azsr, azsi)
                            As = complex(Asr, Asi)
                            ss = complex(ssr, ssi)
                        #obj.add_new_eid(dt, eid, loc, rs, azs, As, ss)

                        n += 40
                        for i in range(3):
                            out = s2.unpack(data[n:n + 36])
                            (loc, rsr, rsi, azsr, azsi, Asr, Asi, ssr, ssi) = out
                            if self.is_debug_file:
                                self.binary_debug.write('    %s\n' % (str(out)))
                            print("eid=%s loc=%s rs=%s azs=%s as=%s ss=%s" % (
                                eid, loc, rs, azs, As, ss))

                            if is_magnitude_phase:
                                rs = polar_to_real_imag(rsr, rsi)
                                azs = polar_to_real_imag(azsr, azsi)
                                As = polar_to_real_imag(Asr, Asi)
                                ss = polar_to_real_imag(ssr, ssi)
                            else:
                                rs = complex(rsr, rsi)
                                azs = complex(azsr, azsi)
                                As = complex(Asr, Asi)
                                ss = complex(ssr, ssi)
                            #obj.add_sort1(dt, eid, loc, rs, azs, As, ss)
                            n += 36  # 4*8
            else:
                msg = self.code_information()
                raise NotImplementedError(msg)
                return self._not_implemented_or_skip(data, ndata, msg)
        elif self.element_type == 102: # bush
            # 102-CBUSH
            if self.is_stress():
                result_name = 'cbush_stress'
            else:
                result_name = 'cbush_strain'
            self._results._found_result(result_name)
            slot = getattr(self, result_name)

            if self.format_code == 1 and self.num_wide == 7:  # real
                if self.is_stress():
                    obj_vector_real = RealBushStressArray
                else:
                    obj_vector_real = RealBushStrainArray

                assert self.num_wide == 7, "num_wide=%s not 7" % self.num_wide
                ntotal = 28  # 4*7

                nelements = ndata // ntotal
                auto_return, is_vectorized = self._create_oes_object4(
                    nelements, result_name, slot, obj_vector_real)
                if auto_return:
                    return nelements * self.num_wide * 4
                obj = self.obj

                if self.use_vector and is_vectorized:
                    n = nelements * self.num_wide * 4

                    istart = obj.ielement
                    iend = istart + nelements
                    obj._times[obj.itime] = dt

                    if obj.itime == 0:
                        ints = fromstring(data, dtype=self.idtype).reshape(nelements, 7)
                        eids = ints[:, 0] // 10
                        obj.element[istart:iend] = eids

                    floats = fromstring(data, dtype=self.fdtype).reshape(nelements, 7)
                    #[tx, ty, tz, rx, ry, rz]
                    obj.data[obj.itime, istart:iend, :] = floats[:, 1:]
                else:
                    struct1 = Struct(b(self._endian + 'i6f'))
                    for i in range(nelements):
                        edata = data[n:n + ntotal]
                        out = struct1.unpack(edata)  # num_wide=7
                        if self.is_debug_file:
                            self.binary_debug.write('CBUSH-102 - %s\n' % str(out))

                        (eid_device, tx, ty, tz, rx, ry, rz) = out
                        eid = eid_device // 10

                        obj.add_sort1(dt, eid, tx, ty, tz, rx, ry, rz)
                        n += ntotal
            elif self.format_code in [2, 3] and self.num_wide == 13:  # imag
                if self.is_stress():
                    obj_complex = ComplexCBushStressArray
                else:
                    obj_complex = ComplexCBushStrainArray

                ntotal = 52 # 4*13
                nelements = ndata // ntotal
                auto_return, is_vectorized = self._create_oes_object4(
                    nelements, result_name, slot, obj_complex)
                if auto_return:
                    return nelements * self.num_wide * 4

                obj = self.obj
                if self.use_vector and is_vectorized:
                    n = nelements * 4 * self.num_wide
                    itotal = obj.ielement
                    ielement2 = obj.itotal + nelements
                    itotal2 = ielement2

                    floats = fromstring(data, dtype=self.fdtype).reshape(nelements, 13)
                    obj._times[obj.itime] = dt
                    if obj.itime == 0:
                        ints = fromstring(data, dtype=self.idtype).reshape(nelements, 13)
                        eids = ints[:, 0] // 10
                        assert eids.min() > 0, eids.min()
                        obj.element[itotal:itotal2] = eids

                    isave1 = [1, 2, 3, 4, 5, 6]
                    isave2 = [7, 8, 9, 10, 11, 12]
                    real_imag = apply_mag_phase(floats, is_magnitude_phase, isave1, isave2)
                    obj.data[obj.itime, itotal:itotal2, :] = real_imag

                    obj.itotal = itotal2
                    obj.ielement = ielement2
                else:
                    struct1 = Struct(b(self._endian + 'i12f'))
                    for i in range(nelements):
                        edata = data[n:n + ntotal]
                        out = struct1.unpack(edata)  # num_wide=7
                        if self.is_debug_file:
                            self.binary_debug.write('CBUSH-102 - %s\n' % str(out))

                        (eid_device,
                         txr, tyr, tzr, rxr, ryr, rzr,
                         txi, tyi, tzi, rxi, ryi, rzi) = out
                        eid = eid_device // 10

                        if is_magnitude_phase:
                            tx = polar_to_real_imag(txr, txi)
                            ty = polar_to_real_imag(tyr, tyi)
                            tz = polar_to_real_imag(tzr, tzi)
                            rx = polar_to_real_imag(rxr, rxi)
                            ry = polar_to_real_imag(ryr, ryi)
                            rz = polar_to_real_imag(rzr, rzi)
                        else:
                            tx = complex(txr, txi)
                            ty = complex(tyr, tyi)
                            tz = complex(tzr, tzi)
                            rx = complex(rxr, rxi)
                            ry = complex(ryr, ryi)
                            rz = complex(rzr, rzi)
                        obj.add_sort1(dt, eid, tx, ty, tz, rx, ry, rz)
                        n += ntotal
            else:
                msg = self.code_information()
                raise NotImplementedError(msg)
                return self._not_implemented_or_skip(data, ndata, msg)

        elif self.element_type == 40:  # bush
            # 40-CBUSH1D
            if self.is_stress():
                result_name = 'cbush1d_stress_strain'
            else:
                result_name = 'cbush1d_stress_strain'
            self._results._found_result(result_name)
            slot = self.cbush1d_stress_strain

            if self.format_code == 1 and self.num_wide == 8:  # real
                if self.is_stress():
                    obj_vector_real = RealBush1DStressArray
                else:
                    #self.create_transient_object(self.cbush1d_stress_strain, Bush1DStrain)  # undefined
                    raise NotImplementedError('cbush1d_stress_strain; numwide=8')

                ntotal = 32  # 4*8
                nelements = ndata // ntotal
                auto_return, is_vectorized = self._create_oes_object4(
                    nelements, result_name, slot, obj_vector_real)
                if auto_return:
                    return nelements * self.num_wide * 4

                obj = self.obj
                if self.use_vector and is_vectorized:
                    n = nelements * self.num_wide * 4

                    itotal = obj.itotal
                    itotal2 = itotal + nelements
                    itime = obj.itime
                    obj._times[itime] = dt

                    if 1: #obj.itime == 0:
                        ints = fromstring(data, dtype=self.idtype).reshape(nelements, 8)
                        eids = ints[:, 0] // 10
                        fail = ints[:, 7]
                        obj.element[itotal:itotal2] = eids
                        obj.is_failed[itime, itotal:itotal2, 0] = fail

                    floats = fromstring(data, dtype=self.fdtype).reshape(nelements, 8)
                    #[xxx, fe, ue, ve, ao, ae, ep, xxx]
                    obj.data[itime, itotal:itotal2, :] = floats[:, 1:7]

                    obj.ielement = itotal2
                    obj.itotal = itotal2
                else:
                    struct1 = Struct(b(self._endian + 'i6fi'))
                    for i in range(nelements):
                        edata = data[n:n + 32]
                        out = struct1.unpack(edata)  # num_wide=25
                        if self.is_debug_file:
                            self.binary_debug.write('CBUSH1D-40 - %s\n' % (str(out)))
                        (eid_device, fe, ue, ve, ao, ae, ep, fail) = out
                        eid = eid_device // 10

                        # axial_force, axial_displacement, axial_velocity, axial_stress,
                        # axial_strain, plastic_strain, is_failed
                        obj.add_sort1(dt, eid, fe, ue, ve, ao, ae, ep, fail)
                        n += ntotal
            elif self.format_code in [2, 3] and self.num_wide == 9:  # imag
                # TODO: vectorize object
                ntotal = 36  # 4*9
                nelements = ndata // ntotal

                if self.is_stress():
                    auto_return, is_vectorized = self._create_oes_object4(
                        nelements, result_name, slot, ComplexCBush1DStressArray)
                else:
                    raise NotImplementedError('self.cbush1d_stress_strain; complex strain')

                if auto_return:
                    return nelements * self.num_wide * 4

                obj = self.obj
                if self.use_vector and is_vectorized:
                    n = nelements * self.num_wide * 4

                    itotal = obj.itotal
                    itotal2 = itotal + nelements
                    itime = obj.itime
                    obj._times[itime] = dt

                    if obj.itime == 0:
                        ints = fromstring(data, dtype=self.idtype).reshape(nelements, 9)
                        eids = ints[:, 0] // 10
                        obj.element[itotal:itotal2] = eids

                    floats = fromstring(data, dtype=self.fdtype).reshape(nelements, 9)
                    #[fer, uer, aor, aer,
                    # fei, uei, aoi, aei]
                    isave1 = [1, 3, 5, 7]
                    isave2 = [2, 4, 6, 8]
                    real_imag = apply_mag_phase(floats, is_magnitude_phase, isave1, isave2)
                    obj.data[obj.itime, itotal:itotal2, :] = real_imag

                    obj.ielement = itotal2
                    obj.itotal = itotal2
                else:
                    struct1 = Struct(b(self._endian + 'i8f'))
                    for i in range(nelements):
                        edata = data[n:n+ntotal]

                        out = struct1.unpack(edata)  # num_wide=25
                        (eid_device,
                         fer, uer, aor, aer,
                         fei, uei, aoi, aei) = out
                        eid = eid_device // 10

                        if is_magnitude_phase:
                            fe = polar_to_real_imag(fer, fei)
                            ue = polar_to_real_imag(uer, uei)
                            ao = polar_to_real_imag(aor, aoi)
                            ae = polar_to_real_imag(aer, aei)
                        else:
                            fe = complex(fer, fei)
                            ue = complex(uer, uei)
                            ao = complex(aor, aoi)
                            ae = complex(aer, aei)
                        obj.add_new_eid(self.element_type, dt, eid, fe, ue, ao, ae)
            else:
                msg = self.code_information()
                raise NotImplementedError(msg)
                return self._not_implemented_or_skip(data, ndata, msg)

        elif self.element_type in [87, 89, 92]:  # nonlinear rods
            # 87-CTUBENL
            # 89-RODNL
            # 92-CONRODNL
            if self.is_stress():
                if self.element_type == 87:
                    result_name = 'nonlinear_ctube_stress'
                    name = 'CTUBENL-87'
                elif self.element_type == 89:
                    result_name = 'nonlinear_crod_stress'
                    name = 'RODNL-89'
                elif self.element_type == 92:
                    result_name = 'nonlinear_conrod_stress'
                    name = 'CONRODNL-92'
                else:
                    raise RuntimeError(self.code_information())
            else:
                if self.element_type == 87:
                    result_name = 'nonlinear_ctube_strain'
                    name = 'CTUBENL-87'
                elif self.element_type == 89:
                    result_name = 'nonlinear_crod_strain'
                    name = 'RODNL-89'
                elif self.element_type == 92:
                    result_name = 'nonlinear_conrod_strain'
                    name = 'CONRODNL-92'
                else:
                    raise RuntimeError(self.code_information())
            self._results._found_result(result_name)
            slot = getattr(self, result_name)

            if self.format_code == 1 and self.num_wide == 7:  # real
                ntotal = 28  #  7*4 = 28
                nelements = ndata // ntotal
                auto_return, is_vectorized = self._create_oes_object4(
                    nelements, result_name, slot, RealNonlinearRodArray)
                if auto_return:
                    return nelements * self.num_wide * 4

                obj = self.obj
                #if self.is_debug_file:
                    #self.binary_debug.write('  [cap, element1, element2, ..., cap]\n')
                    #self.binary_debug.write('  cap = %i  # assume 1 cap when there could have been multiple\n' % ndata)
                    #self.binary_debug.write('  element1 = [eid_device, layer, o1, o2, t12, t1z, t2z, angle, major, minor, ovm)]\n')
                    #self.binary_debug.write('  nelements=%i; nnodes=1 # centroid\n' % nelements)

                if self.use_vector and is_vectorized:
                    n = nelements * self.num_wide * 4
                    istart = obj.itotal
                    iend = istart + nelements
                    obj._times[obj.itime] = dt

                    if obj.itime == 0:
                        ints = fromstring(data, dtype=self.idtype).reshape(nelements, 7)
                        eids = ints[:, 0] // 10
                        obj.element[istart:iend] = eids
                    floats = fromstring(data, dtype=self.fdtype).reshape(nelements, 7)
                    #[axial_stress, equiv_stress, total_strain,
                    # eff_plastic_creep_strain, eff_creep_strain, linear_torsional_stresss]
                    obj.data[obj.itime, istart:iend, :] = floats[:, 1:]
                else:
                    struct1 = Struct(b(self._endian + 'i6f'))  # 1+6=7
                    for i in range(nelements):
                        edata = data[n:n+ntotal]
                        out = struct1.unpack(edata)

                        (eid_device, axial_stress, equiv_stress, total_strain,
                         eff_plastic_creep_strain, eff_creep_strain, linear_torsional_stresss) = out
                        eid = eid_device // 10
                        if self.is_debug_file:
                            self.binary_debug.write('%s - %s\n' % (name, str(out)))
                        obj.add_sort1(dt, eid, axial_stress, equiv_stress, total_strain,
                                      eff_plastic_creep_strain, eff_creep_strain, linear_torsional_stresss)
                        n += ntotal
            else:
                raise RuntimeError(self.code_information())

        elif self.element_type in [224, 225]: # nonlinear spring
            # 224-CELAS1
            # 225-CELAS3
            # NonlinearSpringStress
            numwide_real = 3
            if self.is_stress():
                if self.element_type == 224:
                    result_name = 'nonlinear_celas1_stress'
                    slot = self.nonlinear_celas1_stress
                elif self.element_type == 225:
                    result_name = 'nonlinear_celas3_stress'
                    slot = self.nonlinear_celas3_stress
            else:
                raise NotImplementedError('NonlinearSpringStrain')

            self._results._found_result(result_name)
            if self.num_wide == numwide_real:
                assert self.num_wide == 3, "num_wide=%s not 3" % self.num_wide
                ntotal = 12  # 4*3
                nelements = ndata // ntotal

                if self.is_stress():
                    auto_return, is_vectorized = self._create_oes_object4(
                        nelements, result_name, slot, RealNonlinearSpringStressArray)
                else:
                    raise NotImplementedError('NonlinearSpringStrainArray') # undefined

                if auto_return:
                    return nelements * self.num_wide * 4
                obj = self.obj

                if self.use_vector and is_vectorized:
                    n = nelements * 4 * self.num_wide
                    itotal = obj.ielement
                    ielement = obj.ielement
                    ielement2 = obj.ielement + nelements
                    obj._times[obj.itime] = dt
                    if obj.itime == 0:
                        ints = fromstring(data, dtype=self.idtype).reshape(nelements, numwide_real)
                        eids = ints[:, 0] // 10
                        assert eids.min() > 0, eids.min()
                        obj.element[ielement:ielement2] = eids

                    floats = fromstring(data, dtype=self.fdtype).reshape(nelements, numwide_real)

                    #[force, stress]
                    obj.data[obj.itime, ielement:ielement2, :] = floats[:, 1:]
                    obj.itotal = ielement2
                    obj.ielement = ielement2
                else:
                    struct1 = Struct(b(self._endian + 'i2f'))
                    for i in range(nelements):
                        edata = data[n:n+ntotal]
                        out = struct1.unpack(edata)  # num_wide=3
                        (eid_device, force, stress) = out
                        eid = eid_device // 10
                        if self.is_debug_file:
                            self.binary_debug.write('%s-%s - %s\n' % (self.element_name, self.element_type, str(out)))
                        obj.add_sort1(dt, eid, force, stress)
                        n += ntotal
            else:
                raise RuntimeError(self.code_information())

        elif self.element_type == 35:
            # 35-CON
            return ndata
        elif self.element_type in [60, 61]:
            # 60-DUM8
            # 61-DUM9
            return ndata
        elif self.element_type == 69:  # cbend
            # 69-CBEND
            return ndata
        elif self.element_type == 86:  # cgap
            # 86-GAPNL
            if self.is_stress():
                result_name = 'nonlinear_cgap_stress'
            else:
                result_name = 'nonlinear_cgap_strain'
            self._results._found_result(result_name)
            slot = getattr(self, result_name)
            #print('self.nonlinear_factor = ', self.nonlinear_factor)
            if self.format_code == 1 and self.num_wide == 11:  # real?
                if self.is_stress():
                    obj_vector_real = NonlinearGapStressArray
                else:
                    raise NotImplementedError('NonlinearGapStrain')

                ntotal = 44  # 4*11
                nelements = ndata // ntotal
                auto_return, is_vectorized = self._create_oes_object4(
                    nelements, result_name, slot, obj_vector_real)
                if auto_return:
                    return nelements * self.num_wide * 4

                obj = self.obj
                if self.use_vector and is_vectorized:
                    n = nelements * self.num_wide * 4

                    ielement = obj.ielement
                    ielement2 = ielement + nelements
                    obj._times[obj.itime] = dt

                    if obj.itime == 0:
                        ints = fromstring(data, dtype=self.idtype).reshape(nelements, 11)
                        eids = ints[:, 0] // 10
                        obj.element[ielement:ielement2] = eids

                    floats = fromstring(data, dtype=self.fdtype).reshape(nelements, 11)
                    # skipping [form1, form2]
                    #[cpx, shy, shz, au, shv, shw, slv, slp]
                    obj.data[obj.itime, ielement:ielement2, :] = floats[:, 1:9]
                else:
                    struct1 = Struct(b(self._endian + 'i8f4s4s'))
                    for i in range(nelements):
                        edata = data[n:n + ntotal]

                        out = struct1.unpack(edata)  # num_wide=25
                        (eid_device, cpx, shy, shz, au, shv, shw, slv, slp, form1, form2) = out
                        eid = eid_device // 10
                        if self.is_debug_file:
                            self.binary_debug.write('CGAPNL-86 - %s\n' % str(out))
                        obj.add_sort1(dt, eid, cpx, shy, shz, au, shv, shw, slv, slp, form1, form2)
                        n += ntotal
            else:
                raise RuntimeError(self.code_information())

        elif self.element_type == 94:
            # 94-BEAMNL
            numwide_real = 51
            numwide_random = 0

            if self.is_stress():
                result_name = 'nonlinear_cbeam_stress'
                slot = self.nonlinear_cbeam_stress
            else:
                result_name = 'nonlinear_cbeam_strain'
                slot = self.nonlinear_cbeam_strain
            self._results._found_result(result_name)

            if self.format_code == 1 and self.num_wide == numwide_real:
                msg = result_name
                if self.is_stress():
                    obj_vector_real = RealNonlinearBeamStressArray
                else:
                    raise NotImplementedError('Nonlinear CBEAM Strain...this should never happen')

                ntotal = numwide_real * 4
                nelements = ndata // ntotal

                nlayers = nelements * 8
                auto_return, is_vectorized = self._create_oes_object4(
                    nlayers, result_name, slot, obj_vector_real)
                if auto_return:
                    self._data_factor = 8
                    return ndata
                obj = self.obj
                if self.is_debug_file:
                    self.binary_debug.write('  [cap, element1, element2, ..., cap]\n')
                    #self.binary_debug.write('  cap = %i  # assume 1 cap when there could have been multiple\n' % ndata)
                    #self.binary_debug.write('  #elementi = [eid_device, s1a, s2a, s3a, s4a, axial, smaxa, smina, MSt,\n')
                    #self.binary_debug.write('                           s1b, s2b, s3b, s4b, smaxb, sminb,        MSc]\n')
                    #self.binary_debug.write('  nelements=%i; nnodes=1 # centroid\n' % nelements)


                struct1 = Struct(b(self._endian + '2i 4s5f 4s5f 4s5f 4s5f i 4s5f 4s5f 4s5f 4s5f'))  # 2 + 6*8 + 1 = 51
                for i in range(nelements):  # num_wide=51
                    edata = data[n:n + 204]
                    out = struct1.unpack(edata)

                    if self.is_debug_file:
                        self.binary_debug.write('BEAMNL-94 - %s\n' % str(out))

                    #gridA, CA, long_CA, eqS_CA, tE_CA, eps_CA, ecs_CA,
                    #       DA, long_DA, eqS_DA, tE_DA, eps_DA, ecs_DA,
                    #       EA, long_EA, eqS_EA, tE_EA, eps_EA, ecs_EA,
                    #       FA, long_FA, eqS_FA, tE_FA, eps_FA, ecs_FA,
                    #gridB, CB, long_CB, eqS_CB, tE_CB, eps_CB, ecs_CB,
                    #       DB, long_DB, eqS_DB, tE_DB, eps_DB, ecs_DB,
                    #       EB, long_EB, eqS_EB, tE_EB, eps_EB, ecs_EB,
                    #       FB, long_FB, eqS_FB, tE_FB, eps_FB, ecs_FB,
                    # A
                    assert out[3-1] == b'   C', out[3-1]
                    assert out[9-1] == b'   D', out[9-1]
                    assert out[15-1] == b'   E', out[15-1]
                    assert out[21-1] == b'   F', out[21-1]

                    # B
                    assert out[28-1] == b'   C', out[28-1]
                    assert out[34-1] == b'   D', out[34-1]
                    assert out[40-1] == b'   E', out[40-1]
                    assert out[46-1] == b'   F', out[46-1]

                    eid_device = out[0]
                    eid = eid_device // 10
                    obj.add_new_eid_sort1(dt, eid, out)
                    n += 204

            elif self.format_code == 1 and self.num_wide == numwide_random:  # random
                msg = self.code_information()
                raise NotImplementedError(msg)
                return self._not_implemented_or_skip(data, ndata, msg)
            else:
                raise RuntimeError(self.code_information())

        elif self.element_type in [85, 91, 93]:
            if self.read_mode == 1:
                return ndata
            # 85-TETRANL
            # 91-PENTANL
            # 93-HEXANL

            #85: 2 + (18 - 2) * 5,  # Nonlinear CTETRA
            #91: 4 + (25 - 4) * 7,  # Nonlinear CPENTA
            #93: 4 + (25 - 4) * 9,  # Nonlinear CHEXA
            if self.element_type == 85:
                etype = 'CTETRANL'
                nnodes = 5
            elif self.element_type == 91:
                etype = 'CPENTANL'
                nnodes = 7
            elif self.element_type == 93:
                etype = 'CHEXANL'
                nnodes = 9
            else:
                raise RuntimeError(self.code_information())

            numwide_real = 4 + (25 - 4) * nnodes  # real???
            numwide_random = 2 + (18 - 2) * nnodes  # imag???
            #self.log.debug("format_code=%s numwide=%s numwide_real=%s numwide_random=%s" % (
                #self.format_code, self.num_wide, numwide_real, numwide_random))

            #numwide_real = 0
            #numwide_imag = 2 + 16 * nnodes
            #ntotal = 8 + 64 * nnodes

            if self.format_code == 1 and self.num_wide == numwide_real:
                ntotal = numwide_real * 4
                #if self.is_stress():
                    #self.create_transient_object(self.nonlinearPlateStress, NonlinearSolid)
                #else:
                    #self.create_transient_object(self.nonlinearPlateStrain, NonlinearSolid)
                #self.handle_results_buffer(self.OES_CQUAD4NL_90, resultName, name)
                raise RuntimeError('OES_CQUAD4NL_90')
            elif self.format_code == 1 and self.num_wide == numwide_random:  # random
                # 82 : CTETRA_NL (etype=85)
                # 146 : CHEXA_NL (etype=93)
                #raise RuntimeError(self.code_information())
            #elif self.format_code in [2, 3] and self.num_wide == numwide_imag:  # imag
                ntotal = numwide_random * 4
                #if self.is_stress():
                    #self.create_transient_object(self.nonlinearPlateStress, NonlinearSolid)
                #else:
                    #self.create_transient_object(self.nonlinearPlateStrain, NonlinearSolid)

                n = 0
                s1 = Struct(b(self._endian + 'i4s'))
                s2 = Struct(b(self._endian + 'i15f'))
                nelements = ndata // ntotal
                for i in range(nelements):  # 2+16*9 = 146 -> 146*4 = 584
                    edata = data[n:n+8]
                    n += 8

                    out = s1.unpack(edata)
                    if self.is_debug_file:
                        self.binary_debug.write('%s-%s - %s\n' % (etype, self.element_type, str(out)))
                    (eid_device, ctype) = out
                    eid = eid_device // 10

                    for i in range(nnodes):
                        edata = data[n:n+64]
                        n += 64
                        out = s2.unpack(edata)
                        if self.is_debug_file:
                            self.binary_debug.write('%s-%sB - %s\n' % (etype, self.element_type, str(out)))

                        assert len(out) == 16
                        (grid,
                         sx, sy, sz, sxy, syz, sxz, se, eps, ecs,
                         ex, ey, ez, exy, eyz, exz) = out
            else:
                #msg = self.code_information()
                msg = "format_code=%s numwide=%s numwide_real=%s numwide_random=%s" % (
                    self.format_code, self.num_wide, numwide_real, numwide_random)
                #return self._not_implemented_or_skip(data, ndata, msg)
                raise RuntimeError(self.code_information())

        elif self.element_type == 100:  # bars
            # 100-BARS
            if self.is_stress():
                result_name = 'cbar_stress_10nodes'
            else:
                result_name = 'cbar_strain_10nodes'

            if self._results.is_not_saved(result_name):
                return ndata
            self._results._found_result(result_name)
            slot = getattr(self, result_name)

            if self.format_code == 1 and self.num_wide == 10:  # real
                if self.is_stress():
                    obj_vector_real = RealBar10NodesStressArray
                else:
                    obj_vector_real = RealBar10NodesStrainArray

                ntotal = 10 * 4
                nelements = ndata // ntotal

                auto_return, is_vectorized = self._create_oes_object4(
                    nelements, result_name, slot, obj_vector_real)
                if auto_return:
                    return ndata

                if self.is_debug_file:
                    self.binary_debug.write('  [cap, element1, element2, ..., cap]\n')
                    #self.binary_debug.write('  cap = %i  # assume 1 cap when there could have been multiple\n' % ndata)
                    self.binary_debug.write('  #elementi = [eid_device, sd, sxc, sxd, sxe, sxf, axial, smax, smin, MS]\n')
                    self.binary_debug.write('  nelements=%i; nnodes=1 # centroid\n' % nelements)
                obj = self.obj

                if self.use_vector and is_vectorized:
                    # self.itime = 0
                    # self.ielement = 0
                    # self.itotal = 0
                    #self.ntimes = 0
                    #self.nelements = 0
                    n = nelements * self.num_wide * 4

                    istart = obj.itotal
                    iend = istart + nelements
                    obj._times[obj.itime] = dt

                    if obj.itime == 0:
                        ints = fromstring(data, dtype=self.idtype).reshape(nelements, 10)
                        eids = ints[:, 0] // 10
                        obj.element[istart:iend] = eids

                    floats = fromstring(data, dtype=self.fdtype).reshape(nelements, 10)
                    #[sd, sxc, sxd, sxe, sxf, axial, smax, smin, MS]
                    obj.data[obj.itime, istart:iend, :] = floats[:, 1:]
                else:
                    struct1 = Struct(b(self._endian + 'i9f'))
                    for i in range(nelements):
                        edata = data[n:n+ntotal]
                        out = struct1.unpack(edata)
                        (eid_device, sd, sxc, sxd, sxe, sxf, axial, smax, smin, MS) = out
                        eid = eid_device // 10
                        if self.is_debug_file:
                            self.binary_debug.write('  eid=%i; C%i=[%s]\n' % (eid, i, ', '.join(['%r' % di for di in out])))
                        n += ntotal
                        obj.add_new_eid(self.element_name, dt, eid,
                                        sd, sxc, sxd, sxe, sxf, axial, smax, smin, MS)
            else:
                raise RuntimeError(self.code_information())
        elif self.element_type == 101:
            # 101-AABSF
            return ndata
        elif self.element_type in [140, 201]:
            # 140-HEXA8FD, 201-QUAD4FD
            return ndata
        elif self.element_type in [145, 146, 147]:
            # TODO: vectorize
            if self.read_mode == 1:
                return ndata
            # 145-VUHEXA  (8 nodes)
            # 146-VUPENTA (6 nodes)
            # 147-VUTETRA (4 nodes)
            if self.element_type == 147:
                etype = 'VUTETRA'
                nnodes = 4
                #numwide_a = 2 + (14 - 2) * nnodes  # 50
                #numwide_b = 2 + (9 - 2) * nnodes  # 30
                #numwide_c = 2 + 13 * nnodes  # 54
            elif self.element_type == 146:
                etype = 'VUPENTA'
                nnodes = 6
            elif self.element_type == 145:
                etype = 'VUHEXA'
                nnodes = 8
            else:
                raise RuntimeError(self.code_information())

            #num_wideA = 2 + 12 * nnodes
            #ntotal = 8 + 48 * nnodes

            if self.format_code == -1 and self.num_wide == 33: # real
                # assuming TETRA...
                # TODO: vectorize
                numwide_a = 2 + (14 - 2) * nnodes  # 50
                numwide_b = 2 + (9 - 2) * nnodes  # 30
                numwide_c = 2 + 13 * nnodes  # 54
                if self.num_wide == numwide_a:
                    ntotal = numwide_a * 4
                    s1 = self.struct_2i
                    s2 = Struct(b(self._endian + 'i11f'))
                    nelements = ndata // ntotal  # 2+16*9 = 146 -> 146*4 = 584
                    for i in range(nelements):
                        edata = data[n:n+8]
                        out = s1.unpack(edata)
                        (eid_device, parent_id) = out
                        eid = eid_device // 10

                        for i in range(nnodes):
                            edata = data[n:n+48]
                            out = s2.unpack(edata)
                            if self.is_debug_file:
                                self.binary_debug.write('%s-%s - %s\n' % (etype, self.element_type, str(out)))
                            assert len(out) == 12
                            (grid, xnorm, ynorm, znorm, txy, tyz, txz,
                             prin1, prin2, prin3, smean, vono_roct) = out
                    return ndata
                elif self.num_wide == numwide_b:
                    ntotal = numwide_b * 4
                    nelements = ndata // ntotal
                    n = nelements * ntotal
                elif self.num_wide == numwide_c:
                    ntotal = numwide_c * 4
                    nelements = ndata // ntotal
                    n = nelements * ntotal
                else:
                    msg = 'numwide=%s A=%s B=%s C=%s' % (self.num_wide, numwide_a, numwide_b, numwide_c)
                    raise RuntimeError(self.code_information())
            else:
                #raise RuntimeError(self.code_information())
                msg = self.code_information()
                return self._not_implemented_or_skip(data, ndata, msg)

        elif self.element_type == 139:
            # 139-QUAD4FD
            if self.read_mode == 1:
                return ndata
            if self.format_code == -4 and self.num_wide == 30:
                if self.is_stress():
                    self.create_transient_object(self.hyperelastic_cquad4_strain, HyperelasticQuadArray)
                    result_name = 'hyperelastic_cquad4_strain'
                else:
                    msg = 'HyperelasticQuad???'
                    return self._not_implemented_or_skip(data, ndata, msg)

                self._results._found_result(result_name)
                slot = getattr(self, result_name)


                ntotal = 120  # 36+28*3
                nelements = ndata // ntotal

                auto_return, is_vectorized = self._create_oes_object4(
                    nelements, result_name, slot, obj_vector_real)
                if auto_return:
                    return ndata

                #if self.is_debug_file:
                    #self.binary_debug.write('  [cap, element1, element2, ..., cap]\n')
                    ##self.binary_debug.write('  cap = %i  # assume 1 cap when there could have been multiple\n' % ndata)
                    #self.binary_debug.write('  #elementi = [eid_device, sd, sxc, sxd, sxe, sxf, axial, smax, smin, MS]\n')
                    #self.binary_debug.write('  nelements=%i; nnodes=1 # centroid\n' % nelements)
                obj = self.obj

                if self.use_vector and is_vectorized:
                    # self.itime = 0
                    # self.ielement = 0
                    # self.itotal = 0
                    #self.ntimes = 0
                    #self.nelements = 0
                    n = nelements * self.num_wide * 4

                    istart = obj.itotal
                    iend = istart + nelements
                    obj._times[obj.itime] = dt

                    #if obj.itime == 0:
                    ints = fromstring(data, dtype=self.idtype).reshape(nelements, 30)
                    ints2 = ints[:, 2:].reshape(nelements * 7, 7)

                    #strings = fromstring(data, dtype=???)
                    eids = ints[:, 0] // 10
                    nids = ints2[:, 0]
                    obj.element[istart:iend] = eids

                    # dropping off eid and the string word (some kind of Type)
                    floats = fromstring(data, dtype=self.fdtype).reshape(nelements, 30)[:, 2:]
                    floats2 = floats.reshape(nelements * 7, 7)
                    #[oxx, oyy, txy, angle, majorp, minorp]
                    obj.data[obj.itime, istart:iend, :] = floats2[:, 1:]
                else:
                    n = 0
                    # (2 + 7*4)*4 = 30*4 = 120
                    s1 = Struct(b(self._endian + 'i4s i6f'))  # 1 + 4+1+6 = 12
                    s2 = Struct(b(self._endian + 'i6f'))
                    for i in range(nelements):
                        edata = data[n:n+36]  # 4*9
                        out = s1.unpack(edata)
                        if self.is_debug_file:
                            self.binary_debug.write('CQUAD4FD-139A- %s\n' % (str(out)))

                        (eid_device, Type, ID, sx, sy, sxy, angle, smj, smi) = out
                        eid = eid_device // 10
                        obj._add_new_eid_sort1(dt, [eid, Type, sx, sy, sxy, angle, smj, smi])
                        n += 36

                        for i in range(3):  # TODO: why is this not 4?
                            edata = data[n:n + 28]  # 4*7
                            out = s2.unpack(edata)
                            if self.is_debug_file:
                                self.binary_debug.write('               %s\n' % (str(out)))
                            (ID, sx, sy, sxy, angle, smj, smi) = out
                            obj._add_sort1(dt, eid, out)
                            n += 28
            else:
                msg = 'numwide=%s' % self.num_wide
                return self._not_implemented_or_skip(data, ndata, msg)
        elif self.element_type == 189:
            # 189-VUQUAD
            if self.element_type == 189:  # VQUAD
                if self.read_mode == 1:
                    return ndata
                #ntotal = 440  # 6+(33-7)*4 =  -> 110*4 = 440
                nnodes = 4    # 4 corner points + 1 centroid
                etype = 'VUQUAD4'
            #elif self.element_type == 144:  # CQUAD4
                #ntotal = 440  # 6+(33-7)*4 =  -> 110*4 = 440
                #nnodes = 4    # 4 corner points
                #etype = 'CQUAD4'
            #elif self.element_type == 64:  # CQUAD8
                #ntotal = 348  # 2+17*5 = 87 -> 87*4 = 348
                #nnodes = 4    # centroid + 4 corner points
                #etype = 'CQUAD8'
            #elif self.element_type == 82:  # CQUADR
                #ntotal = 348  # 2+17*5 = 87 -> 87*4 = 348
                #nnodes = 4    # centroid + 4 corner points
                #etype = 'CQUADR'
            #elif self.element_type == 75:  # CTRIA6
                #ntotal = 280  # 2+17*3 = 70 -> 70*4 = 280
                #nnodes = 3    # centroid + 3 corner points
                #etype = 'CTRIA6'
            #elif self.element_type == 70:  # CTRIAR
                #ntotal = 280  # 2+17*3 = 70 -> 70*4 = 280
                #nnodes = 3    # centroid + 3 corner points
                #etype = 'CTRIAR'
            else:
                return self._not_implemented_or_skip(data, ndata, self.code_information())

            numwide_real = 6 + (23 - 6) * nnodes  # real???
            numwide_imag = 6 + (33 - 6) * nnodes  # imag???

            if self.format_code == 1 and self.num_wide == numwide_real:  # real???
                ntotal = numwide_real * 4
                s2 = Struct(b(self._endian + '3i4s2i'))
                s3 = Struct(b(self._endian + 'i16f'))
                nelements = ndata // ntotal
                for i in range(nelements):
                    out = s2.unpack(data[n:n + 24])
                    (eid_device, parent, coord, icord, theta, itype) = out
                    n += 24
                    eid = eid_device // 10
                    edata = data[n:n + 68]
                    out = s3.unpack(edata)  # len=17*4
                    n += 68

                    if self.is_debug_file:
                        self.binary_debug.write('%s-%s - %s\n' % (etype, self.element_type, str(out)))

                    #obj.add_new_node(dt, eid, parent, coord, icord, theta, itype)
                    #obj.add_new_eid(eType, dt, eid, parent, coord, icord, theta, itype)
                    for node_id in range(nnodes - 1):  # nodes pts
                        edata = data[n:n + 68]
                        n += 68
                        out = s3.unpack(edata)
                        if self.is_debug_file:
                            self.binary_debug.write('              %s\n' % (str(out)))

                        (vuid, dummy, dummy2, msx, msy, mxy, dummy3, dummy4, dummy5,
                         bcx, bcy, bcxy, tyz, tzx, dummy6, dummy7, dummy8) = out
                        #obj.add(vuid, dummy, dummy2, msx, msy, mxy,
                                     #dummy3, dummy4, dummy5,
                                     #bcx, bcy, bcxy, tyz, tzx,
                                     #dummy6, dummy7, dummy8)
            elif self.num_wide == numwide_imag:
                ntotal = numwide_imag * 4
                nelements = ndata // ntotal
                n = nelements * ntotal
            else:
                msg = 'numwide=%s' % self.num_wide
                return self._not_implemented_or_skip(data, ndata, msg)

        elif self.element_type in [47, 48, 189, 190]:
            # 47-AXIF2
            # 48-AXIF3
            # 190-VUTRIA
            return ndata
        elif self.element_type == 191:
            # 191-VUBEAM
            return ndata
        elif self.element_type in [50, 51, 203]:
            # 203-SLIF1D?
            # 50-SLOT3
            # 51-SLOT4
            return ndata
        elif self.element_type in [160, 161, 162, 163, 164, 165, 166, 167, 168,
                                   169, 170, 171, 172, 202,
                                   204, 218, 211, 213, 214,
                                   216, 217, 219, 220, 221, 222, 223,
                                   226, 232, 233, 235]:
            # 160-PENTA6FD
            # 161-TETRA4FD
            # 162-TRIA3FD
            # 163-HEXAFD
            # 164-QUADFD
            # 165-PENTAFD
            # 166-TETRAFD
            # 167-TRIAFD
            # 168-TRIAX3FD
            # 169-TRIAXFD
            # 170-QUADX4FD
            # 171-QUADXFD
            # 172-QUADRNL
            # 202-HEXA8FD
            # 204-PENTA6FD
            # 211-TRIAFD
            # 213-TRIAXFD
            # 214-QUADX4FD
            # 216-TETRA4FD
            # 217-TRIA3FD
            # 218-HEXAFD
            # 219-QUADFD
            # 220-PENTAFD
            # 221-TETRAFD
            # 223-QUADXFD
            # 222-TRIAX3FD
            # 226-BUSH
            # 232-QUADRLC
            # 233-TRIARLC
            # 235-CQUADR
            return ndata
        #elif self.element_type in [255]:
            #return ndata
        elif self.element_type in [271, 275]:
            # 271-CPLSTN3
            # 275-CPLSTS3
            msg = self.code_information()
            return self._not_implemented_or_skip(data, ndata, msg)
            if self.element_type == 271:
                result_name = 'cplstn3'
                nnodes = 1
                ntotal = 4 * 6
            elif self.element_type == 275:
                result_name = 'cplsts3'
                nnodes = 1
                ntotal = 4 * 6
            else:
                raise RuntimeError(self.code_information())
            if self.is_stress():
                obj_vector_real = RealCPLSTRNPlateStressArray
                result_name += '_stress'
            else:
                obj_vector_real = RealCPLSTRNPlateStrainArray
                result_name += '_strain'

            numwide_real = ntotal // 4
            if self.format_code == 1 and self.num_wide == numwide_real:
                #ntotal = 4 * (1 + 6 * (nnodes))
                nelements = ndata // ntotal

                #self._data_factor = 10  # TODO: why is this 10?
                if self.is_stress():
                    obj_vector_real = RealCPLSTRNPlateStressArray
                    #result_name = 'cplstn3_stress'
                else:
                    obj_vector_real = RealCPLSTRNPlateStressArray
                    #result_name = 'cplstn3_strain'
                slot = getattr(self, result_name)

                auto_return, is_vectorized = self._create_oes_object4(
                    nelements, result_name, slot, obj_vector_real)
                if auto_return:
                    return nelements * self.num_wide * 4

                obj = self.obj
                #if self.use_vector and is_vectorized:
                n = nelements * self.num_wide * 4

                istart = obj.itotal
                iend = istart + nelements
                obj._times[obj.itime] = dt

                if obj.itime == 0:
                    print(fromstring(data, dtype=self.idtype).size)
                    print('nelements=%s numwide=%s' % (nelements, numwide_real))
                    print('ndata=', ndata)
                    print('self.element_name=%s' % self.element_name)
                    ints = fromstring(data, dtype=self.idtype).reshape(nelements, numwide_real)
                    eids = ints[:, 0] // 10
                    obj.element[istart:iend] = eids

                floats = fromstring(data, dtype=self.fdtype).reshape(nelements, numwide_real)
                results = floats[:, 1:]
                print('results.shape', results.shape)

                #[oxx, oyy, ozz, txy, ovm]
                obj.data[obj.itime, istart:iend, :] = results
            else:
                msg = 'sort1 Type=%s num=%s' % (self.element_name, self.element_type)
                return self._not_implemented_or_skip(data, ndata, msg)

        elif self.element_type in [276, 277, 278]:
            # 276-CPLSTS4
            # 277-CPLSTS6
            # 278-CPLSTS8
            msg = self.code_information()
            return self._not_implemented_or_skip(data, ndata, msg)
            #if self.element_type == 276:
                #result_name = 'cplsts4'
                #nnodes = 5  # 4 + 1
                #ntotal = 4 * 32
            #elif self.element_type == 277:
                #result_name = 'cplsts6'
                #nnodes = 4
                #ntotal = 4 * 26
            #elif self.element_type == 278:
                #result_name = 'cplsts8'
                #nnodes = 5
                #ntotal = 4 * 32
            #else:
                #raise RuntimeError(self.code_information())

            #if self.is_stress():
                #obj_vector_real = RealCPLSTRNPlateStressArray
                #result_name += '_stress'
            #else:
                #obj_vector_real = RealCPLSTRNPlateStrainArray
                #result_name += '_strain'

            #numwide_real = 2 + 6 * (nnodes)
            #assert ntotal // 4 == numwide_real, 'notal/4=%s numwide_real=%s\n%s' % (
                #ntotal // 4, numwide_real, self.code_information())

            #ntotal = numwide_real * 4
            #if self.format_code == 1 and self.num_wide == numwide_real:
                #nelements = ndata // ntotal

                ##self._data_factor = 10  # TODO: why is this 10?
                #if self.is_stress():
                    #obj_vector_real = RealCPLSTRNPlateStressArray
                    ##result_name = 'cplstn3_stress'
                #else:
                    #obj_vector_real = RealCPLSTRNPlateStressArray
                    ##result_name = 'cplstn3_strain'
                #slot = getattr(self, result_name)

                #nlayers = nelements * nnodes
                #auto_return, is_vectorized = self._create_oes_object4(
                    #nlayers, result_name, slot, obj_vector_real)
                #if auto_return:
                    #self._data_factor = nnodes
                    #return nelements * self.num_wide * 4

                #obj = self.obj
                ##if self.use_vector and is_vectorized:
                #n = nlayers * self.num_wide * 4

                #istart = obj.itotal
                #iend = istart + nlayers
                #obj._times[obj.itime] = dt

                #if obj.itime == 0:
                    #print(fromstring(data, dtype=self.idtype).size)
                    #print('nelements=%s numwide=%s' % (nelements, numwide_real))
                    #ints = fromstring(data, dtype=self.idtype).reshape(nelements, numwide_real)
                    #eids = ints[:, 0] // 10
                    ##obj.element[istart:iend] = eids

                #floats = fromstring(data, dtype=self.fdtype).reshape(nelements, numwide_real)
                #print('floats[:, 2:].shape', floats[:, 2:].shape)
                #print('nnelements=%s nnodes=%s numwide//nodes=%s' % (nelements, nnodes, (numwide_real-2) / nnodes))
                #results = floats[:, 2:].reshape(nelements, nnodes * 6)

                ##[oxx, oyy, ozz, txy, ovm]
                #obj.data[obj.itime, istart:iend, :] = results
            #else:
                #msg = 'sort1 Type=%s num=%s' % (self.element_name, self.element_type)
                #return self._not_implemented_or_skip(data, ndata, msg)
        else:
            msg = 'sort1 Type=%s num=%s' % (self.element_name, self.element_type)
            return self._not_implemented_or_skip(data, ndata, msg)

        assert ndata > 0, ndata
        assert nelements > 0, 'nelements=%r element_type=%s element_name=%r' % (nelements, self.element_type, self.element_name)
        #assert ndata % ntotal == 0, '%s n=%s nwide=%s len=%s ntotal=%s' % (self.element_name, ndata % ntotal, ndata % self.num_wide, ndata, ntotal)
        assert self.num_wide * 4 == ntotal, 'numwide*4=%s ntotal=%s' % (self.num_wide * 4, ntotal)
        assert self.thermal == 0, "thermal = %%s" % self.thermal
        assert n > 0, "n = %s result_name=%s" % (n, result_name)
        return n

    def oesrt_cquad4_95(self, data, ndata):
        """unsupported element"""
        assert self.num_wide == 9, "num_wide=%s not 9" % self.num_wide
        ntotal = 36  # 4*9

        n = 0
        struct1 = Struct(b(self._endian + 'i8si3fi4s'))
        nelements = ndata // ntotal
        #obj = self.obj
        for i in range(nelements):
            edata = data[n:n + ntotal]
            out = struct1.unpack(edata)  # num_wide=9
            if self.is_debug_file:
                self.binary_debug.write('CQUAD4-95 - %s\n' % str(out))
            #eid, failure, ply, failureIndexPly, failureIndexBonding, failureIndexMax, flag
            # 3,TSAIWU,1,8.5640,0.0,None

            (eid, failure, ply, strength_ratio_ply, failure_index_bonding, strength_ratio_bonding, flag, flag2) = out
            #strength_ratio_ply
            #print("eid=%s failure=%r ply=%s failureIndexPly=%s  failure_index_bonding=%s strength_ratio_bonding=%s flag=%s flag2=%s" % (
            #    eid, failure.strip(), ply, failureIndexPly, failure_index_bonding, strength_ratio_bonding, flag, flag2))
            print("eid=%s strength_ratio_ply=%g failure_index_bonding=%s strength_ratio_bonding=%s" % (
                eid, strength_ratio_ply, failure_index_bonding, strength_ratio_bonding))
            #obj.add_new_eid(element_name, dt, eid, force, stress)
            n += ntotal

    def _create_nodes_object(self, nnodes, result_name, slot, obj_vector):
        """same as _create_oes_object4 except it adds to the nnodes parameter"""
        auto_return = False
        #is_vectorized = True
        is_vectorized = self._is_vectorized(obj_vector, slot)
        #print("vectorized...read_mode=%s...%s; %s" % (self.read_mode, result_name, is_vectorized))

        if is_vectorized:
            if self.read_mode == 1:
                #print('oes-self.nonlinear_factor =', self.nonlinear_factor)
                #print(self.data_code)
                self.create_transient_object(slot, obj_vector)
                #print("read_mode 1; ntimes=%s" % self.obj.ntimes)
                self.result_names.add(result_name)
                #print('self.obj =', self.obj)
                self.obj.nnodes += nnodes
                auto_return = True
            elif self.read_mode == 2:
                self.code = self._get_code()
                #self.log.info("code = %s" % str(self.code))
                #print("code = %s" % str(self.code))

                # if this is failing, you probably set obj_vector to None...
                try:
                    self.obj = slot[self.code]
                except KeyError:
                    msg = 'Could not find key=%s in result=%r\n' % (self.code, result_name)
                    msg += "There's probably an extra check for read_mode=1..."
                    self.log.error(msg)
                    raise
                #self.obj.update_data_code(self.data_code)
                self.obj.build()

            else:  # not vectorized
                auto_return = True
        else:
            auto_return = True
        return auto_return, is_vectorized

    def _create_ntotal_object(self, ntotal, result_name, slot, obj_vector):
        """same as _create_oes_object4 except it adds to the ntotal parameter"""
        auto_return = False
        #is_vectorized = True
        is_vectorized = self._is_vectorized(obj_vector, slot)
        #print("vectorized...read_mode=%s...%s; %s" % (self.read_mode, result_name, is_vectorized))

        if is_vectorized:
            if self.read_mode == 1:
                #print('oes-self.nonlinear_factor =', self.nonlinear_factor)
                #print(self.data_code)
                self.create_transient_object(slot, obj_vector)
                #print("read_mode 1; ntimes=%s" % self.obj.ntimes)
                self.result_names.add(result_name)
                #print('self.obj =', self.obj)
                self.obj.ntotal += ntotal
                auto_return = True
            elif self.read_mode == 2:
                self.code = self._get_code()
                #self.log.info("code = %s" % str(self.code))
                #print("code = %s" % str(self.code))

                # if this is failing, you probably set obj_vector to None...
                try:
                    self.obj = slot[self.code]
                except KeyError:
                    msg = 'Could not find key=%s in result=%r\n' % (self.code, result_name)
                    msg += "There's probably an extra check for read_mode=1..."
                    self.log.error(msg)
                    raise
                #self.obj.update_data_code(self.data_code)
                self.obj.build()

            else:  # not vectorized
                auto_return = True
        else:
            auto_return = True
        return auto_return, is_vectorized

    def _is_vectorized(self, obj_vector, slot_vector):
        """
        Checks to see if the data array has been vectorized

        Parameters
        ----------
        obj_vector:  the object to check
            (obj or None; None happens when vectorization hasn't been implemented)
        slot_vector: the dictionary to put the object in
            (dict or None; None happens when obj hasn't been implemented)

        Returns
        -------
        is_vectorized : bool
            should the data object be vectorized

        .. note :: the Vectorized column refers to the setting given by the user
        """
        is_vectorized = False
        if self.is_vectorized:
            if obj_vector is not None:
                is_vectorized = True
        return is_vectorized<|MERGE_RESOLUTION|>--- conflicted
+++ resolved
@@ -50,11 +50,7 @@
     HyperelasticQuadArray)
 from pyNastran.op2.tables.oes_stressStrain.oes_nonlinear import RealNonlinearPlateArray
 
-<<<<<<< HEAD
-ComplexTriaxStressArray = None
-
-=======
->>>>>>> c9942abd
+
 
 class OES(OP2Common):
     """
