--- conflicted
+++ resolved
@@ -6,14 +6,11 @@
         vtkQuadraticWedge, vtkQuadraticHexahedron,
         vtkPyramid, vtkQuadraticPyramid,
         vtkUnstructuredGrid, vtkMultiBlockDataSet,
-<<<<<<< HEAD
         vtkSelectionNode, vtkCellArray,
         vtkPolyData,
+        VTK_POLYHEDRON,
     )
-=======
-        vtkSelectionNode,
-        VTK_POLYHEDRON)
->>>>>>> 84970bdc
+
 except ImportError:
     from vtk import (
         vtkLine,
@@ -22,11 +19,7 @@
         vtkQuadraticWedge, vtkQuadraticHexahedron,
         vtkPyramid, vtkQuadraticPyramid,
         vtkUnstructuredGrid, vtkMultiBlockDataSet,
-<<<<<<< HEAD
         vtkSelectionNode, vtkCellArray,
         vtkPolyData,
+        VTK_POLYHEDRON,
     )
-=======
-        vtkSelectionNode,
-        VTK_POLYHEDRON)
->>>>>>> 84970bdc
