--- conflicted
+++ resolved
@@ -735,11 +735,7 @@
 
             ncases = len(gui.result_cases)
             for icase in range(ncases):
-<<<<<<< HEAD
-                gui.cycle_results(icase, show_msg=False)
-=======
                 gui.cycle_results(icase, update=False)
->>>>>>> 84970bdc
                 key = gui.case_keys[icase]
                 location = gui.get_case_location(key)
 
@@ -779,14 +775,9 @@
                 text = str(result_value)
                 assert icase in gui.label_actors, icase
                 #print(f'icase={icase}/{ncases}: text={text!r}')
-<<<<<<< HEAD
-                gui.label_actors[icase].append(gui.create_annotation(text, x, y, z))
-            gui.cycle_results(icase_temp, show_msg=False)
-=======
                 annotation = mark_actions.create_annotation(text, x, y, z)
                 gui.label_actors[icase].append(annotation)
-            gui.cycle_results(icase_temp)
->>>>>>> 84970bdc
+            gui.cycle_results(icase_temp, show_msg=False)
             self.vtk_interactor.Render()
         if self.revert:
             self.setup_mouse_buttons(mode='default')
