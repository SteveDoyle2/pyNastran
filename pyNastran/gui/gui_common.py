# -*- coding: utf-8 -*-
# pylint: disable=W0201,C0111
from __future__ import division, unicode_literals, print_function

# standard library
import sys
import os.path
import datetime
import cgi #  html lib
import traceback
from copy import deepcopy
from collections import OrderedDict

from six import string_types, iteritems, itervalues, PY2
from six.moves import range

import numpy as np
#from numpy import arange
#from numpy import eye, array, zeros, loadtxt
#from numpy.linalg import norm

from pyNastran.gui.qt_version import qt_version
if qt_version == 4:
    from PyQt4 import QtCore, QtGui
    from PyQt4.QtGui import (
        QMainWindow, QDockWidget, QFrame, QHBoxLayout, QAction, QColorDialog, QFileDialog)
    from PyQt4.QtCore import QString
elif qt_version == 5:
    from PyQt5 import QtCore, QtGui
    from PyQt5.QtWidgets import (
        QMainWindow, QDockWidget, QFrame, QHBoxLayout, QAction, QColorDialog, QFileDialog)
    QString = str

import vtk
from pyNastran.gui.qt_files.QVTKRenderWindowInteractor import QVTKRenderWindowInteractor
#from vtk.util.numpy_support import numpy_to_vtk


import pyNastran
from pyNastran.bdf.cards.base_card import deprecated
from pyNastran.utils.log import SimpleLogger
from pyNastran.utils import print_bad_path, integer_types
from pyNastran.utils.numpy_utils import loadtxt_nice

from pyNastran.gui.qt_files.gui_qt_common import GuiCommon
from pyNastran.gui.qt_files.scalar_bar import ScalarBar
from pyNastran.gui.qt_files.alt_geometry_storage import AltGeometry

from pyNastran.gui.menus.results_sidebar import Sidebar
from pyNastran.gui.menus.qt_legend import LegendPropertiesWindow
from pyNastran.gui.menus.clipping import ClippingPropertiesWindow
from pyNastran.gui.menus.camera import CameraWindow
from pyNastran.gui.menus.application_log import PythonConsoleWidget, ApplicationLogWidget
from pyNastran.gui.menus.manage_actors import EditGeometryProperties
from pyNastran.gui.menus.groups_modify import GroupsModify, Group
from pyNastran.gui.menus.modify_label_properties import ModifyLabelPropertiesMenu
from pyNastran.gui.menus.modify_picker_properties import ModifyPickerPropertiesMenu

from pyNastran.gui.testing_methods import CoordProperties
#from pyNastran.gui.menus.multidialog import MultiFileDialog
from pyNastran.gui.utils import load_csv, load_deflection_csv, load_user_geom

from pyNastran.converters.nastran.displacements import DisplacementResults
from pyNastran.gui.gui_objects.gui_result import GuiResult


class Interactor(vtk.vtkGenericRenderWindowInteractor):
    def __init__(self):
        #vtk.vtkGenericRenderWindowInteractor()
        pass

    def HighlightProp(self):
        print('highlight')


class PyNastranRenderWindowInteractor(QVTKRenderWindowInteractor):
    def __init__(self, parent=None):

        render_window = vtk.vtkRenderWindow()
        iren = Interactor()
        iren.SetRenderWindow(render_window)
        kwargs = {
            'iren' : iren,
            'rw' : render_window,
        }
        QVTKRenderWindowInteractor.__init__(self, parent=parent,
                                            iren=iren, rw=render_window)
        #self.Highlight

<<<<<<< HEAD

class GuiCommon2(QMainWindow, GuiCommon):
    def __init__(self, *kwargs, **kwds):
        """
        fmt_order, html_logging, inputs, parent=None,
        """
=======
# http://pyqt.sourceforge.net/Docs/PyQt5/multiinheritance.html
class GuiCommon2(GuiCommon):
    def __init__(self, fmt_order, html_logging, inputs):
>>>>>>> 3332ee36
        # this will reset the background color/label color if things break
        #super(QMainWindow, self).__init__(self)
        super(GuiCommon2, self).__init__(*kwargs, **kwds)

        fmt_order = kwds['fmt_order']
        inputs = kwds['inputs']
        html_logging = kwds['html_logging']
        del kwds['fmt_order']
        #del kwds['inputs']
        del kwds['html_logging']

        #print('inputs =', inputs)
        print('kwargs =', kwargs)
        print('kwds =', kwds)
        self.reset_settings = False

        if qt_version == 4:
            QMainWindow.__init__(self)
        #else:
            #super(QMainWindow, self).__init__(*kwargs, **kwds)

            #QMainWindow.__init__(self, parent)
            #super(QMainWindow, self).__init__(self, parent)
            # (go to the next class, can't hand it off)
        #GuiCommon.__init__(self, inputs)
        #super(GuiCommon2, self).__init__(self, inputs)

        self.fmts = fmt_order
        self.base_window_title = "pyNastran v%s"  % pyNastran.__version__

        # initializes tools/checkables
        self.set_tools()

        self.html_logging = html_logging
        self.execute_python = True
        self.scalar_bar = ScalarBar(self.is_horizontal_scalar_bar)
        # in,lb,s
        self.input_units = ['', '', ''] # '' means not set
        self.display_units = ['', '', '']

    #def dragEnterEvent(self, e):
        #print(e)
        #print('drag event')
        #if e.mimeData().hasFormat('text/plain'):
            #e.accept()
        #else:
            #e.ignore()

    #def dropEvent(self, e):
        #print(e)
        #print('drop event')

    @property
    def legend_shown(self):
        return self.scalar_bar.is_shown

    @property
    def scalarBar(self):
        return self.scalar_bar.scalar_bar

    @property
    def color_function(self):
        return self.scalar_bar.color_function

    #def get_color_function(self):
        #return self.scalar_bar.color_function

    def set_window_title(self, msg):
        #msg2 = "%s - "  % self.base_window_title
        #msg2 += msg
        self.setWindowTitle(msg)

    def set_logo(self, logo):
        """Sets the pyNastran icon path, which can be overwritten"""
        self._logo = logo

    def init_ui(self):
        """
        Initialize user iterface

        +--------------+
        | Window Title |
        +--------------+----------------+
        |  Menubar                      |
        +-------------------------------+
        |  Toolbar                      |
        +---------------------+---------+
        |                     |         |
        |                     |         |
        |                     | Results |
        |       VTK Frame     |  Dock   |
        |                     |         |
        |                     |         |
        +---------------------+---------+
        |                               |
        |      HTML Logging Dock        |
        |                               |
        +-------------------------------+
        """
        #self.resize(1100, 700)
        self.statusBar().showMessage('Ready')

        # windows title and aplication icon
        self.setWindowTitle('Statusbar')
        if self._logo is not None:
            self.setWindowIcon(QtGui.QIcon(self._logo))
        self.set_window_title(self.base_window_title)

        #=========== Results widget ===================
        self.res_dock = QDockWidget("Results", self)
        self.res_dock.setObjectName("results_obj")
        #self.res_widget = QtGui.QTextEdit()
        #self.res_widget.setReadOnly(True)
        #self.res_dock.setWidget(self.res_widget)

        self.res_widget = Sidebar(self)
        #self.res_widget.update_results(data)
        #self.res_widget.setWidget(sidebar)

        self.res_dock.setWidget(self.res_widget)

        self.addDockWidget(QtCore.Qt.RightDockWidgetArea, self.res_dock)
        self.create_log_python_docks()
        #===============================================

        self.run_vtk = True
        if self.run_vtk:
            self._create_vtk_objects()
        self._build_menubar()
        #self._hide_menubar()

        # right sidebar
        self.res_dock.hide()
        if self.run_vtk:
            self.build_vtk_frame()

        #compassRepresentation = vtk.vtkCompassRepresentation()
        #compassWidget = vtk.vtkCompassWidget()
        #compassWidget.SetInteractor(self.iren)
        #compassWidget.SetRepresentation(compassRepresentation)
        #compassWidget.EnabledOn()

    def create_log_python_docks(self):
        """
        Creates the
         - HTML Log dock
         - Python Console dock
        """
        #=========== Logging widget ===================

        if self.html_logging:
            self.log_dock_widget = ApplicationLogWidget(self)
            self.log_widget = self.log_dock_widget.log_widget
            #self.log_dock_widget = QtGui.QDockWidget("Application log", self)
            #self.log_dock_widget.setObjectName("application_log")
            #self.log_widget = QtGui.QTextEdit()
            #self.log_widget.setReadOnly(True)
            #self.log_dock_widget.setWidget(self.log_widget)
            self.addDockWidget(QtCore.Qt.BottomDockWidgetArea, self.log_dock_widget)

        if self.execute_python:
            self.python_dock_widget = PythonConsoleWidget(self)
            self.python_dock_widget.setObjectName("python_console")
            self.addDockWidget(QtCore.Qt.BottomDockWidgetArea, self.python_dock_widget)

    def _on_execute_python_button(self, clear=False):
        """executes the docked python console"""
        txt = str(self.python_dock_widget.enter_data.toPlainText()).rstrip()
        if len(txt) == 0:
            return
        self.log_command(txt)
        try:
            exec(txt)
        except TypeError:
            print(type(txt))
            raise
        except Exception as e:
            #self.log_error(traceback.print_stack(f))
            self.log_error('\n' + ''.join(traceback.format_stack()))
            #traceback.print_exc(file=self.log_error)
            self.log_error(str(e))
            self.log_error(str(txt))
            raise
            return
        if clear:
            self.python_dock_widget.enter_data.clear()

    def load_batch_inputs(self, inputs):
        geom_script = inputs['geomscript']
        if geom_script is not None:
            self.on_run_script(geom_script)

        if not inputs['format']:
            return
        form = inputs['format'].lower()
        input_filenames = inputs['input']
        results_filename = inputs['output']
        plot = True
        if results_filename:
            plot = False

        #print('input_filename =', input_filename)
        if input_filenames is not None:
            for input_filename in input_filenames:
                if not os.path.exists(input_filename):
                    msg = '%s does not exist\n%s' % (
                        input_filename, print_bad_path(input_filename))
                    self.log.error(msg)
                    if self.html_logging:
                        print(msg)
                    return
            for results_filenamei in results_filename:
                #print('results_filenamei =', results_filenamei)
                if results_filenamei is not None:
                    if not os.path.exists(results_filenamei):
                        msg = '%s does not exist\n%s' % (
                            results_filenamei, print_bad_path(results_filenamei))
                        self.log.error(msg)
                        if self.html_logging:
                            print(msg)
                        return

        name = 'main'
        for i, input_filename in enumerate(input_filenames):
            if i == 0:
                name = 'main'
            else:
                name = input_filename
            print('name =', name)
            self.name = name
            #form = inputs['format'].lower()
            is_failed = self.on_load_geometry(
                infile_name=input_filename, name=name, geometry_format=form, plot=plot)
        self.name = 'main'
        print('keys =', self.nid_maps.keys())

        if is_failed:
            return
        if results_filename:
            self.on_load_results(results_filename)

        post_script = inputs['postscript']
        if post_script is not None:
            self.on_run_script(post_script)
        self.on_reset_camera()
        self.vtk_interactor.Modified()

    def set_tools(self, tools=None, checkables=None):
        """Creates the GUI tools"""
        if checkables is None:
            checkables = [
                'show_info', 'show_debug', 'show_gui', 'show_command',
                'anti_alias_0', 'anti_alias_1', 'anti_alias_2', 'anti_alias_4', 'anti_alias_8',
            ]

        if tools is None:
            file_tools = [

                ('exit', '&Exit', 'texit.png', 'Ctrl+Q', 'Exit application', self.closeEvent), # QtGui.qApp.quit
                ('load_geometry', 'Load &Geometry', 'load_geometry.png', 'Ctrl+O', 'Loads a geometry input file', self.on_load_geometry),
                ('load_results', 'Load &Results', 'load_results.png', 'Ctrl+R', 'Loads a results file', self.on_load_results),

                ('load_csv_user_geom', 'Load CSV User Geometry', '', None, 'Loads custom geometry file', self.on_load_user_geom),
                ('load_csv_user_points', 'Load CSV User Points', 'user_points.png', None, 'Loads user defined points ', self.on_load_user_points),

                ('load_csv_nodal', 'Load CSV Nodal Results', '', None, 'Loads a custom nodal results file', self.on_load_nodal_results),
                ('load_csv_elemental', 'Load CSV Elemental Results', '', None, 'Loads a custom elemental results file', self.on_load_elemental_results),
                ('load_csv_nodal_deflection', 'Load CSV (Nodal) Deflection Results', '', None, 'Loads a custom deflection results file', self.on_load_deflection_results),
                ('script', 'Run Python script', 'python48.png', None, 'Runs pyNastranGUI in batch mode', self.on_run_script),
            ]

            tools = file_tools + [
                ('back_color', 'Change background color', 'tcolorpick.png', None, 'Choose a background color', self.change_background_color),
                #('label_color', 'Change label color', 'tcolorpick.png', None, 'Choose a label color', self.change_label_color),
                ('text_color', 'Change text color', 'tcolorpick.png', None, 'Choose a text color', self.change_text_color),

                ('label_clear', 'Clear current labels', '', None, 'Clear current labels', self.clear_labels),
                ('label_modify', 'Modify label color/size', '', None, 'Edit Label Properties', self.on_set_labelsize_color),
                ('label_reset', 'Clear all labels', '', None, 'Clear all labels', self.reset_labels),

                ('picker_modify', 'Modify picker size', '', None, 'Edit Label Properties', self.on_set_picker_size),

                ('legend', 'Modify legend', 'legend.png', None, 'Set Legend', self.set_legend),
                ('clipping', 'Set clipping', '', None, 'Set Clipping', self.set_clipping),
                #('axis', 'Show/Hide Axis', 'axis.png', None, 'Show/Hide Global Axis', self.on_show_hide_axes),

                ('wireframe', 'Wireframe Model', 'twireframe.png', 'w', 'Show Model as a Wireframe Model', self.on_wireframe),
                ('surface', 'Surface Model', 'tsolid.png', 's', 'Show Model as a Surface Model', self.on_surface),
                ('geo_properties', 'Edit Geometry Properties', '', None, 'Change Model Color/Opacity/Line Width', self.edit_geometry_properties),
                ('modify_groups', 'Modify Groups', '', None, 'Create/Edit/Delete Groups', self.modify_group),

                ('create_groups_by_property_id', 'Create Groups By Property ID', '', None, 'Create Groups', self.create_groups_by_property_id),
                #('create_list', 'Create Lists through Booleans', '', None, 'Create List', self.create_list),

                ('show_info', 'Show INFO', 'show_info.png', None, 'Show "INFO" messages', self.on_show_info),
                ('show_debug', 'Show DEBUG', 'show_debug.png', None, 'Show "DEBUG" messages', self.on_show_debug),
                ('show_gui', 'Show GUI', 'show_gui.png', None, 'Show "GUI" messages', self.on_show_gui),
                ('show_command', 'Show COMMAND', 'show_command.png', None, 'Show "COMMAND" messages', self.on_show_command),

                ('magnify', 'Magnify', 'plus_zoom.png', 'M', 'Increase Magnfication', self.on_increase_magnification),
                ('shrink', 'Shrink', 'minus_zoom.png', 'm', 'Decrease Magnfication', self.on_decrease_magnification),

                #('flip_pick', 'Flip Pick', '', 'CTRL+K', 'Flips the pick state from centroidal to nodal', self.on_flip_picker),
                #('cell_pick', 'Cell Pick', '', 'c', 'Centroidal Picking', self.on_cell_picker),
                #('node_pick', 'Node Pick', '', 'n', 'Nodal Picking', self.on_node_picker),

                ('rotate_clockwise', 'Rotate Clockwise', 'tclock.png', 'o', 'Rotate Clockwise', self.on_rotate_clockwise),
                ('rotate_cclockwise', 'Rotate Counter-Clockwise', 'tcclock.png', 'O', 'Rotate Counter-Clockwise', self.on_rotate_cclockwise),

                ('screenshot', 'Take a Screenshot', 'tcamera.png', 'CTRL+I', 'Take a Screenshot of current view', self.on_take_screenshot),
                ('about', 'About pyNastran GUI', 'tabout.png', 'CTRL+H', 'About pyNastran GUI and help on shortcuts', self.about_dialog),
                ('view', 'Camera View', 'view.png', None, 'Load the camera menu', self.view_camera),
                ('camera_reset', 'Reset camera view', 'trefresh.png', 'r', 'Reset the camera view to default', self.on_reset_camera),
                ('reload', 'Reload model', 'treload.png', 'r', 'Remove the model and reload the same geometry file', self.on_reload),

                ('cycle_results', 'Cycle Results', 'cycle_results.png', 'CTRL+L', 'Changes the result case', self.on_cycle_results),

                ('x', 'Flips to +X Axis', 'plus_x.png', 'x', 'Flips to +X Axis', lambda: self.update_camera('+x')),
                ('y', 'Flips to +Y Axis', 'plus_y.png', 'y', 'Flips to +Y Axis', lambda: self.update_camera('+y')),
                ('z', 'Flips to +Z Axis', 'plus_z.png', 'z', 'Flips to +Z Axis', lambda: self.update_camera('+z')),

                ('X', 'Flips to -X Axis', 'minus_x.png', 'X', 'Flips to -X Axis', lambda: self.update_camera('-x')),
                ('Y', 'Flips to -Y Axis', 'minus_y.png', 'Y', 'Flips to -Y Axis', lambda: self.update_camera('-y')),
                ('Z', 'Flips to -Z Axis', 'minus_z.png', 'Z', 'Flips to -Z Axis', lambda: self.update_camera('-z')),
                ('edges', 'Show/Hide Edges', 'tedges.png', 'e', 'Show/Hide Model Edges', self.on_flip_edges),
                ('edges_black', 'Color Edges', '', 'b', 'Set Edge Color to Color/Black', self.on_set_edge_visibility),
                ('anti_alias_0', 'Off', '', None, 'Disable Anti-Aliasing', lambda: self.on_set_anti_aliasing(0)),
                ('anti_alias_1', '1x', '', None, 'Set Anti-Aliasing to 1x', lambda: self.on_set_anti_aliasing(1)),
                ('anti_alias_2', '2x', '', None, 'Set Anti-Aliasing to 2x', lambda: self.on_set_anti_aliasing(2)),
                ('anti_alias_4', '4x', '', None, 'Set Anti-Aliasing to 4x', lambda: self.on_set_anti_aliasing(4)),
                ('anti_alias_8', '8x', '', None, 'Set Anti-Aliasing to 8x', lambda: self.on_set_anti_aliasing(8)),

            ]
        # print('version =', vtk.VTK_VERSION, self.vtk_version)
        #if self.vtk_version[0] < 6

        if 'nastran' in self.fmts:
            tools += [
                ('caero', 'Show/Hide CAERO Panels', '', None, 'Show/Hide CAERO Panel Outlines', self.toggle_caero_panels),
                ('caero_subpanels', 'Toggle CAERO Subpanels', '', None, 'Show/Hide CAERO Subanel Outlines', self.toggle_caero_sub_panels),
                ('conm2', 'Toggle CONM2s', '', None, 'Show/Hide CONM2s', self.toggle_conms),
            ]
        self.tools = tools
        self.checkables = checkables

    def deprecated(self, old_name, new_name, deprecated_version):
        deprecated(old_name, new_name, deprecated_version, levels=[-1])

    #def add_tools(self, tools):
        #self.deprecated('add_tools', 'removed...', '0.7')
        #self.tools += tools

    def on_flip_picker(self):
        return
        # if self.pick_state == 'centroidal':
            # self.pick_state = 'nodal'

        # elif self.pick_state == 'nodal':
            # self.pick_state = 'centroidal'
        # else:
            # raise RuntimeError(self.pick_state)
        # self.log_command("on_flip_pick() # pick_state='%s'" % self.pick_state)

    def _create_menu_items(self, actions=None, create_menu_bar=True):
        if actions is None:
            actions = self.actions

        if create_menu_bar:
            self.menu_file = self.menubar.addMenu('&File')
            self.menu_view = self.menubar.addMenu('&View')
            self.menu_window = self.menubar.addMenu('&Window')
            self.menu_help = self.menubar.addMenu('&Help')

            self.menu_hidden = self.menubar.addMenu('&Hidden')
            self.menu_hidden.menuAction().setVisible(False)

        if self._script_path is not None and os.path.exists(self._script_path):
            scripts = [script for script in os.listdir(self._script_path) if '.py' in script]
        else:
            scripts = []

        scripts = tuple(scripts)

        #if 0:
            #print('script_path =', script_path)
            #print('scripts =', scripts)
            #self.menu_scripts = self.menubar.addMenu('&Scripts')
            #for script in scripts:
                #fname = os.path.join(script_path, script)
                #tool = (script, script, 'python48.png', None, '',
                        #lambda: self.on_run_script(fname) )
                #tools.append(tool)
        #else:
        self.menu_scripts = None

        menu_window = ['toolbar', 'reswidget']
        menu_view = [
            'screenshot', '', 'wireframe', 'surface', 'camera_reset', '',
            'back_color', 'text_color', '',
            'label_modify', 'label_clear', 'label_reset', 'picker_modify', '',
            'legend', 'geo_properties',
            ['Anti-Aliasing', 'anti_alias_0', 'anti_alias_1', 'anti_alias_2', 'anti_alias_4', 'anti_alias_8',],
        ]
        if self.is_groups:
            menu_view += ['modify_groups', 'create_groups_by_property_id']
        menu_view += [
            '', 'clipping', #'axis',
            'edges', 'edges_black',]
        if self.html_logging:
            self.actions['log_dock_widget'] = self.log_dock_widget.toggleViewAction()
            self.actions['log_dock_widget'].setStatusTip("Show/Hide application log")
            menu_view += ['', 'show_info', 'show_debug', 'show_gui', 'show_command']
            menu_window += ['log_dock_widget']
        if self.execute_python:
            self.actions['python_dock_widget'] = self.python_dock_widget.toggleViewAction()
            self.actions['python_dock_widget'].setStatusTip("Show/Hide Python Console")
            menu_window += ['python_dock_widget']

        menu_file = [
            'load_geometry', 'load_results', '',
            'load_csv_nodal', 'load_csv_elemental', 'load_csv_nodal_deflection', '',
            'load_csv_user_points', 'load_csv_user_geom', 'script', '', 'exit']
        toolbar_tools = ['reload', 'load_geometry', 'load_results',
                         'x', 'y', 'z', 'X', 'Y', 'Z',
                         'magnify', 'shrink', 'rotate_clockwise', 'rotate_cclockwise',
                         'wireframe', 'surface', 'edges']
        toolbar_tools += ['camera_reset', 'view', 'screenshot', '', 'exit']

        menu_items = []
        if create_menu_bar:
            menu_items = [
                (self.menu_file, menu_file),
                (self.menu_view, menu_view),
                (self.menu_window, menu_window),
                (self.menu_help, ('about',)),
                (self.menu_scripts, scripts),
                (self.toolbar, toolbar_tools),
                (self.menu_hidden, ('cycle_results',)),
                # (self.menu_scripts, ()),
                #(self._dummy_toolbar, ('cell_pick', 'node_pick'))
            ]
        return menu_items

    def _hide_menubar(self):
        self.toolbar.setVisible(False)
        #self.menuBar.setVisible(False)

    def _build_menubar(self):
        ## toolbar
        self.toolbar = self.addToolBar('Show toolbar')
        self.toolbar.setObjectName('main_toolbar')

        # the dummy toolbar stores actions but doesn't get shown
        # in other words, it can set shortcuts
        #self._dummy_toolbar = self.addToolBar('Dummy toolbar')
        #self._dummy_toolbar.setObjectName('dummy_toolbar')
        self.menubar = self.menuBar()

        actions = self._prepare_actions(self._icon_path, self.tools, self.checkables)
        menu_items = self._create_menu_items(actions)
        self._populate_menu(menu_items)

    def _populate_menu(self, menu_items):
        """populate menus and toolbar"""
        for menu, items in menu_items:
            if menu is None:
                continue
            for i in items:
                if not i:
                    menu.addSeparator()
                else:
                    if isinstance(i, list):
                        sub_menu_name = i[0]
                        sub_menu = menu.addMenu(sub_menu_name)
                        for ii_count, ii in enumerate(i[1:]):
                            if not isinstance(ii, string_types):
                                raise RuntimeError('what is this...action ii() = %r' % ii())
                            action = self.actions[ii]
                            if ii_count > 0:
                                action.setChecked(False)
                            sub_menu.addAction(action)
                        continue
                    elif not isinstance(i, string_types):
                        raise RuntimeError('what is this...action i() = %r' % i())

                    action = self.actions[i] #if isinstance(i, string_types) else i()
                    menu.addAction(action)
        #self._create_plane_from_points(None)

    def _update_menu(self, menu_items):
        for menu, items in menu_items:
            menu.clear()
        self._populate_menu(menu_items)

    #def _create_plane_from_points(self, points):
        #origin, vx, vy, vz, x_limits, y_limits = self._fit_plane(points)

        ## We create a 100 by 100 point plane to sample
        #splane = vtk.vtkPlaneSource()
        #plane = splane.GetOutput()

        #dx = max(x_limits) - min(x_limits)
        #dy = max(y_limits) - min(y_limits)
        ##dx = 1.
        ##dy = 3.

        ## we need to offset the origin of the plane because the "origin"
        ## is at the lower left corner of the plane and not the centroid
        #offset = (dx * vx + dy * vy) / 2.
        #origin -= offset
        #splane.SetCenter(origin)

        #splane.SetNormal(vz)

        ## Point 1 defines the x-axis and the x-size
        ## Point 2 defines the y-axis and the y-size
        #splane.SetPoint1(origin + dx * vx)
        #splane.SetPoint2(origin + dy * vy)

        #actor = vtk.vtkLODActor()
        #mapper = vtk.vtkPolyDataMapper()
        ##mapper.InterpolateScalarsBeforeMappingOn()
        ##mapper.UseLookupTableScalarRangeOn()

        #if self.vtk_version <= 5:
            #mapper.SetInputData(plane)
        #else:
            #mapper.SetInput(plane)

        #actor.GetProperty().SetColor(1., 0., 0.)
        #actor.SetMapper(mapper)
        #self.rend.AddActor(actor)
        #splane.Update()

    #def _fit_plane(self, points):
        #origin = np.array([34.60272856552356, 16.92028913186242, 37.805958003209184])
        #vx = np.array([1., 0., 0.])
        #vy = np.array([0., 1., 0.])
        #vz = np.array([0., 0., 1.])
        #x_limits = [-1., 2.]
        #y_limits = [0., 1.]
        #return origin, vx, vy, vz, x_limits, y_limits

    def _prepare_actions(self, icon_path, tools, checkables=None):
        """
        Prepare actions that will  be used in application in a way
        that's independent of the  menus & toolbar
        """
        if checkables is None:
            checkables = []
        #print('---------------------------')
        for tool in tools:
            (nam, txt, icon, shortcut, tip, func) = tool
            if nam in self.actions:
                self.log_error('trying to create a duplicate action %r' % nam)
                continue
            #print("name=%s txt=%s icon=%s shortcut=%s tip=%s func=%s"
                  #% (nam, txt, icon, shortcut, tip, func))
            #if icon is None:
                #print("missing_icon = %r!!!" % nam)
                #icon = os.path.join(icon_path, 'no.png')

            if icon is None:
                print("missing_icon = %r!!!" % nam)
                ico = None
                #print(print_bad_path(icon))
            #elif not "/" in icon:
                #ico = QtGui.QIcon.fromTheme(icon)
            else:
                ico = QtGui.QIcon()
                pth = os.path.join(icon_path, icon)
                ico.addPixmap(QtGui.QPixmap(pth), QtGui.QIcon.Normal, QtGui.QIcon.Off)

            if nam in checkables:
                self.actions[nam] = QAction(ico, txt, self, checkable=True)
                self.actions[nam].setChecked(True)
            else:
                self.actions[nam] = QAction(ico, txt, self)

            if shortcut:
                self.actions[nam].setShortcut(shortcut)
                #actions[nam].setShortcutContext(QtCore.Qt.WidgetShortcut)
            if tip:
                self.actions[nam].setStatusTip(tip)
            if func:
                self.actions[nam].triggered.connect(func)

        self.actions['toolbar'] = self.toolbar.toggleViewAction()
        self.actions['toolbar'].setStatusTip("Show/Hide application toolbar")

        self.actions['reswidget'] = self.res_dock.toggleViewAction()
        self.actions['reswidget'].setStatusTip("Show/Hide results selection")
        return self.actions

    def logg_msg(self, typ, msg):
        """
        Add message to log widget trying to choose right color for it.

        Parameters
        ----------
        msg : str
            message to be displayed
        """
        if not self.html_logging:
            print(typ, msg)
            return
        _fr = sys._getframe(4)  # jump to get out of the logger code
        n = _fr.f_lineno
        fn = os.path.basename(_fr.f_globals['__file__'])

        if typ == 'DEBUG' and not self.show_debug:
            return
        elif typ == 'INFO' and not self.show_info:
            return
        elif typ == 'GUI' and not self.show_gui:
            return
        elif typ == 'COMMAND' and not self.show_command:
            return

        if typ in ['GUI', 'COMMAND']:
            msg = '   fname=%-25s lineNo=%-4s   %s\n' % (fn, n, msg)

        tim = datetime.datetime.now().strftime('[%Y-%m-%d %H:%M:%S]')
        msg = cgi.escape(msg)

        #message colors
        dark_orange = '#EB9100'
        cols = {
            "GUI" : "blue",
            "COMMAND" : "green",
            "GUI ERROR" : "Crimson",
            "DEBUG" : dark_orange,
            'WARNING' : "purple",
            # INFO - black
        }
        msg = msg.rstrip().replace('\n', '<br>')
        msg = tim + ' ' + (typ + ': ' + msg) if typ else msg
        if typ in cols:
            msg = '<font color="%s"> %s </font>' % (cols[typ], msg)

        self.log_mutex.lockForWrite()
        text_cursor = self.log_widget.textCursor()
        end = text_cursor.End
        #print("end", end)
        text_cursor.movePosition(end)
        #print(dir(text_cursor))
        text_cursor.insertHtml(msg + r"<br />")
        self.log_widget.ensureCursorVisible() # new message will be visible
        self.log_mutex.unlock()

    def log_info(self, msg):
        """ Helper funtion: log a messaage msg with a 'INFO:' prefix """
        assert msg is not None, msg
        self.log.simple_msg(msg, 'INFO')

    def log_debug(self, msg):
        """ Helper funtion: log a messaage msg with a 'DEBUG:' prefix """
        assert msg is not None, msg
        self.log.simple_msg(msg, 'DEBUG')

    def log_command(self, msg):
        """ Helper funtion: log a messaage msg with a 'COMMAND:' prefix """
        assert msg is not None, msg
        self.log.simple_msg(msg, 'COMMAND')

    def log_error(self, msg):
        """ Helper funtion: log a messaage msg with a 'GUI ERROR:' prefix """
        assert msg is not None, msg
        self.log.simple_msg(msg, 'GUI ERROR')

    def log_warning(self, msg):
        """ Helper funtion: log a messaage msg with a 'WARNING:' prefix """
        assert msg is not None, msg
        self.log.simple_msg(msg, 'WARNING')

    def change_background_color(self):
        """ Choose a background color """
        self._change_color('background', self.background_color, self.set_background_color)

    def change_label_color(self):
        """ Choose a label color """
        self._change_color('label', self.label_color, self.set_label_color)

    def change_text_color(self):
        """ Choose a text color """
        self._change_color('text', self.text_color, self.set_text_color)

    def _change_color(self, msg, rgb_color_floats, call_func):
        c = [int(255 * i) for i in rgb_color_floats]
        col = QColorDialog.getColor(QtGui.QColor(*c), self, "Choose a %s color" % msg)
        if col.isValid():
            color = col.getRgbF()[:3]
            call_func(color)

    def set_background_color(self, color):
        """
        Set the background color

        Parameters
        ----------
        color : (float, float, float)
            RGB values as floats
        """
        self.background_color = color
        self.rend.SetBackground(*color)
        self.log_command('set_background_color(%s, %s, %s)' % color)

    def set_text_color(self, color):
        """Set the text color"""
        self.text_color = color
        for text_actor in itervalues(self.text_actors):
            text_actor.GetTextProperty().SetColor(color)
        self.log_command('set_text_color(%s, %s, %s)' % color)

    def create_coordinate_system(self, dim_max, label='', origin=None, matrix_3x3=None,
                                 Type='xyz'):
        """
        Creates a coordinate system

        Parameters
        ----------
        dim_max : float
            the max model dimension; 10% of the max will be used for the coord length
        label : str
            the coord id or other unique label (default is empty to indicate the global frame)
        origin : (3, ) ndarray/list/tuple
            the origin
        matrix_3x3 : (3, 3) ndarray
            a standard Nastran-style coordinate system
        Type : str
            a string of 'xyz', 'Rtz', 'Rtp' (xyz, cylindrical, spherical)
            that changes the axis names

        .. todo::  Type is not supported ('xyz' ONLY)
        .. todo::  Can only set one coordinate system

        .. seealso::
            http://en.wikipedia.org/wiki/Homogeneous_coordinates
            http://www3.cs.stonybrook.edu/~qin/courses/graphics/camera-coordinate-system.pdf
            http://www.vtk.org/doc/nightly/html/classvtkTransform.html#ad58b847446d791391e32441b98eff151
        """
        coord_id = self.coord_id
        self.dim_max = dim_max
        scale = 0.05 * dim_max

        transform = vtk.vtkTransform()
        if origin is None and matrix_3x3 is None:
            pass
        elif origin is not None and matrix_3x3 is None:
            #print('origin%s = %s' % (label, str(origin)))
            transform.Translate(*origin)
        elif matrix_3x3 is not None:  # origin can be None
            m = np.eye(4, dtype='float32')
            m[:3, :3] = matrix_3x3
            if origin is not None:
                m[:3, 3] = origin
            transform.SetMatrix(m.ravel())
        else:
            raise RuntimeError('unexpected coordinate system')

        axes = vtk.vtkAxesActor()
        axes.DragableOff()
        axes.PickableOff()
        #axes.GetLength() # pi
        #axes.GetNormalizedShaftLength() # (0.8, 0.8, 0.8)
        #axes.GetNormalizedTipLength() # (0.2, 0.2, 0.2)
        #axes.GetOrigin() # (0., 0., 0.)
        #axes.GetScale() # (1., 1., 1.)
        #axes.GetShaftType() # 1
        #axes.GetTotalLength() # (1., 1., 1.)

        axes.SetUserTransform(transform)
        axes.SetTotalLength(scale, scale, scale)
        if Type == 'xyz':
            if label:
                xlabel = 'x%s' % label
                ylabel = 'y%s' % label
                zlabel = 'z%s' % label
                axes.SetXAxisLabelText(xlabel)
                axes.SetYAxisLabelText(ylabel)
                axes.SetZAxisLabelText(zlabel)
        else:
            if Type == 'Rtz':  # cylindrical
                #x = u'R'
                #y = u'?'
                #z = 'z'
                x = 'R'
                y = 't'
                z = 'z'

            elif Type == 'Rtp':  # spherical
                xlabel = u'R'
                #ylabel = u'?'
                #z = u'?'
                x = 'R'
                y = 't'
                z = 'p'
            else:
                raise RuntimeError('invalid axis type; Type=%r' % Type)

            xlabel = '%s%s' % (x, label)
            ylabel = '%s%s' % (y, label)
            zlabel = '%s%s' % (z, label)
            axes.SetXAxisLabelText(xlabel)
            axes.SetYAxisLabelText(ylabel)
            axes.SetZAxisLabelText(zlabel)

        self.transform[coord_id] = transform
        self.axes[coord_id] = axes

        is_visible = False
        if label == '':
            label = 'Global XYZ'
            is_visible = True
        else:
            label = 'Coord %s' % label
        self.geometry_properties[label] = CoordProperties(label, Type, is_visible, scale)
        self.geometry_actors[label] = axes
        self.coord_id += 1
        self.rend.AddActor(axes)
        return self.coord_id

    def create_global_axes(self, dim_max):
        self.create_coordinate_system(dim_max, label='', origin=None, matrix_3x3=None, Type='xyz')

    def create_corner_axis(self):
        if not self.run_vtk:
            return
        axes = vtk.vtkAxesActor()
        self.corner_axis = vtk.vtkOrientationMarkerWidget()
        self.corner_axis.SetOrientationMarker(axes)
        self.corner_axis.SetInteractor(self.vtk_interactor)
        self.corner_axis.SetEnabled(1)
        self.corner_axis.InteractiveOff()

    #def on_show_hide_axes(self):
        #"""
        #show/hide axes
        #"""
        #if not self.run_vtk:
            #return
        ## this method should handle all the coords when
        ## there are more then one
        #if self._is_axes_shown:
            #for axis in itervalues(self.axes):
                #axis.VisibilityOff()
        #else:
            #for axis in itervalues(self.axes):
                #axis.VisibilityOn()
        #self._is_axes_shown = not self._is_axes_shown

    def create_vtk_actors(self):
        self.rend = vtk.vtkRenderer()

        # vtk actors
        self.grid = vtk.vtkUnstructuredGrid()
        #self.emptyResult = vtk.vtkFloatArray()
        #self.vectorResult = vtk.vtkFloatArray()

        # edges
        self.edge_actor = vtk.vtkLODActor()
        self.edge_actor.DragableOff()
        self.edge_mapper = vtk.vtkPolyDataMapper()

        self.create_cell_picker()

    def create_alternate_vtk_grid(self, name, color=None, line_width=5, opacity=1.0, point_size=1,
                                  bar_scale=0.0, representation=None, is_visible=True,
                                  follower_nodes=None):
        self.alt_grids[name] = vtk.vtkUnstructuredGrid()
        self.geometry_properties[name] = AltGeometry(
            self, name, color=color,
            line_width=line_width, opacity=opacity,
            point_size=point_size, bar_scale=bar_scale,
            representation=representation, is_visible=is_visible)
        if follower_nodes is not None:
            self.follower_nodes[name] = follower_nodes

    def _create_vtk_objects(self):
        """creates some of the vtk objects"""
        #Frame that VTK will render on
        self.vtk_frame = QFrame()

        #Qt VTK QVTKRenderWindowInteractor
        self.vtk_interactor = QVTKRenderWindowInteractor(parent=self.vtk_frame)
        #self.vtk_interactor = PyNastranRenderWindowInteractor(parent=self.vtk_frame)
        self.iren = self.vtk_interactor
        #self.set_anti_aliasing(2)

    @property
    def render_window(self):
        return self.vtk_interactor.GetRenderWindow()

    def build_vtk_frame(self):
        vtk_hbox = QHBoxLayout()
        vtk_hbox.setContentsMargins(2, 2, 2, 2)

        vtk_hbox.addWidget(self.vtk_interactor)
        self.vtk_frame.setLayout(vtk_hbox)
        self.vtk_frame.setFrameStyle(QFrame.NoFrame | QFrame.Plain)
        # this is our main, 'central' widget
        self.setCentralWidget(self.vtk_frame)

        #=============================================================
        # +-----+-----+
        # |     |     |
        # |  A  |  B  |
        # |     |     |
        # +-----+-----+
        # xmin, xmax, ymin, ymax
        nframes = 1
        #nframes = 2
        if nframes == 2:
            # xmin, ymin, xmax, ymax
            frame1 = [0., 0., 0.5, 1.0]
            frame2 = [0.5, 0., 1., 1.0]
            #frames = [frame1, frame2]
            self.rend.SetViewport(*frame1)
        self.vtk_interactor.GetRenderWindow().AddRenderer(self.rend)

        if nframes == 2:
            rend = vtk.vtkRenderer()
            rend.SetViewport(*frame2)
            self.vtk_interactor.GetRenderWindow().AddRenderer(rend)

        self.vtk_interactor.GetRenderWindow().Render()
        #self.load_nastran_geometry(None, None)

        #for cid, axes in iteritems(self.axes):
            #self.rend.AddActor(axes)
        self.add_geometry()
        if nframes == 2:
            rend.AddActor(self.geom_actor)

        # initialize geometry_actors
        self.geometry_actors['main'] = self.geom_actor
        #self.geometry_actors['anti-main'] = self.not_selected_actor

        # bar scale set so you can't edit the bar scale
        white = (255, 255, 255)
        geom_props = AltGeometry(
            self, 'main', color=white, line_width=1, opacity=1.0, point_size=1,
            bar_scale=0.0, representation='main', is_visible=True)
        anti_geom_props = AltGeometry(
            self, 'anti-main', color=white, line_width=1, opacity=0.3, point_size=1,
            bar_scale=0.0, representation='main', is_visible=True)

        self.geometry_properties['main'] = geom_props
        #self.geometry_properties['anti-main'] = anti_geom_props

        #self.addAltGeometry()
        self.rend.GetActiveCamera().ParallelProjectionOn()
        self.rend.SetBackground(*self.background_color)

        self.rend.ResetCamera()
        self._simulate_key_press('t') # change mouse style to trackball
        self.build_lookup_table()

        text_size = 14
        self.create_text([5, 50], 'Max  ', text_size)  # text actor 0
        self.create_text([5, 35], 'Min  ', text_size)  # text actor 1
        self.create_text([5, 20], 'Word1', text_size)  # text actor 2
        self.create_text([5, 5], 'Word2', text_size)  # text actor 3

        self.get_edges()
        if self.is_edges:
            prop = self.edge_actor.GetProperty()
            prop.EdgeVisibilityOn()
        else:
            prop = self.edge_actor.GetProperty()
            prop.EdgeVisibilityOff()

    #def _script_helper(self, python_file=False):
        #if python_file in [None, False]:
            #self.on_run_script(python_file)

    def on_run_script(self, python_file=False):
        if python_file in [None, False]:
            title = 'Choose a Python Script to Run'
            wildcard = "Python (*.py)"
            infile_name = self._create_load_file_dialog(
                wildcard, title, self._default_python_file)[1]
            if not infile_name:
                is_failed = True
                return is_failed # user clicked cancel

            #python_file = os.path.join(script_path, infile_name)
            python_file = os.path.join(infile_name)

        print('python_file =', python_file)
        execfile(python_file)
        self._default_python_file = python_file
        self.log_command('self.on_run_script(%r)' % python_file)

    def on_show_info(self):
        self.show_info = not self.show_info

    def on_show_debug(self):
        self.show_debug = not self.show_debug

    def on_show_gui(self):
        self.show_gui = not self.show_gui

    def on_show_command(self):
        self.show_command = not self.show_command

    def on_reset_camera(self):
        self.log_command('on_reset_camera()')
        self._simulate_key_press('r')
        self.vtk_interactor.Render()

    def on_surface(self):
        if self.is_wireframe:
            self.log_command('on_surface()')
            for name, actor in iteritems(self.geometry_actors):
                #if name != 'main':
                    #print('name: %s\nrep: %s' % (
                        #name, self.geometry_properties[name].representation))
                representation = self.geometry_properties[name].representation
                if name == 'main' or self.geometry_properties[name].representation in ['main', 'toggle']:
                    prop = actor.GetProperty()

                    prop.SetRepresentationToSurface()
            self.is_wireframe = False
            self.vtk_interactor.Render()

    def on_wireframe(self):
        if not self.is_wireframe:
            self.log_command('on_wireframe()')
            for name, actor in iteritems(self.geometry_actors):
                #if name != 'main':
                    #print('name: %s\nrep: %s' % (
                        #name, self.geometry_properties[name].representation))
                representation = self.geometry_properties[name].representation
                if name == 'main' or representation in ['main', 'toggle']:
                    prop = actor.GetProperty()
                    prop.SetRepresentationToWireframe()
                #prop.SetRepresentationToPoints()
                #prop.GetPointSize()
                #prop.SetPointSize(5.0)
                #prop.ShadingOff()
            self.vtk_interactor.Render()
            self.is_wireframe = True

    def _update_camera(self, camera=None):
        if camera is None:
            camera = self.GetCamera()
        camera.Modified()
        self.vtk_interactor.Render()

    def zoom(self, value):
        camera = self.GetCamera()
        camera.Zoom(value)
        camera.Modified()
        self.vtk_interactor.Render()
        self.log_command('zoom(%s)' % value)

    def rotate(self, rotate_deg):
        camera = self.GetCamera()
        camera.Roll(-rotate_deg)
        camera.Modified()
        self.vtk_interactor.Render()
        self.log_command('rotate(%s)' % rotate_deg)

    def on_rotate_clockwise(self):
        """rotate clockwise"""
        self.rotate(15.0)

    def on_rotate_cclockwise(self):
        """rotate counter clockwise"""
        self.rotate(-15.0)

    def on_increase_magnification(self):
        """zoom in"""
        self.zoom(1.1)

    def on_decrease_magnification(self):
        """zoom out"""
        self.zoom(1.0 / 1.1)

    def on_flip_edges(self):
        """turn edges on/off"""
        self.is_edges = not self.is_edges
        self.edge_actor.SetVisibility(self.is_edges)
        #self.edge_actor.GetProperty().SetColor(0, 0, 0)  # cart3d edge color isn't black...
        self.edge_actor.Modified()
        #self.widget.Update()
        self._update_camera()
        #self.refresh()
        self.log_command('on_flip_edges()')

    def on_set_edge_visibility(self):
        #self.edge_actor.SetVisibility(self.is_edges_black)
        self.is_edges_black = not self.is_edges_black
        if self.is_edges_black:
            prop = self.edge_actor.GetProperty()
            prop.EdgeVisibilityOn()
        else:
            prop = self.edge_actor.GetProperty()
            prop.EdgeVisibilityOff()
        self.edge_actor.Modified()
        prop.Modified()
        self.vtk_interactor.Render()
        self.log_command('on_set_edge_visibility()')

    def get_edges(self):
        """Create the edge actor"""
        edges = vtk.vtkExtractEdges()
        if self.vtk_version[0] >= 6:
            # new
            edges.SetInputData(self.grid_selected)
            self.edge_mapper.SetInputConnection(edges.GetOutputPort())
        else:
            edges.SetInput(self.grid_selected)
            self.edge_mapper.SetInput(edges.GetOutput())

        self.edge_actor.SetMapper(self.edge_mapper)
        self.edge_actor.GetProperty().SetColor(0, 0, 0)
        self.edge_mapper.SetLookupTable(self.color_function)
        self.edge_mapper.SetResolveCoincidentTopologyToPolygonOffset()

        prop = self.edge_actor.GetProperty()
        prop.SetColor(0, 0, 0)
        self.edge_actor.SetVisibility(self.is_edges)
        self.rend.AddActor(self.edge_actor)

    def post_group_by_name(self, name):
        group = self.groups[name]
        self.post_group(group)
        self.group_active = name

    def post_group(self, group):
        """posts a group object"""
        eids = group.element_ids
        self.show_eids(eids)

    def get_all_eids(self):
        """get the list of all the element IDs"""
        name, result = self.get_name_result_data(0)
        if name != 'ElementID':
            name, result = self.get_name_result_data(1)
            assert name == 'ElementID', name
        return result

    def show_eids(self, eids):
        """shows the specified element IDs"""
        all_eids = self.get_all_eids()

        # remove eids that are out of range
        eids = np.intersect1d(all_eids, eids)

        # update for indices
        i = np.searchsorted(all_eids, eids)

        #eids_off = np.setdiff1d(all_eids, eids)
        #j = np.setdiff1d(all_eids, eids_off)

        self.show_ids_mask(i)

    def hide_eids(self, eids):
        """hides the specified element IDs"""
        all_eids = self.get_all_eids()

        # A-B
        eids = np.setdiff1d(all_eids, eids)

        # update for indices
        i = np.searchsorted(all_eids, eids)
        self.show_ids_mask(i)

    def create_groups_by_property_id(self):
        self._create_groups_by_name('PropertyID', 'property')
        self.log_command('create_groups_by_property_id()')

    def _create_groups_by_name(self, name, prefix):
        #eids = self.find_result_by_name('ElementID')
        #elements_pound = eids.max()
        eids = self.groups['main'].element_ids
        elements_pound = self.groups['main'].elements_pound

        result = self.find_result_by_name(name)
        ures = np.unique(result)
        for uresi in ures:
            ids = np.where(uresi == result)[0]

            name = '%s %s' % (prefix, uresi)
            element_str = ''
            group = Group(
                name, element_str, elements_pound,
                editable=True)
            group.element_ids = eids[ids]
            self.log_info('creating group=%r' % name)
            self.groups[name] = group

    def create_group_with_name(self, name, eids):
        elements_pound = self.groups['main'].elements_pound
        element_str = ''
        group = Group(
            name, element_str, elements_pound,
            editable=True)

        # TODO: make sure all the eids exist
        group.element_ids = eids
        self.log_command('create_group_with_name(%r, %r)' % (name, eids))
        self.groups[name] = group

    def find_result_by_name(self, desired_name):
        for icase in range(self.ncases):
            name, result = self.get_name_result_data(icase)
            if name == desired_name:
                return result
        raise RuntimeError('cannot find name=%r' % desired_name)

    def show_ids_mask(self, ids_to_show):
        flip_flag = True == self._show_flag
        self._update_ids_mask(ids_to_show, flip_flag, show_flag=True, render=False)
        self._update_ids_mask(ids_to_show, False, show_flag=True, render=True)
        self._show_flag = True

    def hide_ids_mask(self, ids_to_hide):
        flip_flag = False == self._show_flag
        self._update_ids_mask(ids_to_hide, flip_flag, show_flag=False, render=False)
        self._update_ids_mask(ids_to_hide, False, show_flag=False, render=True)
        self._show_flag = False

    def _update_ids_mask(self, ids_to_show, flip_flag=True, show_flag=True, render=True):
        ids = vtk.vtkIdTypeArray()
        ids.SetNumberOfComponents(1)
        #ids.SetNumberOfValues(len(ids_to_show))
        ids.Allocate(len(ids_to_show))
        for idi in ids_to_show:
            ids.InsertNextValue(idi)
        ids.Modified()

        if flip_flag:
            self.selection.RemoveAllNodes()
            self.selection_node = vtk.vtkSelectionNode()
            self.selection_node.SetFieldType(vtk.vtkSelectionNode.CELL)
            self.selection_node.SetContentType(vtk.vtkSelectionNode.INDICES)
            self.selection_node.SetSelectionList(ids)

            if not show_flag:
                self.selection_node.GetProperties().Set(vtk.vtkSelectionNode.INVERSE(), 1)
            self.selection.AddNode(self.selection_node)
        else:
            self.selection_node.SetSelectionList(ids)

        #self.grid_selected.Update() # not in vtk 6

        #ids.Update()
        #self.shown_ids.Modified()
        self.grid_selected.ShallowCopy(self.extract_selection.GetOutput())
        if 0:
            self.selection_node.GetProperties().Set(vtk.vtkSelectionNode.INVERSE(), 1)
            self.extract_selection.Update()

            #self.grid_not_selected = vtk.vtkUnstructuredGrid()
            self.grid_not_selected.ShallowCopy(self.extract_selection.GetOutput())
        self.update_all(render=render)

    def update_all(self, render=True):
        self.grid_selected.Modified()

        #selection_node.Update()
        self.selection_node.Modified()
        #selection.Update()
        self.selection.Modified()
        self.extract_selection.Update()
        self.extract_selection.Modified()

        #grid_selected.Update()
        self.grid_selected.Modified()
        #self.grid_not_selected.Modified()
        self.grid_mapper.Update()
        self.grid_mapper.Modified()
        #selected_actor.Update()
        #selected_actor.Modified()

        #right_renderer.Modified()
        #right_renderer.Update()

        self.iren.Modified()
        #interactor.Update()
        #-----------------
        self.rend.Render()
        #interactor.Start()

        self.rend.Modified()

        self.geom_actor.Modified()
        self.not_selected_actor.Modified()

        if render:
            self.vtk_interactor.Render()
            render_window = self.vtk_interactor.GetRenderWindow()
            render_window.Render()


    def _setup_element_mask(self):
        """
        starts the masking

        self.grid feeds in the geometry
        """
        ids = vtk.vtkIdTypeArray()
        ids.SetNumberOfComponents(1)

        self.selection_node = vtk.vtkSelectionNode()
        self.selection_node.SetFieldType(vtk.vtkSelectionNode.CELL)
        self.selection_node.SetContentType(vtk.vtkSelectionNode.INDICES)
        self.selection_node.SetSelectionList(ids)

        self.selection = vtk.vtkSelection()
        self.selection.AddNode(self.selection_node)

        self.extract_selection = vtk.vtkExtractSelection()
        if vtk.VTK_MAJOR_VERSION <= 5:
            self.extract_selection.SetInput(0, self.grid)
            self.extract_selection.SetInput(1, self.selection)
        else:
            self.extract_selection.SetInputData(0, self.grid)
            self.extract_selection.SetInputData(1, self.selection)
        self.extract_selection.Update()

        # In selection
        self.grid_selected = vtk.vtkUnstructuredGrid()
        self.grid_selected.ShallowCopy(self.extract_selection.GetOutput())

        #if 0:
        self.selection_node.GetProperties().Set(vtk.vtkSelectionNode.INVERSE(), 1)
        self.extract_selection.Update()

        self.grid_not_selected = vtk.vtkUnstructuredGrid()
        self.grid_not_selected.ShallowCopy(self.extract_selection.GetOutput())

        self.not_selected_mapper = vtk.vtkDataSetMapper()
        if vtk.VTK_MAJOR_VERSION <= 5:
            self.not_selected_mapper.SetInputConnection(self.grid_not_selected.GetProducerPort())
        else:
            self.not_selected_mapper.SetInputData(self.grid_not_selected)

        self.not_selected_actor = vtk.vtkLODActor()
        self.not_selected_actor.DragableOff()
        self.not_selected_actor.PickableOff()
        self.not_selected_actor.SetMapper(self.not_selected_mapper)


    def create_text(self, position, label, text_size=18):
        text_actor = vtk.vtkTextActor()
        text_actor.SetInput(label)
        text_prop = text_actor.GetTextProperty()
        #text_prop.SetFontFamilyToArial()
        text_prop.SetFontSize(int(text_size))
        text_prop.SetColor(self.text_color)
        text_actor.SetDisplayPosition(*position)

        text_actor.VisibilityOff()

        #txt.SetDisplayPosition(5, 5) # bottom left
        #txt.SetDisplayPosition(5, 95)
        #txt.SetPosition(0.1, 0.5)

        # assign actor to the renderer
        self.rend.AddActor(text_actor)
        self.text_actors[self.itext] = text_actor
        self.itext += 1

    def turn_text_off(self):
        for text in itervalues(self.text_actors):
            text.VisibilityOff()

    def turn_text_on(self):
        for text in itervalues(self.text_actors):
            text.VisibilityOn()

    def build_lookup_table(self):
        """TODO: add support for NanColors"""
        scalar_range = self.grid_selected.GetScalarRange()
        #print('min = %s\nmax = %s' % scalar_range)
        self.grid_mapper.SetScalarRange(scalar_range)
        self.grid_mapper.SetLookupTable(self.color_function)
        self.rend.AddActor(self.scalarBar)

    def _create_load_file_dialog(self, qt_wildcard, title, default_filename=None):
        if default_filename is None:
            default_filename = self.last_dir
        # getOpenFileName return QString and we want Python string
        fname, wildcard_level = QtGui.QFileDialog.getOpenFileNameAndFilter(
            self, title, default_filename, qt_wildcard)
        return str(wildcard_level), str(fname)

    #def _create_load_file_dialog2(self, qt_wildcard, title):
        ## getOpenFileName return QString and we want Python string
        ##title = 'Load a Tecplot Geometry/Results File'
        #last_dir = ''
        ##qt_wildcard = ['Tecplot Hex Binary (*.tec; *.dat)']
        #dialog = MultiFileDialog()
        #dialog.setWindowTitle(title)
        #dialog.setDirectory(self.last_dir)
        #dialog.setFilters(qt_wildcard.split(';;'))
        #if dialog.exec_() == QtGui.QDialog.Accepted:
            #outfiles = dialog.selectedFiles()
            #wildcard_level = dialog.selectedFilter()
            #return str(wildcard_level), str(fname)
        #return None, None

    def start_logging(self):
        if self.html_logging:
            log = SimpleLogger('debug', 'utf-8', lambda x, y: self.logg_msg(x, y))
            # logging needs synchronizing, so the messages from different
            # threads would not be interleave
            self.log_mutex = QtCore.QReadWriteLock()
        else:
            log = SimpleLogger('debug', 'utf-8', lambda x, y: print(x, y))
        self.log = log

    def build_fmts(self, fmt_order, stop_on_failure=False):
        fmts = []
        for fmt in fmt_order:
            if hasattr(self, 'get_%s_wildcard_geometry_results_functions' % fmt):
                func = 'get_%s_wildcard_geometry_results_functions' % fmt
                data = getattr(self, func)()
                msg = 'macro_name, geo_fmt, geo_func, res_fmt, res_func = data\n'
                msg += 'data = %s'
                if isinstance(data, tuple):
                    assert len(data) == 5, msg % str(data)
                    macro_name, geo_fmt, geo_func, res_fmt, res_func = data
                    fmts.append((fmt, macro_name, geo_fmt, geo_func, res_fmt, res_func))
                elif isinstance(data, list):
                    for datai in data:
                        assert len(datai) == 5, msg % str(datai)
                        macro_name, geo_fmt, geo_func, res_fmt, res_func = datai
                        fmts.append((fmt, macro_name, geo_fmt, geo_func, res_fmt, res_func))
                else:
                    raise TypeError(data)
            else:
                if stop_on_failure:
                    func = 'get_%s_wildcard_geometry_results_functions does not exist' % fmt
                    raise RuntimeError(func)

        if len(fmts) == 0:
            RuntimeError('No formats...expected=%s' % fmt_order)
        self.fmts = fmts

        self.supported_formats = [fmt[0] for fmt in fmts]
        print('supported_formats = %s' % self.supported_formats)
        if len(fmts) == 0:
            raise RuntimeError('no modules were loaded...')

    def on_load_geometry(self, infile_name=None, geometry_format=None, name='main', plot=True):
        """
        Loads a baseline geometry

        Parameters
        ----------
        infile_name : str; default=None -> popup
            path to the filename
        geometry_format : str; default=None
            the geometry format for programmatic loading
        plot : bool; default=True
            Should the baseline geometry have results created and plotted/rendered?
            If you're calling the on_load_results method immediately after, set it to False

        """
        wildcard = ''
        is_failed = False

        if geometry_format and geometry_format.lower() not in self.supported_formats:
            is_failed = True
            #if geometry_format in self.formats:
            msg = 'The import for the %r module failed.\n' % geometry_format
            #else:
            #msg += '%r is not a enabled format; enabled_formats=%s\n' % (
                #geometry_format, self.supported_formats)
            self.log_error(msg)
            return is_failed

        if infile_name:
            geometry_format = geometry_format.lower()
            print("geometry_format = %r" % geometry_format)

            for fmt in self.fmts:
                fmt_name, _major_name, _geowild, _geofunc, _reswild, _resfunc = fmt
                if geometry_format == fmt_name:
                    load_function = _geofunc
                    if _reswild is None:
                        has_results = False
                    else:
                        has_results = True
                    break
            else:
                self.log_error('---invalid format=%r' % geometry_format)
                is_failed = True
                return is_failed
                #raise NotImplementedError('on_load_geometry; infile_name=%r format=%r' % (
                    #infile_name, geometry_format))
            formats = [geometry_format]
            filter_index = 0
        else:
            formats = []
            load_functions = []
            has_results_list = []
            wildcard_list = []

            for fmt in self.fmts:
                fmt_name, _major_name, _geowild, _geofunc, _reswild, _resfunc = fmt
                formats.append(_major_name)
                wildcard_list.append(_geowild)
                load_functions.append(_geofunc)

                if _reswild is None:
                    has_results_list.append(False)
                else:
                    has_results_list.append(True)
            wildcard = ';;'.join(wildcard_list)

            # get the filter index and filename
            if infile_name is not None and geometry_format is not None:
                filter_index = formats.index(geometry_format)
            else:
                title = 'Choose a Geometry File to Load'
                wildcard_index, infile_name = self._create_load_file_dialog(wildcard, title)
                #print("infile_name = %r" % infile_name)
                #print("wildcard_index = %r" % wildcard_index)
                if not infile_name:
                    is_failed = True
                    return is_failed # user clicked cancel
                filter_index = wildcard_list.index(wildcard_index)

            geometry_format = formats[filter_index]
            load_function = load_functions[filter_index]
            has_results = has_results_list[filter_index]
            #return is_failed

        if load_function is not None:
            self.last_dir = os.path.split(infile_name)[0]

            self.grid.Reset()
            self.grid.Modified()

            # reset alt grids
            names = self.alt_grids.keys()
            for name in names:
                self.alt_grids[name].Reset()
                self.alt_grids[name].Modified()

            #gridResult.Reset()
            #gridResult.Modified()

            if not os.path.exists(infile_name) and geometry_format:
                msg = 'input file=%r does not exist' % infile_name
                self.log_error(msg)
                self.log_error(print_bad_path(infile_name))
                return

            # clear out old data
            if self.model_type is not None:
                clear_name = 'clear_' + self.model_type
                try:
                    dy_method = getattr(self, clear_name)  # 'self.clear_nastran()'
                    dy_method()
                except:
                    print("method %r does not exist" % clear_name)
            self.log_info("reading %s file %r" % (geometry_format, infile_name))

            # inspect the load_geometry method to see what version it's using
            #args, varargs, keywords, defaults = inspect.getargspec(load_function)
            try:
                #if args[-1] == 'plot':
                has_results = load_function(infile_name, self.last_dir, name=name, plot=plot)
                #else:
                    #name = load_function.__name__
                    #self.log_error(str(args))
                    #self.log_error("'plot' needs to be added to %r; "
                                   #"args[-1]=%r" % (name, args[-1]))
                    #has_results = load_function(infile_name, self.last_dir)
                    #form, cases = load_function(infile_name, self.last_dir)
            except Exception as e:
                msg = traceback.format_exc()
                self.log_error(msg)
                #return
                raise
                #return
            #self.vtk_panel.Update()
            self.rend.ResetCamera()

        # the model has been loaded, so we enable load_results
        if filter_index >= 0:
            self.format = formats[filter_index].lower()
            if has_results:
                enable = True
            else:
                enable = False
            #self.load_results.Enable(enable)
        else: # no file specified
            return
        #print("on_load_geometry(infile_name=%r, geometry_format=None)" % infile_name)
        self.infile_name = infile_name
        self.out_filename = None
        #if self.out_filename is not None:
            #msg = '%s - %s - %s' % (self.format, self.infile_name, self.out_filename)
        #else:
        msg = '%s - %s' % (self.format, self.infile_name)
        self.set_window_title(msg)
        self.update_menu_bar()
        self.log_command("on_load_geometry(infile_name=%r, geometry_format=%r)" % (
            infile_name, self.format))

    def _update_menu_bar_to_format(self, fmt, method):
        self.menu_bar_format = fmt
        tools, menu_items = getattr(self, method)()
        actions = self._prepare_actions(self._icon_path, tools, self.checkables)
        self._update_menu(menu_items)

    def update_menu_bar(self):
        # the format we're switching to
        method_new = '_create_%s_tools_and_menu_items' % self.format
        method_cleanup = '_cleanup_%s_tools_and_menu_items' % self.menu_bar_format

        # the current state of the format
        #method_new = '_create_%s_tools_and_menu_items' % self.menu_bar_format
        self.menu_bar_format = 'cwo'
        if self.menu_bar_format is None:
            self._update_menu_bar_to_format(self.format, method_new)
        else:
            print('need to add %r' % method_new)
            if self.menu_bar_format != self.format:
                if hasattr(self, method_cleanup):
                #if hasattr(self, method_old):
                    self.menu_bar_format = None
                    getattr(self, method_cleanup)()

            if hasattr(self, method_new):
                self._update_menu_bar_to_format(self.format, method_new)
                    #self._update_menu_bar_to_format(self.format)
                    #actions = self._prepare_actions(self._icon_path, self.tools, self.checkables)
                    #menu_items = self._create_menu_items(actions)
                    #menu_items = self._create_menu_items()
                    #self._populate_menu(menu_items)

    def on_load_deflection_results(self, out_filename=None):
        geometry_format = self.format
        if self.format is None:
            msg = 'on_load_results failed:  You need to load a file first...'
            self.log_error(msg)
            raise RuntimeError(msg)

        if out_filename in [None, False]:
            title = 'Select a (Nodal) Deflection Results File for %s' % (self.format)
            wildcard = 'Delimited Text (*.txt; *.dat; *.csv)'
            out_filename = self._create_load_file_dialog(wildcard, title)[1]

        if out_filename == '':
            return
        if not os.path.exists(out_filename):
            msg = 'result file=%r does not exist' % out_filename
            self.log_error(msg)
            return

        try:
            self._load_deflection(out_filename)
        except Exception as e:
            msg = traceback.format_exc()
            self.log_error(msg)
            #return
            raise

        self.log_command("on_load_deflection_results(%r)" % out_filename)

    def _on_load_nodal_elemental_results(self, result_type, out_filename=None):
        """
        Loads a CSV/TXT results file.  Must have called on_load_geometry first.

        Parameters
        ----------
        out_filename : str / None
            the path to the results file
        """
        # A = np.loadtxt('loadtxt_spike.txt', dtype=('float,int'))
        # dtype=[('f0', '<f8'), ('f1', '<i4')])
        # A['f0']
        # A['f1']
        geometry_format = self.format
        if self.format is None:
            msg = 'on_load_results failed:  You need to load a file first...'
            self.log_error(msg)
            raise RuntimeError(msg)

        if out_filename in [None, False]:
            title = 'Select a %s Results File for %s' % (result_type, self.format)
            wildcard = 'Delimited Text (*.txt; *.dat; *.csv)'
            out_filename = self._create_load_file_dialog(wildcard, title)[1]

        if out_filename == '':
            return
        if not os.path.exists(out_filename):
            msg = 'result file=%r does not exist' % out_filename
            self.log_error(msg)
            return
            #raise IOError(msg)
        # self.last_dir = os.path.split(out_filename)[0]
        try:
            self._load_csv(result_type, out_filename)
        except Exception as e:
            msg = traceback.format_exc()
            self.log_error(msg)
            #return
            raise

        #if 0:
            #self.out_filename = out_filename
            #msg = '%s - %s - %s' % (self.format, self.infile_name, out_filename)
            #self.set_window_title(msg)
            #self.out_filename = out_filename

        if result_type == 'Nodal':
            self.log_command("on_load_nodal_results(%r)" % out_filename)
        elif result_type == 'Elemental':
            self.log_command("on_load_elemental_results(%r)" % out_filename)
        else:
            raise NotImplementedError(result_type)

    def _load_deflection(self, out_filename):
        out_filename_short = os.path.basename(out_filename)
        A, fmt_dict, headers = load_deflection_csv(out_filename)
        #nrows, ncols, fmts
        header0 = headers[0]
        print('headers=%s' % headers)
        print('A.keys()=%s' % A.keys())
        result0 = A[header0]
        nrows = result0.shape[0]

        assert nrows == self.nNodes, 'nrows=%s nnodes=%s' % (nrows, self.nNodes)
        result_type2 = 'node'
        self._add_cases_to_form(A, fmt_dict, headers, result_type2,
                                out_filename_short, update=True)

    def _load_csv(self, result_type, out_filename):
        """
        common method between:
          - on_add_nodal_results(filename)
          - on_add_elemental_results(filename)
        """
        out_filename_short = os.path.basename(out_filename)
        A, fmt_dict, headers = load_csv(out_filename)
        #nrows, ncols, fmts
        header0 = headers[0]
        result0 = A[header0]
        nrows = result0.size

        if result_type == 'Nodal':
            assert nrows == self.nNodes, 'nrows=%s nnodes=%s' % (nrows, self.nNodes)
            result_type2 = 'node'
        elif result_type == 'Elemental':
            assert nrows == self.nElements, 'nrows=%s nelements=%s' % (nrows, self.nElements)
            result_type2 = 'centroid'
        else:
            raise NotImplementedError('result_type=%r' % result_type)
        self._add_cases_to_form(A, fmt_dict, headers, result_type2,
                                out_filename_short, update=True)

    def _add_cases_to_form(self, A, fmt_dict, headers, result_type,
                           out_filename_short, update=True):
        """
        common method between:
          - _load_csv
          - _load_deflection_csv
        """
        #print('A =', A)
        formi = []
        form = self.get_form()
        icase = len(self.case_keys)
        islot = 0
        for case_key in self.case_keys:
            if isinstance(case_key, tuple):
                islot = case_key[0]
                break

        for header in headers:
            datai = A[header]
            fmti = fmt_dict[header]
            title = header
            location = result_type

            dimension = len(datai.shape)
            if dimension == 1:
                vector_size = 1
            elif dimension == 2:
                vector_size = datai.shape[1]
            else:
                raise RuntimeError('dimension=%s' % (dimension))

            if vector_size == 1:
                res_obj = GuiResult(
                    islot, header, title, location, datai,
                    nlabels=None, labelsize=None, ncolors=None,
                    colormap='jet', data_format=fmti,
                )
            elif vector_size == 3:
                # title is 3 values
                # header is 3 values
                # scale is 3 values
                titles = [header]
                headers = header

                norm_max = np.linalg.norm(datai, axis=1).max()
                scales = [self.dim_max / norm_max * 0.25]
                data_formats = [fmti] * 3
                scalar = None
                dxyz = datai
                xyz = self.xyz_cid0
                res_obj = DisplacementResults(
                    islot, titles, headers,
                    xyz, dxyz, scalar, scales, data_formats=data_formats,
                    nlabels=None, labelsize=None, ncolors=None,
                    colormap='jet',
                    set_max_min=True, deflects=True)
            else:
                raise RuntimeError('vector_size=%s' % (vector_size))

            #cases[icase] = (stress_res, (subcase_id, 'Stress - isElementOn'))
            #form_dict[(key, itime)].append(('Stress - IsElementOn', icase, []))
            #key = (res_obj, (0, title))
            self.case_keys.append(icase)
            self.result_cases[icase] = (res_obj, (islot, title))
            formi.append((header, icase, []))

            self.label_actors[header] = []
            self.label_ids[header] = set([])
            icase += 1
        form.append((out_filename_short, None, formi))

        self.ncases += len(headers)
        #cases[(ID, 2, 'Region', 1, 'centroid', '%i')] = regions
        self.res_widget.update_results(form)

    def on_load_nodal_results(self, out_filename=None):
        self._on_load_nodal_elemental_results('Nodal', out_filename)

    def on_load_elemental_results(self, out_filename=None):
        self._on_load_nodal_elemental_results('Elemental', out_filename)

    def on_load_results(self, out_filename=None):
        """
        Loads a results file.  Must have called on_load_geometry first.

        Parameters
        ----------
        out_filename : str / None
            the path to the results file
        """
        geometry_format = self.format
        if self.format is None:
            msg = 'on_load_results failed:  You need to load a file first...'
            self.log_error(msg)
            raise RuntimeError(msg)

        if out_filename in [None, False]:
            title = 'Select a Results File for %s' % self.format
            wildcard = None
            load_function = None

            for fmt in self.fmts:
                fmt_name, _major_name, _geowild, _geofunc, _reswild, _resfunc = fmt
                if geometry_format == fmt_name:
                    wildcard = _reswild
                    load_function = _resfunc
                    break
            else:
                msg = 'format=%r is not supported' % geometry_format
                self.log_error(msg)
                raise RuntimeError(msg)

            if wildcard is None:
                msg = 'format=%r has no method to load results' % geometry_format
                self.log_error(msg)
                return
            out_filename = self._create_load_file_dialog(wildcard, title)[1]
        else:

            for fmt in self.fmts:
                fmt_name, _major_name, _geowild, _geofunc, _reswild, _resfunc = fmt
                print('fmt_name=%r geometry_format=%r' % (fmt_name, geometry_format))
                if fmt_name == geometry_format:
                    load_function = _resfunc
                    break
            else:
                msg = ('format=%r is not supported.  '
                       'Did you load a geometry model?' % geometry_format)
                self.log_error(msg)
                raise RuntimeError(msg)

        if out_filename == '':
            return
        if isinstance(out_filename, string_types):
            out_filename = [out_filename]
        for out_filenamei in out_filename:
            if not os.path.exists(out_filenamei):
                msg = 'result file=%r does not exist' % out_filenamei
                self.log_error(msg)
                return
                #raise IOError(msg)
            self.last_dir = os.path.split(out_filenamei)[0]
            try:
                load_function(out_filenamei, self.last_dir)
            except Exception: #  as e
                msg = traceback.format_exc()
                self.log_error(msg)
                #return
                raise

            self.out_filename = out_filenamei
            msg = '%s - %s - %s' % (self.format, self.infile_name, out_filenamei)
            self.set_window_title(msg)
            print("on_load_results(%r)" % out_filenamei)
            self.out_filename = out_filenamei
            self.log_command("on_load_results(%r)" % out_filenamei)

    def setup_gui(self):
        assert self.fmts != [], 'supported_formats=%s' % self.supported_formats
        self.start_logging()
        settings = QtCore.QSettings()
        self.create_vtk_actors()

        # build GUI and restore saved application state
        #nice_blue = (0.1, 0.2, 0.4)
        white = (1.0, 1.0, 1.0)
        black = (0.0, 0.0, 0.0)
        #red = (1.0, 0.0, 0.0)
        grey = (119/255., 136/255., 153/255.)
        screen_shape_default = (1100, 700)
        qpos_default = self.pos()
        pos_default = qpos_default.x(), qpos_default.y()
        if PY2 and qt_version == 4:
            self.restoreGeometry(settings.value("mainWindowGeometry").toByteArray())

        #self.reset_settings = False
        if self.reset_settings or qt_version == 5:
            self.background_color = grey
            self.label_color = black
            self.text_color = white
            self.resize(1100, 700)
        else:
            self.background_color = settings.value("backgroundColor", grey).toPyObject()
            self.label_color = settings.value("labelColor", black).toPyObject()
            self.text_color = settings.value("textColor", white).toPyObject()
            screen_shape = settings.value("screen_shape", screen_shape_default).toPyObject()
            #w = screen_shape.width()
            #h = screen_shape.height()
            #try:
            self.resize(screen_shape[0], screen_shape[1])
            width, height = screen_shape
            if 0 and PY3:
                pos = settings.value("pos", pos_default).toPyObject()
                x_pos, y_pos = pos
                #print(pos)
                #self.mapToGlobal(QtCore.QPoint(pos[0], pos[1]))
                y_pos = pos_default[0]
                self.setGeometry(x_pos, y_pos, width, height)
            #except TypeError:
                #self.resize(1100, 700)


        self.init_ui()
        if self.reset_settings:
            self.res_dock.toggleViewAction()
        self.init_cell_picker()

        if PY2 and qt_version == 4:
            self.restoreState(settings.value("mainWindowState").toByteArray())
        self.create_corner_axis()
        #-------------
        # loading
        self.show()

    def setup_post(self, inputs):
        self.load_batch_inputs(inputs)

        shots = inputs['shots']
        if shots is None:
            shots = []
        if shots:
        #for shot in shots:
            self.on_take_screenshot(shots)
            sys.exit('took screenshot %r' % shots)

        self.color_order = [
            (1.0, 0.145098039216, 1.0),
            (0.0823529411765, 0.0823529411765, 1.0),
            (0.0901960784314, 1.0, 0.941176470588),
            (0.501960784314, 1.0, 0.0941176470588),
            (1.0, 1.0, 0.117647058824),
            (1.0, 0.662745098039, 0.113725490196)
        ]
        if inputs['user_points'] is not None:
            for fname in inputs['user_points']:
                self.on_load_user_points(fname)

        if inputs['user_geom'] is not None:
            for fname in inputs['user_geom']:
                self.on_load_user_geom(fname)
        #self.set_anti_aliasing(16)

    def on_load_user_geom(self, csv_filename=None, name=None, color=None):
        """
        Loads a User Geometry CSV File of the form:

        #    id  x    y    z
        GRID, 1, 0.2, 0.3, 0.3
        GRID, 2, 1.2, 0.3, 0.3
        GRID, 3, 2.2, 0.3, 0.3
        GRID, 4, 5.2, 0.3, 0.3
        grid, 5, 5.2, 1.3, 2.3  # case insensitive

        #    ID, nodes
        BAR,  1, 1, 2
        TRI,  2, 1, 2, 3
        # this is a comment

        QUAD, 3, 1, 5, 3, 4
        QUAD, 4, 1, 2, 3, 4  # this is after a blank line

        #RESULT,4,CENTROID,AREA(%f),PROPERTY_ID(%i)
        # in element id sorted order: value1, value2
        #1.0, 2.0 # bar
        #1.0, 2.0 # tri
        #1.0, 2.0 # quad
        #1.0, 2.0 # quad

        #RESULT,NODE,NODEX(%f),NODEY(%f),NODEZ(%f)
        # same difference

        #RESULT,VECTOR3,GEOM,DXYZ
        # 3xN

        Parameters
        ----------
        csv_filename : str (default=None -> load a dialog)
            the path to the user geometry CSV file
        name : str (default=None -> extract from fname)
            the name for the user points
        color : (float, float, float)
            RGB values as 0.0 <= rgb <= 1.0
        """
        if csv_filename in [None, False]:
            qt_wildcard = '*.csv'
            title = 'Load User Geometry'
            csv_filename = self._create_load_file_dialog(qt_wildcard, title)[1]
            if not csv_filename:
                return

        if color is None:
            # we mod the num_user_points so we don't go outside the range
            icolor = self.num_user_points % len(self.color_order)
            color = self.color_order[icolor]
        if name is None:
            name = os.path.basename(csv_filename).rsplit('.', 1)[0]

        self._add_user_geometry(csv_filename, name, color)
        self.log_command('on_load_user_geom(%r, %r, %s)' % (
            csv_filename, name, str(color)))

    def _add_user_geometry(self, csv_filename, name, color):
        if name in self.geometry_actors:
            msg = 'Name: %s is already in geometry_actors\nChoose a different name.' % name
            raise ValueError(msg)
        if len(name) == 0:
            msg = 'Invalid Name: name=%r' % name
            raise ValueError(msg)

        point_name = name + '_point'
        geom_name = name + '_geom'


        grid_ids, xyz, bars, tris, quads = load_user_geom(csv_filename)
        nbars = len(bars)
        ntris = len(tris)
        nquads = len(quads)
        nelements = nbars + ntris + nquads
        self.create_alternate_vtk_grid(point_name, color=color, opacity=1.0,
                                       point_size=5, representation='point')

        if nelements > 0:
            nid_map = {}
            i = 0
            for nid in grid_ids:
                nid_map[nid] = i
                i += 1
            self.create_alternate_vtk_grid(geom_name, color=color, opacity=1.0,
                                           line_width=5, representation='toggle')

        # allocate
        npoints = len(grid_ids)
        self.alt_grids[point_name].Allocate(npoints, 1000)
        if nelements > 0:
            self.alt_grids[geom_name].Allocate(npoints, 1000)

        # set points
        points = vtk.vtkPoints()
        points.SetNumberOfPoints(npoints)


        if nelements > 0:
            geom_grid = self.alt_grids[geom_name]
            for i, point in enumerate(xyz):
                points.InsertPoint(i, *point)
                elem = vtk.vtkVertex()
                elem.GetPointIds().SetId(0, i)
                self.alt_grids[point_name].InsertNextCell(elem.GetCellType(), elem.GetPointIds())
                geom_grid.InsertNextCell(elem.GetCellType(), elem.GetPointIds())
        else:
            for i, point in enumerate(xyz):
                points.InsertPoint(i, *point)
                elem = vtk.vtkVertex()
                elem.GetPointIds().SetId(0, i)
                self.alt_grids[point_name].InsertNextCell(elem.GetCellType(), elem.GetPointIds())
        if nbars:
            for i, bar in enumerate(bars[:, 1:]):
                g1 = nid_map[bar[0]]
                g2 = nid_map[bar[1]]
                elem = vtk.vtkLine()
                elem.GetPointIds().SetId(0, g1)
                elem.GetPointIds().SetId(1, g2)
                geom_grid.InsertNextCell(elem.GetCellType(), elem.GetPointIds())

        if ntris:
            for i, tri in enumerate(tris[:, 1:]):
                g1 = nid_map[tri[0]]
                g2 = nid_map[tri[1]]
                g3 = nid_map[tri[2]]
                elem = vtk.vtkTriangle()
                elem.GetPointIds().SetId(0, g1)
                elem.GetPointIds().SetId(1, g2)
                elem.GetPointIds().SetId(2, g3)
                geom_grid.InsertNextCell(5, elem.GetPointIds())

        if nquads:
            for i, quad in enumerate(quads[:, 1:]):
                g1 = nid_map[quad[0]]
                g2 = nid_map[quad[1]]
                g3 = nid_map[quad[2]]
                g4 = nid_map[quad[3]]
                elem = vtk.vtkQuad()
                point_ids = elem.GetPointIds()
                point_ids.SetId(0, g1)
                point_ids.SetId(1, g2)
                point_ids.SetId(2, g3)
                point_ids.SetId(3, g4)
                geom_grid.InsertNextCell(9, elem.GetPointIds())

        self.alt_grids[point_name].SetPoints(points)
        if nelements > 0:
            self.alt_grids[geom_name].SetPoints(points)

        # create actor/mapper
        self._add_alt_geometry(self.alt_grids[point_name], point_name)
        if nelements > 0:
            self._add_alt_geometry(self.alt_grids[geom_name], geom_name)

        # set representation to points
        #self.geometry_properties[point_name].representation = 'point'
        #self.geometry_properties[geom_name].representation = 'toggle'
        #actor = self.geometry_actors[name]
        #prop = actor.GetProperty()
        #prop.SetRepresentationToPoints()
        #prop.SetPointSize(4)

    def on_load_user_points(self, csv_filename=None, name=None, color=None):
        """
        Loads a User Points CSV File of the form:

        1.0, 2.0, 3.0
        1.5, 2.5, 3.5

        Parameters
        ----------
        csv_filename : str (default=None -> load a dialog)
           the path to the user points CSV file
        name : str (default=None -> extract from fname)
           the name for the user points
        color : (float, float, float)
            RGB values as 0.0 <= rgb <= 1.0

        .. note:: no header line is required
        .. note:: nodes are in the global frame

        .. todo:: support changing the name
        .. todo:: support changing the color
        .. todo:: support overwriting points
        """
        if csv_filename in [None, False]:
            qt_wildcard = '*.csv'
            title = 'Load User Points'
            csv_filename = self._create_load_file_dialog(qt_wildcard, title)[1]
            if not csv_filename:
                return
        if color is None:
            # we mod the num_user_points so we don't go outside the range
            icolor = self.num_user_points % len(self.color_order)
            color = self.color_order[icolor]
        if name is None:
            sline = os.path.basename(csv_filename).rsplit('.', 1)
            name = sline[0]

        self._add_user_points(csv_filename, name, color)
        self.num_user_points += 1
        self.log_command('on_load_user_points(%r, %r, %s)' % (
            csv_filename, name, str(color)))

    def create_cell_picker(self):
        self.cell_picker = vtk.vtkCellPicker()
        self.node_picker = vtk.vtkPointPicker()
        self.cell_picker.SetTolerance(0.0005)

    def mark_node(self, nid, result_name, text):
        raise NotImplementedError()
        #i = self.node_ids.index(nid)
        #x, y, z = self.xyz_cid0[i, :]
        #self._create_annotation(text, result_name, x, y, z)

    def _cell_centroid_pick(self, cell_id, world_position):
        duplicate_key = None
        if self.pick_state == 'node/centroid':
            return_flag = False
            duplicate_key = cell_id
            result_name, result_value, xyz = self.get_result_by_cell_id(cell_id, world_position)
            assert result_name in self.label_actors, result_name
        else:
            #cell = self.grid.GetCell(cell_id)
            # get_nastran_centroidal_pick_state_nodal_by_xyz_cell_id()
            method = 'get_centroidal_%s_result_pick_state_%s_by_xyz_cell_id' % (
                self.format, self.pick_state)
            if hasattr(self, method):
                methodi = getattr(self, method)
                return_flag, value = methodi(world_position, cell_id)
                if return_flag is True:
                    return return_flag, None, None, None, None
            else:
                msg = "pick_state is set to 'nodal', but the result is 'centroidal'\n"
                msg += '  cannot find: self.%s(xyz, cell_id)' % method
                self.log_error(msg)
            return return_flag, None, None, None
        self.log_info("%s = %s" % (result_name, result_value))
        return return_flag, duplicate_key, result_value, result_name, xyz

    def _cell_node_pick(self, cell_id, world_position):
        duplicate_key = None
        if self.pick_state == 'node/centroid':
            return_flag = False
            (result_name, result_value, node_id, xyz) = self.get_result_by_xyz_cell_id(
                world_position, cell_id)
            assert result_name in self.label_actors, result_name
            assert not isinstance(xyz, int), xyz
            duplicate_key = node_id
        else:
            method = 'get_nodal_%s_result_pick_state_%s_by_xyz_cell_id' % (
                self.format, self.pick_state)
            if hasattr(self, method):
                methodi = getattr(self, method)
                return_flag, value = methodi(world_position, cell_id)
                if return_flag is True:
                    return return_flag, None, None, None, None
            else:
                msg = "pick_state is set to 'centroidal', but the result is 'nodal'\n"
                msg += '  cannot find: self.%s(xyz, cell_id)' % method
                self.log_error(msg)
            return return_flag, None, None, None
        msg = "%s = %s" % (result_name, result_value)
        if self.result_name in ['Node_ID', 'Node ID', 'NodeID']:
            msg += '; xyz=(%s, %s, %s)' % tuple(xyz)
        self.log_info(msg)
        return return_flag, duplicate_key, result_value, result_name, xyz

    def init_cell_picker(self):
        self.is_pick = False
        if not self.run_vtk:
            return

        self.vtk_interactor.SetPicker(self.cell_picker)
        def annotate_cell_picker(object, event):
            #self.log_command("annotate_cell_picker()")
            picker = self.cell_picker
            if picker.GetCellId() < 0:
                #self.picker_textActor.VisibilityOff()
                pass
            else:
                world_position = picker.GetPickPosition()
                cell_id = picker.GetCellId()
                #ds = picker.GetDataSet()
                #select_point = picker.GetSelectionPoint()
                self.log_command("annotate_cell_picker()")
                self.log_info("XYZ Global = %s" % str(world_position))
                #self.log_info("cell_id = %s" % cell_id)
                #self.log_info("data_set = %s" % ds)
                #self.log_info("selPt = %s" % str(select_point))

                #method = 'get_result_by_cell_id()' # self.model_type
                #print('pick_state =', self.pick_state)

                icase = self.icase
                key = self.case_keys[icase]
                location = self.get_case_location(key)

                if location == 'centroid':
                    out = self._cell_centroid_pick(cell_id, world_position)
                elif location == 'node':
                    out = self._cell_node_pick(cell_id, world_position)
                else:
                    raise RuntimeError('invalid pick location=%r' % location)

                return_flag, duplicate_key, result_value, result_name, xyz = out
                if return_flag is True:
                    return

                # prevent duplicate labels with the same value on the same cell
                if duplicate_key is not None and duplicate_key in self.label_ids[result_name]:
                    return
                self.label_ids[result_name].add(duplicate_key)

                if 0:
                    result_value2, xyz2 = self.convert_units(result_name, result_value, xyz)
                    result_value = result_value2
                    xyz2 = xyz
                #x, y, z = world_position
                x, y, z = xyz
                text = '(%.3g, %.3g, %.3g); %s' % (x, y, z, result_value)
                text = str(result_value)
                assert result_name in self.label_actors, result_name
                self._create_annotation(text, result_name, x, y, z)

        def annotate_point_picker(obj, event):
            self.log_command("annotate_point_picker()")
            picker = self.cell_picker
            if picker.GetPointId() < 0:
                #self.picker_textActor.VisibilityOff()
                pass
            else:
                world_position = picker.GetPickPosition()
                point_id = picker.GetPointId()
                #ds = picker.GetDataSet()
                select_point = picker.GetSelectionPoint()
                self.log_command("annotate_picker()")
                self.log_info("world_position = %s" % str(world_position))
                self.log_info("point_id = %s" % point_id)
                #self.log_info("data_set = %s" % ds)
                self.log_info("select_point = %s" % str(select_point))

                #self.picker_textMapper.SetInput("(%.6f, %.6f, %.6f)"% pickPos)
                #self.picker_textActor.SetPosition(select_point[:2])
                #self.picker_textActor.VisibilityOn()

        self.cell_picker.AddObserver("EndPickEvent", annotate_cell_picker)
        self.node_picker.AddObserver("EndPickEvent", annotate_point_picker)

        #self.cell_picker.AddObserver("EndPickEvent", on_cell_picker)
        #self.node_picker.AddObserver("EndPickEvent", on_node_picker)p

    def convert_units(self, result_name, result_value, xyz):
        #self.input_units
        #self.display_units
        return result_value, xyz

    def _create_annotation(self, text, result_name, x, y, z):
        if not isinstance(result_name, string_types):
            msg = 'result_name=%r type=%s' % (result_name, type(result_name))
            raise TypeError(msg)
        # http://nullege.com/codes/show/src%40p%40y%40pymatgen-2.9.6%40pymatgen%40vis%40structure_vtk.py/395/vtk.vtkVectorText/python

        #self.convert_units(result_name, result_value, x, y, z)
        if 1:
            source = vtk.vtkVectorText()
            source.SetText(text)

            # mappers are weird; they seem to do nothing
            mapper = vtk.vtkPolyDataMapper()
            mapper.SetInputConnection(source.GetOutputPort())

            # the follower lets us set the position/size/color
            follower = vtk.vtkFollower()
            follower.SetMapper(mapper)
            follower.SetPosition((x, y, z))

            # 1 point = 1/72"
            # SetScale works on model scale size
            #follower.SetScale(0.5)
            follower.SetScale(self.dim_max * 0.02 * self.label_scale)

            prop = follower.GetProperty()
            prop.SetColor(self.label_color)
            #prop.SetOpacity( 0.3 );

            # we need to make sure the text rotates when the camera is changed
            camera = self.rend.GetActiveCamera()
            follower.SetCamera(camera)
        else:
            # Create a text mapper and actor to display the results of picking.
            text_mapper = vtk.vtkTextMapper()
            text_mapper.SetInput(text)

            tprop = text_mapper.GetTextProperty()
            tprop.SetFontFamilyToArial()
            tprop.SetFontSize(10)
            tprop.BoldOn()
            tprop.ShadowOn()
            tprop.SetColor(self.label_color)

            text_actor = vtk.vtkActor2D()
            text_actor.GetPositionCoordinate().SetCoordinateSystemToWorld()
            #text_actor.SetPosition(world_position[:2])
            text_actor.SetMapper(text_mapper)
            follower = text_actor

        # finish adding the actor
        self.rend.AddActor(follower)
        self.label_actors[result_name].append(follower)

        #self.picker_textMapper.SetInput("(%.6f, %.6f, %.6f)"% pickPos)
        #camera.GetPosition()
        #camera.GetClippingRange()
        #camera.GetFocalPoint()

    def _on_multi_pick(self, a):
        """
        vtkFrustumExtractor
        vtkAreaPicker
        """
        pass

    def _on_cell_picker(self, a):
        self.vtk_interactor.SetPicker(self.cell_picker)
        picker = self.cell_picker
        world_position = picker.GetPickPosition()
        cell_id = picker.GetCellId()
        select_point = picker.GetSelectionPoint()  # get x,y pixel coordinate

        self.log_info("world_position = %s" % str(world_position))
        self.log_info("cell_id = %s" % cell_id)
        self.log_info("select_point = %s" % str(select_point))

    def _on_node_picker(self, a):
        self.vtk_interactor.SetPicker(self.node_picker)
        picker = self.node_picker
        world_position = picker.GetPickPosition()
        node_id = picker.GetPointId()
        select_point = picker.GetSelectionPoint()  # get x,y pixel coordinate

        self.log_info("world_position = %s" % str(world_position))
        self.log_info("node_id = %s" % node_id)
        self.log_info("select_point = %s" % str(select_point))

    #def on_cell_picker(self):
        #self.log_command("on_cell_picker()")
        #picker = self.cell_picker
        #world_position = picker.GetPickPosition()
        #cell_id = picker.GetCellId()
        ##ds = picker.GetDataSet()
        #select_point = picker.GetSelectionPoint()  # get x,y pixel coordinate
        #self.log_info("world_position = %s" % str(world_position))
        #self.log_info("cell_id = %s" % cell_id)
        #self.log_info("select_point = %s" % str(select_point))
        #self.log_info("data_set = %s" % ds)

    #def get_2d_point(self, point3d, view_matrix,
                     #projection_matrix,
                     #width, height):
        #view_projection_matrix = projection_matrix * view_matrix
        ## transform world to clipping coordinates
        #point3d = view_projection_matrix.multiply(point3d)
        #win_x = math.round(((point3d.getX() + 1) / 2.0) * width)
        ## we calculate -point3D.getY() because the screen Y axis is
        ## oriented top->down
        #win_y = math.round(((1 - point3d.getY()) / 2.0) * height)
        #return Point2D(win_x, win_y)

    #def get_3d_point(self, point2D, width, height, view_matrix, projection_matrix):
        #x = 2.0 * win_x / client_width - 1
        #y = -2.0 * win_y / client_height + 1
        #view_projection_inverse = inverse(projection_matrix * view_vatrix)
        #point3d = Point3D(x, y, 0)
        #return view_projection_inverse.multiply(point3d)

    def hide_actors(self, except_names=None):
        """
        Hide all the actors

        except_names : str, List[str], None
            list of names to exclude
        """
        if except_names is None:
            except_names = []
        elif isinstance(except_names, string_types):
            except_names = [except_names]

        # hide everything but the main grid
        for key, actor in iteritems(self.geometry_actors):
            if key not in except_names:
                actor.VisibilityOff()
            #else:
                #prop = actor.GetProperty()
                #prop.SetLineWidth(1.5)
                #prop.SetColor((0., 0., 0.))
        self.hide_axes()
        self.hide_legend()
        #self.set_background_color_to_white()

    def hide_axes(self):
        for axis in self.axes.itervalues():
            axis.VisibilityOff()
        self.corner_axis.EnabledOff()

    def show_axes(self):
        for axis in self.axes.itervalues():
            axis.VisibilityOn()
        self.corner_axis.EnabledOn()

    def hide_legend(self):
        self.scalarBar.VisibilityOff()

    def show_legend(self):
        self.scalarBar.VisibilityOn()

    def set_background_color_to_white(self):
        white = (1., 1., 1.)
        self.set_background_color(white)


    def on_take_screenshot(self, fname=None, magnify=None):
        """ Take a screenshot of a current view and save as a file"""
        if fname is None or fname is False:
            filt = QString()
            default_filename = ''

            title = ''
            if self.title is not None:
                title = self.title

            if self.out_filename is None:
                default_filename = ''
                if self.infile_name is not None:
                    base, ext = os.path.splitext(os.path.basename(self.infile_name))
                    default_filename = self.infile_name
                    default_filename = base + '.png'
            else:
                base, ext = os.path.splitext(os.path.basename(self.out_filename))
                default_filename = title + '_' + base + '.png'

            file_types = (
                'PNG Image *.png (*.png);; '
                'JPEG Image *.jpg *.jpeg (*.jpg, *.jpeg);; '
                'TIFF Image *.tif *.tiff (*.tif, *.tiff);; '
                'BMP Image *.bmp (*.bmp);; '
                'PostScript Document *.ps (*.ps)')
            if qt_version == 4:
                fname = str(QFileDialog.getSaveFileName(self,
                    'Choose a filename and type', default_filename, file_types, filt))
                if fname is None or fname == '':  # 2nd option
                    return
                flt = str(filt).split()[0]
            else:
                fname, flt = QFileDialog.getSaveFileName(self,
                    'Choose a filename and type', default_filename, file_types, filt)
                #flt = str(filt).strip()
                if fname is None or fname == '':  # 2nd option
                    return
            #print("fname=%r" % fname)
            #print("flt=%r" % flt)
        else:
            base, ext = os.path.splitext(os.path.basename(fname))
            if ext.lower() in ['png', 'jpg', 'jpeg', 'tif', 'tiff', 'bmp', 'ps']:
                flt = ext.lower()
            else:
                flt = 'png'

        if fname:
            render_large = vtk.vtkRenderLargeImage()
            if self.vtk_version[0] >= 6:
                render_large.SetInput(self.rend)
            else:
                render_large.SetInput(self.rend)

            if magnify is None:
                magnify_min = 1
                magnify = self.magnify if self.magnify > magnify_min else magnify_min
            else:
                magnify = magnify
            if not isinstance(magnify, integer_types):
                msg = 'magnify=%r type=%s' % (magnify, type(magnify))
                raise TypeError(msg)
            self._update_text_size(magnify=magnify)
            render_large.SetMagnification(magnify)

            # multiply linewidth by magnify
            line_widths0 = {}
            point_sizes0 = {}
            for key, geom_actor in iteritems(self.geometry_actors):
                if isinstance(geom_actor, vtk.vtkActor):
                    prop = geom_actor.GetProperty()
                    line_width0 = prop.GetLineWidth()
                    point_size0 = prop.GetPointSize()
                    line_widths0[key] = line_width0
                    point_sizes0[key] = point_size0
                    line_width = line_width0 * magnify
                    point_size = point_size0 * magnify
                    prop.SetLineWidth(line_width)
                    prop.SetPointSize(point_size)
                    prop.Modified()
                elif isinstance(geom_actor, vtk.vtkAxesActor):
                    pass
                else:
                    raise NotImplementedError(geom_actor)

            # hide corner axis
            axes_actor = self.corner_axis.GetOrientationMarker()
            axes_actor.SetVisibility(False)

            nam, ext = os.path.splitext(fname)
            ext = ext.lower()
            for nam, exts, obj in (('PostScript', ['.ps'], vtk.vtkPostScriptWriter),
                                   ("BMP", ['.bmp'], vtk.vtkBMPWriter),
                                   ('JPG', ['.jpg', '.jpeg'], vtk.vtkJPEGWriter),
                                   ("TIFF", ['.tif', '.tiff'], vtk.vtkTIFFWriter)):
                if flt == nam:
                    fname = fname if ext in exts else fname + exts[0]
                    writer = obj()
                    break
            else:
                fname = fname if ext == '.png' else fname + '.png'
                writer = vtk.vtkPNGWriter()

            if self.vtk_version[0] >= 6:
                writer.SetInputConnection(render_large.GetOutputPort())
            else:
                writer.SetInputConnection(render_large.GetOutputPort())
            writer.SetFileName(fname)
            writer.Write()

            #self.log_info("Saved screenshot: " + fname)
            self.log_command('on_take_screenshot(%r, magnify=%s)' % (fname, magnify))
            self._update_text_size(magnify=1.0)

            # show corner axes
            axes_actor.SetVisibility(True)

            # set linewidth back
            for key, geom_actor in iteritems(self.geometry_actors):
                if isinstance(geom_actor, vtk.vtkActor):
                    prop = geom_actor.GetProperty()
                    prop.SetLineWidth(line_widths0[key])
                    prop.SetPointSize(point_sizes0[key])
                    prop.Modified()
                elif isinstance(geom_actor, vtk.vtkAxesActor):
                    pass
                else:
                    raise NotImplementedError(geom_actor)

    def _update_text_size(self, magnify=1.0):
        """Internal method for updating the bottom-left text when we go to take a picture"""
        text_size = int(14 * magnify)
        for text_actor in itervalues(self.text_actors):
            text_prop = text_actor.GetTextProperty()
            text_prop.SetFontSize(text_size)
        self.itext += 1  # TODO: why is this here?

    def add_geometry(self):
        """
        #(N,)  for stress, x-disp
        #(N,3) for warp vectors/glyphs
        grid_result = vtk.vtkFloatArray()

        point_data = self.grid.GetPointData()
        cell_data = self.grid.GetCellData()

        self.grid.GetCellData().SetScalars(grid_result)
        self.grid.GetPointData().SetScalars(grid_result)


        self.grid_mapper   <-input-> self.grid
        vtkDataSetMapper() <-input-> vtkUnstructuredGrid()

        self.grid_mapper   <--map--> self.geom_actor <-add-> self.rend
        vtkDataSetMapper() <--map--> vtkActor()      <-add-> vtkRenderer()
        """
        if self.is_groups:
            # solid_bending: eids 1-182
            self._setup_element_mask()
            #eids = np.arange(172)
            #eids = arange(172)
            #self.update_element_mask(eids)
        else:
            self.grid_selected = self.grid
        #print('grid_selected =', self.grid_selected)

        self.grid_mapper = vtk.vtkDataSetMapper()
        if self.vtk_version[0] <= 5:
            #self.grid_mapper.SetInput(self.grid_selected)  ## OLD
            self.grid_mapper.SetInputConnection(self.grid_selected.GetProducerPort())
        else:
            self.grid_mapper.SetInputData(self.grid_selected)


        #if 0:
            #self.warp_filter = vtk.vtkWarpVector()
            #self.warp_filter.SetScaleFactor(50.0)
            #self.warp_filter.SetInput(self.grid_mapper.GetUnstructuredGridOutput())

            #self.geom_filter = vtk.vtkGeometryFilter()
            #self.geom_filter.SetInput(self.warp_filter.GetUnstructuredGridOutput())

            #self.geom_mapper = vtk.vtkPolyDataMapper()
            #self.geom_actor.setMapper(self.geom_mapper)

        #if 0:
            ##from vtk.numpy_interface import algorithms
            #arrow = vtk.vtkArrowSource()
            #arrow.PickableOff()

            #self.glyph_transform = vtk.vtkTransform()
            #self.glyph_transform_filter = vtk.vtkTransformPolyDataFilter()
            #self.glyph_transform_filter.SetInputConnection(arrow.GetOutputPort())
            #self.glyph_transform_filter.SetTransform(self.glyph_transform)

            #self.glyph = vtk.vtkGlyph3D()
            ##self.glyph.setInput(xxx)
            #self.glyph.SetSource(self.glyph_transform_filter.GetOutput())

            #self.glyph.SetVectorModeToUseVector()
            #self.glyph.SetColorModeToColorByVector()
            #self.glyph.SetScaleModeToScaleByVector()
            #self.glyph.SetScaleFactor(1.0)

            #self.append_filter = vtk.vtkAppendFilter()
            #self.append_filter.AddInputConnection(self.grid.GetOutput())


        #self.warpVector = vtk.vtkWarpVector()
        #self.warpVector.SetInput(self.grid_mapper.GetUnstructuredGridOutput())
        #grid_mapper.SetInput(Filter.GetOutput())

        self.geom_actor = vtk.vtkLODActor()
        self.geom_actor.DragableOff()
        self.geom_actor.SetMapper(self.grid_mapper)
        #geometryActor.AddPosition(2, 0, 2)
        #geometryActor.GetProperty().SetDiffuseColor(0, 0, 1) # blue
        #self.geom_actor.GetProperty().SetDiffuseColor(1, 0, 0)  # red

        #if 0:
            #id_filter = vtk.vtkIdFilter()

            #ids = np.array([1, 2, 3], dtype='int32')
            #id_array = numpy_to_vtk(
                #num_array=ids,
                #deep=True,
                #array_type=vtk.VTK_INT,
            #)

            #id_filter.SetCellIds(id_array.GetOutputPort())
            #id_filter.CellIdsOff()
            #self.grid_mapper.SetInputConnection(id_filter.GetOutputPort())
        self.rend.AddActor(self.geom_actor)

    def _add_alt_actors(self, grids_dict, names_to_ignore=None):
        if names_to_ignore is None:
            names_to_ignore = ['main']

        names = set(list(grids_dict.keys()))
        names_old = set(list(self.geometry_actors.keys()))
        names_old = names_old - set(names_to_ignore)
        #print('names_old1 =', names_old)

        #names_to_clear = names_old - names
        #self._remove_alt_actors(names_to_clear)
        #print('names_old2 =', names_old)
        #print('names =', names)
        for name in names:
            #print('adding %s' % name)
            grid = grids_dict[name]
            self._add_alt_geometry(grid, name)

    def _remove_alt_actors(self, names=None):
        if names is None:
            names = list(self.geometry_actors.keys())
            names.remove('main')
        for name in names:
            actor = self.geometry_actors[name]
            self.rend.RemoveActor(actor)
            del actor

    def _add_alt_geometry(self, grid, name, color=None, line_width=None,
                          opacity=None, representation=None):
        """
        NOTE: color, line_width, opacity are ignored if name already exists
        """
        quad_mapper = vtk.vtkDataSetMapper()
        if name in self.geometry_actors:
            alt_geometry_actor = self.geometry_actors[name]
            if self.vtk_version[0] >= 6:
                alt_geometry_actor.GetMapper().SetInputData(grid)
            else:
                alt_geometry_actor.GetMapper().SetInput(grid)
        else:
            if self.vtk_version[0] >= 6:
                quad_mapper.SetInputData(grid)
            else:
                quad_mapper.SetInput(grid)
            alt_geometry_actor = vtk.vtkActor()
            alt_geometry_actor.SetMapper(quad_mapper)
            self.geometry_actors[name] = alt_geometry_actor

        #geometryActor.AddPosition(2, 0, 2)
        if name in self.geometry_properties:
            geom = self.geometry_properties[name]
        else:
            geom = AltGeometry(self, name, color=color, line_width=line_width,
                               opacity=opacity, representation=representation)
            self.geometry_properties[name] = geom

        color = geom.color_float
        opacity = geom.opacity
        point_size = geom.point_size
        representation = geom.representation
        line_width = geom.line_width
        #print('color_2014[%s] = %s' % (name, str(color)))
        assert isinstance(color[0], float), color
        assert color[0] <= 1.0, color

        prop = alt_geometry_actor.GetProperty()
        #prop.SetInterpolationToFlat()    # 0
        #prop.SetInterpolationToGouraud() # 1
        #prop.SetInterpolationToPhong()   # 2
        prop.SetDiffuseColor(color)
        prop.SetOpacity(opacity)
        #prop.Update()

        #print('prop.GetInterpolation()', prop.GetInterpolation()) # 1

        if representation == 'point':
            prop.SetRepresentationToPoints()
            prop.SetPointSize(point_size)
        elif representation == 'surface':
            prop.SetRepresentationToSurface()
            prop.SetLineWidth(line_width)
        elif representation == 'wire':
            prop.SetRepresentationToWireframe()
            prop.SetLineWidth(line_width)

        self.rend.AddActor(alt_geometry_actor)
        vtk.vtkPolyDataMapper().SetResolveCoincidentTopologyToPolygonOffset()

        if geom.is_visible:
            alt_geometry_actor.VisibilityOn()
        else:
            alt_geometry_actor.VisibilityOff()

        #print('current_actors = ', self.geometry_actors.keys())
        if hasattr(grid, 'Update'):
            grid.Update()
        alt_geometry_actor.Modified()

    def on_update_scalar_bar(self, title, min_value, max_value, data_format):
        self.title = str(title)
        self.min_value = float(min_value)
        self.max_value = float(max_value)

        try:
            data_format % 1
        except:
            msg = ("failed applying the data formatter format=%r and "
                   "should be of the form: '%i', '%8f', '%.2f', '%e', etc.")
            self.log_error(msg)
            return
        self.data_format = data_format
        self.log_command('on_update_scalar_bar(%r, %r, %r, %r)' % (
            title, min_value, max_value, data_format))

    def ResetCamera(self):
        self.GetCamera().ResetCamera()

    def GetCamera(self):
        return self.rend.GetActiveCamera()

    def update_camera(self, code):
        camera = self.GetCamera()
        #print("code =", code)
        if code == '+x':  # set x-axis
            camera.SetFocalPoint(0., 0., 0.)
            camera.SetViewUp(0., 0., 1.)
            camera.SetPosition(1., 0., 0.)
        elif code == '-x':  # set x-axis
            camera.SetFocalPoint(0., 0., 0.)
            camera.SetViewUp(0., 0., -1.)
            camera.SetPosition(-1., 0., 0.)

        elif code == '+y':  # set y-axis
            camera.SetFocalPoint(0., 0., 0.)
            camera.SetViewUp(0., 0., 1.)
            camera.SetPosition(0., 1., 0.)
        elif code == '-y':  # set y-axis
            camera.SetFocalPoint(0., 0., 0.)
            camera.SetViewUp(0., 0., -1.)
            camera.SetPosition(0., -1., 0.)

        elif code == '+z':  # set z-axis
            camera.SetFocalPoint(0., 0., 0.)
            camera.SetViewUp(0., 1., 0.)
            camera.SetPosition(0., 0., 1.)
        elif code == '-z':  # set z-axis
            camera.SetFocalPoint(0., 0., 0.)
            camera.SetViewUp(0., -1., 0.)
            camera.SetPosition(0., 0., -1.)
        else:
            self.log_error('invalid camera code...%r' % code)
            return
        self._update_camera(camera)
        self.rend.ResetCamera()
        self.log_command('update_camera(%r)' % code)

    def _simulate_key_press(self, key):
        """
        A little hack method that simulates pressing the key for the VTK
        interactor. There is no easy way to instruct VTK to e.g. change mouse
        style to 'trackball' (as by pressing 't' key),
        (see http://public.kitware.com/pipermail/vtkusers/2011-November/119996.html)
        therefore we trick VTK to think that a key has been pressed.

        Parameters
        ----------
        key : str
            a key that VTK should be informed about, e.g. 't'
        """
        print("key_key_press = ", key)
        if key == 'f':  # change focal point
            #print('focal_point!')
            return
        self.vtk_interactor._Iren.SetEventInformation(0, 0, 0, 0, key, 0, None)
        self.vtk_interactor._Iren.KeyPressEvent()
        self.vtk_interactor._Iren.CharEvent()

        #if key in ['y', 'z', 'X', 'Y', 'Z']:
            #self.update_camera(key)

    def _set_results(self, form, cases):
        assert len(cases) > 0, cases
        if isinstance(cases, OrderedDict):
            self.case_keys = list(cases.keys())
        else:
            self.case_keys = sorted(cases.keys())
            assert isinstance(cases, dict), type(cases)

        self.result_cases = cases

        if len(self.case_keys) > 1:
            self.icase = -1
            self.ncases = len(self.result_cases)  # number of keys in dictionary
        elif len(self.case_keys) == 1:
            self.icase = -1
            self.ncases = 1
        else:
            self.icase = -1
            self.ncases = 0
        self.set_form(form)

    def _finish_results_io2(self, form, cases):
        self._set_results(form, cases)
        # assert len(cases) > 0, cases
        # if isinstance(cases, OrderedDict):
            # self.case_keys = cases.keys()
        # else:
            # self.case_keys = sorted(cases.keys())
            # assert isinstance(cases, dict), type(cases)

        self.on_update_geometry_properties(self.geometry_properties, write_log=False)
        # self.result_cases = cases

        #print("cases =", cases)
        #print("case_keys =", self.case_keys)

        self.reset_labels()
        self.cycle_results_explicit()  # start at nCase=0
        if self.ncases:
            self.scalarBar.VisibilityOn()
            self.scalarBar.Modified()

        #data = [
        #    ('A', []),
        #    ('B', []),
        #    ('C', []),
        #]

        #self.case_keys = [
        #    (1, 'ElementID', 1, 'centroid', '%.0f'), (1, 'Region', 1, 'centroid', '%.0f')
        #]
        data = []
        for key in self.case_keys:
            #print(key)
            assert isinstance(key, integer_types), key
            obj, (i, name) = self.result_cases[key]
            t = (i, [])
            data.append(t)

        self.res_widget.update_results(form)

        key = self.case_keys[0]
        location = self.get_case_location(key)
        method = 'centroid' if location else 'nodal'

        data2 = [(method, None, [])]
        self.res_widget.update_methods(data2)

        if self.is_groups:
            #eids = np.arange(172)
            #eids = []
            #self.hide_elements_mask(eids)
            elements_pound = self.element_ids[-1]
            main_group = Group(
                'main', '', elements_pound,
                editable=False)
            anti_main_group = Group(
                'anti-main', '', elements_pound,
                editable=False)
            main_group.element_ids = self.element_ids
            self.groups['main'] = main_group
            self.groups['anti_main'] = anti_main_group
            self.post_group(main_group)
            #self.show_elements_mask(np.arange(self.nElements))

    def get_result_by_cell_id(self, cell_id, world_position):
        """TODO: should handle multiple cell_ids"""
        case_key = self.case_keys[self.icase] # int for object
        result_name = self.result_name
        case = self.result_cases[case_key]

        (obj, (i, res_name)) = case
        subcase_id = obj.subcase_id
        case = obj.get_result(i, res_name)

        try:
            result_values = case[cell_id]
        except IndexError:
            msg = ('case[cell_id] is out of bounds; length=%s\n'
                   'result_name=%r cell_id=%r case_key=%r\n' % (
                       len(case), result_name, cell_id, case_key))
            raise IndexError(msg)

        cell = self.grid_selected.GetCell(cell_id)
        nnodes = cell.GetNumberOfPoints()
        points = cell.GetPoints()
        cell_type = cell.GetCellType()

        if cell_type in [5, 9, 22, 23]:  # CTRIA3, CQUAD4, CTRIA6, CQUAD8
            node_xyz = np.zeros((nnodes, 3), dtype='float32')
            for ipoint in range(nnodes):
                point = points.GetPoint(ipoint)
                node_xyz[ipoint, :] = point
            xyz = node_xyz.mean(axis=0)
        elif cell_type in [10, 12, 13, 14]: # CTETRA4, CHEXA8, CPENTA6, CPYRAM5
            # TODO: No idea how to get the center of the face
            #       vs. a point on a face that's not exposed
            #faces = cell.GetFaces()
            #nfaces = cell.GetNumberOfFaces()
            #for iface in range(nfaces):
                #face = cell.GetFace(iface)
                #points = face.GetPoints()
            #faces
            xyz = world_position
        elif cell_type in [24, 25, 26, 27]: # CTETRA10, CHEXA20, CPENTA15, CPYRAM13
            xyz = world_position
        elif cell_type in [3]: # CBAR, CBEAM, CELASx, CDAMPx, CBUSHx
            node_xyz = np.zeros((nnodes, 3), dtype='float32')
            for ipoint in range(nnodes):
                point = points.GetPoint(ipoint)
                node_xyz[ipoint, :] = point
            xyz = node_xyz.mean(axis=0)
        else:
            #self.log.error(msg)
            msg = 'cell_type=%s nnodes=%s; result_name=%s result_values=%s' % (
                cell_type, nnodes, result_name, result_values)
            self.log.error(msg)
            #VTK_LINE = 3

            #VTK_TRIANGLE = 5
            #VTK_QUADRATIC_TRIANGLE = 22

            #VTK_QUAD = 9
            #VTK_QUADRATIC_QUAD = 23

            #VTK_TETRA = 10
            #VTK_QUADRATIC_TETRA = 24

            #VTK_WEDGE = 13
            #VTK_QUADRATIC_WEDGE = 26

            #VTK_HEXAHEDRON = 12
            #VTK_QUADRATIC_HEXAHEDRON = 25

            #VTK_PYRAMID = 14
            #VTK_QUADRATIC_PYRAMID = 27
            raise NotImplementedError(msg)
        return result_name, result_values, xyz

    def get_result_by_xyz_cell_id(self, node_xyz, cell_id):
        """won't handle multiple cell_ids/node_xyz"""
        case_key = self.case_keys[self.icase]
        result_name = self.result_name

        cell = self.grid_selected.GetCell(cell_id)
        nnodes = cell.GetNumberOfPoints()
        points = cell.GetPoints()

        #node_xyz = array(node_xyz, dtype='float32')
        #point0 = array(points.GetPoint(0), dtype='float32')
        #dist_min = norm(point0 - node_xyz)
        point0 = points.GetPoint(0)
        dist_min = vtk.vtkMath.Distance2BetweenPoints(point0, node_xyz)

        point_min = point0
        imin = 0
        for ipoint in range(1, nnodes):
            #point = array(points.GetPoint(ipoint), dtype='float32')
            #dist = norm(point - node_xyz)
            point = points.GetPoint(ipoint)
            dist = vtk.vtkMath.Distance2BetweenPoints(point, node_xyz)
            if dist < dist_min:
                dist_min = dist
                imin = ipoint
                point_min = point

        node_id = cell.GetPointId(imin)
        xyz = np.array(point_min, dtype='float32')
        case = self.result_cases[case_key]
        assert isinstance(case_key, integer_types), case_key
        (obj, (i, res_name)) = case
        subcase_id = obj.subcase_id
        case = obj.get_result(i, res_name)
        result_values = case[node_id]
        assert not isinstance(xyz, int), xyz
        return result_name, result_values, node_id, xyz

    @property
    def result_name(self):
        """
        creates the self.result_name variable

        .. python ::

          #if len(key) == 5:
              #(subcase_id, result_type, vector_size, location, data_format) = key
          #elif len(key) == 6:
              #(subcase_id, j, result_type, vector_size, location, data_format) = key
          else:
              (subcase_id, j, result_type, vector_size, location, data_format, label2) = key
        """
        # case_key = (1, 'ElementID', 1, 'centroid', '%.0f')
        case_key = self.case_keys[self.icase]
        assert isinstance(case_key, integer_types), case_key
        obj, (i, name) = self.result_cases[case_key]
        return name

    def finish_io(self, cases):
        self.result_cases = cases
        self.case_keys = sorted(cases.keys())
        #print("case_keys = ", self.case_keys)

        if len(self.result_cases) == 0:
            self.ncases = 1
            self.icase = 0
        elif len(self.result_cases) == 1:
            self.ncases = 1
            self.icase = 0
        else:
            self.ncases = len(self.result_cases) - 1  # number of keys in dictionary
            self.icase = -1
        self.cycle_results()  # start at nCase=0

        if self.ncases:
            self.scalarBar.VisibilityOn()
            self.scalarBar.Modified()

    def _finish_results_io(self, cases):
        self.result_cases = cases
        self.case_keys = sorted(cases.keys())

        if len(self.case_keys) > 1:
            self.icase = -1
            self.ncases = len(self.result_cases)  # number of keys in dictionary
        elif len(self.case_keys) == 1:
            self.icase = -1
            self.ncases = 1
        else:
            self.icase = -1
            self.ncases = 0

        self.reset_labels()
        self.cycle_results_explicit()  # start at nCase=0
        if self.ncases:
            self.scalarBar.VisibilityOn()
            self.scalarBar.Modified()

        #data = [
        #    ('A',[]),
        #    ('B',[]),
        #    ('C',[]),
        #]

        #self.case_keys = [
        #    (1, 'ElementID', 1, 'centroid', '%.0f'), (1, 'Region', 1, 'centroid', '%.0f')
        #]
        data = []
        for i, key in enumerate(self.case_keys):
            t = (key[1], i, [])
            data.append(t)
            i += 1
        self.res_widget.update_results(data)
        # method = 'centroid' if self.is_centroidal else 'nodal'

        data2 = [('node/centroid', None, [])]
        self.res_widget.update_methods(data2)


    def reset_labels(self):
        """
        Wipe all labels and regenerate the key slots based on the case keys.
        This is used when changing the model.
        """
        self._remove_labels()

        # new geometry
        self.label_actors = {}
        self.label_ids = {}

        #self.case_keys = [
            #(1, 'ElementID', 1, 'centroid', '%.0f'),
            #(1, 'Region', 1, 'centroid', '%.0f')
        #]
        for case_key in self.case_keys:
            result_name = self.get_result_name(case_key)
            self.label_actors[result_name] = []
            self.label_ids[result_name] = set([])

    def _remove_labels(self):
        """
        Remove all labels from the current result case.
        This happens when the user explictly selects the clear label button.
        """
        if len(self.label_actors) == 0:
            self.log.warning('No actors to remove')
            return

        # existing geometry
        for result_name, actors in iteritems(self.label_actors):
            for actor in actors:
                self.rend.RemoveActor(actor)
                del actor
            self.label_actors[result_name] = []
            self.label_ids[result_name] = set([])

    def clear_labels(self):
        """
        This clears out all labels from all result cases.
        """
        if len(self.label_actors) == 0:
            self.log.warning('No actors to clear')
            return

        # existing geometry
        #case_key = self.case_keys[self.icase]
        result_name = self.result_name

        actors = self.label_actors[result_name]
        for actor in actors:
            self.rend.RemoveActor(actor)
            del actor
        self.label_actors[result_name] = []
        self.label_ids[result_name] = set([])

    def resize_labels(self, result_names=None, show_msg=True):
        """
        This resizes labels for all result cases.
        TODO: not done...
        """
        if result_names is None:
            names = 'None)  # None -> all'
            result_names = sorted(self.label_actors.keys())
        else:
            mid = '%s,' * len(result_names)
            names = '[' + mid[:-1] + '])'

        count = 0
        for key in result_names:
            actors = self.label_actors[key]
            for actor in actors:
                actor.VisibilityOff()
                count += 1
        if count and show_msg:
            self.log_command('hide_labels(%s' % names)

    def hide_labels(self, result_names=None, show_msg=True):
        if result_names is None:
            names = 'None)  # None -> all'
            result_names = sorted(self.label_actors.keys())
        else:
            mid = '%s,' * len(result_names)
            names = '[' + mid[:-1] + '])'

        count = 0
        for key in result_names:
            actors = self.label_actors[key]
            for actor in actors:
                actor.VisibilityOff()
                #prop = actor.GetProperty()
                count += 1
        if count and show_msg:
            self.log_command('hide_labels(%s' % names)

    def show_labels(self, result_names=None, show_msg=True):
        if result_names is None:
            names = 'None)  # None -> all'
            result_names = sorted(self.label_actors.keys())
        else:
            mid = '%s,' * len(result_names)
            names = mid[:-1] % result_names + ')'

        count = 0
        for key in result_names:
            try:
                actors = self.label_actors[key]
            except KeyError:
                msg = 'Cant find label_actors; keys=%s' % self.label_actors.keys()
                self.log.error(msg)
                continue
            for actor in actors:
                actor.VisibilityOn()
                count += 1
        if count and show_msg:
            # yes the ) is intentionally left off because it's already been added
            self.log_command('show_labels(%s' % names)

    def update_scalar_bar(self, title, min_value, max_value, norm_value,
                          data_format,
                          nlabels=None, labelsize=None,
                          ncolors=None, colormap='jet',
                          is_low_to_high=True, is_horizontal=True,
                          is_shown=True):
        """
        Updates the Scalar Bar

        Parameters
        ----------
        title : str
            the scalar bar title
        min_value : float
            the blue value
        max_value :
            the red value
        data_format : str
            '%g','%f','%i', etc.

        nlabels : int (default=None -> auto)
            the number of labels
        labelsize : int (default=None -> auto)
            the label size
        ncolors : int (default=None -> auto)
            the number of colors
        colormap : varies
            str :
                the name
            ndarray : (N, 3) float ndarry
                red-green-blue array

        is_low_to_high : bool; default=True
            flips the order of the RGB points
        is_horizontal : bool; default=True
            makes the scalar bar horizontal
        is_shown : bool
            show the scalar bar
        """
        #print("update_scalar_bar min=%s max=%s norm=%s" % (min_value, max_value, norm_value))
        self.scalar_bar.update(title, min_value, max_value, norm_value, data_format,
                               nlabels=nlabels, labelsize=labelsize,
                               ncolors=ncolors, colormap=colormap,
                               is_low_to_high=is_low_to_high, is_horizontal=is_horizontal,
                               is_shown=is_shown)

    #---------------------------------------------------------------------------------------
    # CAMERA MENU
    def view_camera(self):
        camera = self.rend.GetActiveCamera()
        #position = camera.GetPosition()
        #clip_range = camera.GetClippingRange()
        #focal_point = camera.GetFocalPoint()

        data = {'cameras' : self.cameras}
        window = CameraWindow(data, win_parent=self)
        window.show()
        window.exec_()

        if data['clicked_ok']:
            self.cameras = deepcopy(data['cameras'])
            #self._apply_camera(data)
        #self.log_info('position = %s' % str(position))
        #self.log_info('clip_range = %s' % str(clip_range))
        #self.log_info('focal_point = %s' % str(focal_point))

    #def _apply_camera(self, data):
        #name = data['name']
        #self.cameras = deepcopy(data['cameras'])
        #self.on_set_camera(name)

    def on_set_camera(self, name, show_log=True):
        camera_data = self.cameras[name]
        #position, clip_range, focal_point, view_up, distance = camera_data
        self.on_set_camera_data(camera_data, show_log=show_log)

    def get_camera_data(self):
        camera = self.rend.GetActiveCamera()
        position = camera.GetPosition()
        focal_point = camera.GetFocalPoint()
        view_angle = camera.GetViewAngle()
        view_up = camera.GetViewUp()
        clip_range = camera.GetClippingRange()  # TODO: do I need this???

        parallel_scale = camera.GetParallelScale()  # TODO: do I need this???
        #parallel_proj = GetParralelProjection()
        parallel_proj = 32.
        distance = camera.GetDistance()

        # clip_range, view_up, distance
        camera_data = [
            position, focal_point, view_angle, view_up, clip_range,
            parallel_scale, parallel_proj, distance
        ]
        return camera_data

    def on_set_camera_data(self, camera_data, show_log=True):
        """
        position : (float, float, float)
            where am I is xyz space
        focal_point : (float, float, float)
            where am I looking
        view_angle : float
            field of view (angle); perspective only?
        view_up : (float, float, float)
            up on the screen vector
        clip_range : (float, float)
            start/end distance from camera where clipping starts
        parallel_scale : float
            ???
        parallel_projection : bool (0/1)
            flag?
        distance : float
            distance to ???

        i_vector = focal_point - position
        j'_vector = view_up

        use:
           i x j' -> k
           k x i -> j
           or it's like k'
        """
        #position, clip_range, focal_point, view_up, distance = camera_data
        (position, focal_point, view_angle, view_up, clip_range,
         parallel_scale, parallel_proj, distance) = camera_data

        camera = self.rend.GetActiveCamera()
        camera.SetPosition(position)
        camera.SetFocalPoint(focal_point)
        camera.SetViewAngle(view_angle)
        camera.SetViewUp(view_up)
        camera.SetClippingRange(clip_range)

        camera.SetParallelScale(parallel_scale)
        #parallel_proj

        camera.SetDistance(distance)

        camera.Modified()
        self.vtk_interactor.Render()
        if show_log:
            self.log_command(
                'on_set_camera_data([%s, %s, %s, %s, %s, %s, %s, %s])'
                % (position, focal_point, view_angle, view_up,
                   clip_range, parallel_scale, parallel_proj, distance))

    #---------------------------------------------------------------------------------------
    # LABEL SIZE/COLOR
    def on_set_labelsize_color(self):
        """
        Opens a dialog box to set:

        +--------+----------+
        |  Name  |  String  |
        +--------+----------+
        |  Min   |  Float   |
        +--------+----------+
        |  Max   |  Float   |
        +--------+----------+
        | Format | pyString |
        +--------+----------+
        """
        if not hasattr(self, 'case_keys'):
            self.log_error('No model has been loaded.')
            return

        data = {
            'size' : self.label_text_size,
            'color' : self.label_color,
            'dim_max' : self.dim_max,
            #'clicked_ok' : False,
            #'clicked_cancel' : False,
            #'close' : False,
        }
        #print(data)
        if not self._label_window_shown:
            self._label_window = ModifyLabelPropertiesMenu(data, win_parent=self)
            self._label_window.show()
            self._label_window_shown = True
            self._label_window.exec_()
        else:
            self._label_window.activateWindow()

        if 'close' not in data:
            self._label_window.activateWindow()
            return

        if data['close']:
            self._label_window_shown = False
            del self._label_window
        else:
            self._label_window.activateWindow()

    def set_labelsize_color(self, size=None, color=None):
        """
        Parameters
        ----------
        size : float
            label size
        color : (float, float, float)
            RGB values
        """
        if size is not None:
            assert isinstance(size, (int, float)), 'size=%r' % size
            self.set_labelsize(size)
        if color is not None:
            assert len(color) == 3, color
            assert isinstance(color[0], float), 'color=%r' % color
            self.set_label_color(color)

    @property
    def label_text_size(self):
        return self.dim_max * 0.02 * self.label_scale

    @label_text_size.setter
    def label_text_size(self, label_text_size):
        #self.label_text_size = self.dim_max * 0.02 * self.label_scale
        #a = b * c * d
        #d = a / bc
        self.label_scale = label_text_size / (self.dim_max * 0.02)

    def set_labelsize(self, size, render=True):
        """Updates the size of all the labels"""
        assert size >= 0., size
        self.label_text_size = size
        for result_name, follower_actors in iteritems(self.label_actors):
            for follower_actor in follower_actors:
                follower_actor.SetScale(size)
                follower_actor.Modified()
        if render:
            self.vtk_interactor.GetRenderWindow().Render()
            self.log_command('set_labelsize(%s)' % size)


    def set_label_color(self, color, render=True):
        """
        Set the label color

        Parameters
        ----------
        color : (float, float, float)
            RGB values as floats
        """
        if np.allclose(self.label_color, color):
            return
        self.label_color = color
        for follower_actors in itervalues(self.label_actors):
            for follower_actor in follower_actors:
                prop = follower_actor.GetProperty()
                prop.SetColor(*color)

        if render:
            self.vtk_interactor.GetRenderWindow().Render()
            self.log_command('set_label_color(%s, %s, %s)' % color)

    #---------------------------------------------------------------------------------------
    # PICKER MENU
    def on_set_picker_size(self):
        """
        Opens a dialog box to set:

        +--------+----------+
        |  Name  |  String  |
        +--------+----------+
        |  Min   |  Float   |
        +--------+----------+
        |  Max   |  Float   |
        +--------+----------+
        | Format | pyString |
        +--------+----------+
        """
        #if not hasattr(self, 'case_keys'):
            #self.log_error('No model has been loaded.')
            #return

        #print('size =', self.element_picker_size)
        size = 10.
        size = self.get_element_picker_size()
        data = {
            'size' : size,
            'dim_max' : self.dim_max,
            #'clicked_ok' : False,
            #'clicked_cancel' : False,
            #'close' : False,
        }
        #print(data)
        if not self._picker_window_shown:
            self._picker_window = ModifyPickerPropertiesMenu(data, win_parent=self)
            self._picker_window.show()
            self._picker_window_shown = True
            self._picker_window.exec_()
        else:
            self._picker_window.activateWindow()

        if 'close' not in data:
            self._picker_window.activateWindow()
            return

        if data['close']:
            self._picker_window_shown = False
            del self._picker_window
        else:
            self._picker_window.activateWindow()

    def get_element_picker_size(self):
        return self.cell_picker.GetTolerance()

    @property
    def element_picker_size(self):
        return self.get_element_picker_size()

    @element_picker_size.setter
    def element_picker_size(self, size):
        """sets the element picker size"""
        self.cell_picker.SetTolerance(size)

    def set_element_picker_size(self, size):
        """Updates the element picker size"""

        assert size >= 0., size
        self.element_picker_size = size


    #---------------------------------------------------------------------------------------
    # CLIPPING MENU
    def set_clipping(self):
        """
        Opens a dialog box to set:

        +--------+----------+
        |  Min   |  Float   |
        +--------+----------+
        |  Max   |  Float   |
        +--------+----------+
        """
        #if not hasattr(self, 'case_keys'):  # TODO: maybe include...
            #self.log_error('No model has been loaded.')
            #return
        camera = self.GetCamera()
        min_clip, max_clip = camera.GetClippingRange()

        data = {
            'min' : min_clip,
            'max' : max_clip,
            'clicked_ok' : False,
            'close' : False,
        }
        if not self._clipping_window_shown:
            self._clipping_window = ClippingPropertiesWindow(data, win_parent=self)
            self._clipping_window.show()
            self._clipping_window_shown = True
            self._clipping_window.exec_()
        else:
            self._clipping_window.activateWindow()

        if data['close']:
            self._apply_clipping(data)
            del self._clipping_window
            self._clipping_window_shown = False
        else:
            self._clipping_window.activateWindow()

    def _apply_clipping(self, data):
        min_clip = data['min']
        max_clip = data['max']
        self.on_update_clipping(min_clip, max_clip)

    def on_update_clipping(self, min_clip=None, max_clip=None):
        camera = self.GetCamera()
        _min_clip, _max_clip = camera.GetClippingRange()
        if min_clip is None:
            min_clip = _min_clip
        if max_clip is None:
            max_clip = _max_clip
        camera.SetClippingRange(min_clip, max_clip)
        self.log_command('self.on_update_clipping(min_value=%s, max_clip=%s)'
                         % (min_clip, max_clip))

    #---------------------------------------------------------------------------------------

    def on_set_anti_aliasing(self, scale=0):
        assert isinstance(scale, int), 'scale=%r; type=%r' % (scale, type(scale))
        renwin = self.render_window
        renwin.LineSmoothingOn()
        renwin.PolygonSmoothingOn()
        renwin.PointSmoothingOn()
        renwin.SetMultiSamples(scale)
        self.log_command('on_set_anti_aliasing(%r)' % (scale))


    #---------------------------------------------------------------------------------------
    # LEGEND MENU
    def set_legend(self):
        """
        Opens a dialog box to set:

        +--------+----------+
        |  Name  |  String  |
        +--------+----------+
        |  Min   |  Float   |
        +--------+----------+
        |  Max   |  Float   |
        +--------+----------+
        | Format | pyString |
        +--------+----------+
        """
        if not hasattr(self, 'case_keys') or len(self.case_keys) == 0:
            self.log_error('No model has been loaded.')
            return
        key = self.case_keys[self.icase]
        case = self.result_cases[key]
        default_format = None
        default_scale = None
        assert isinstance(key, integer_types), key
        (obj, (i, res_name)) = self.result_cases[key]
        #subcase_id = obj.subcase_id
        case = obj.get_result(i, res_name)
        result_type = obj.get_title(i, res_name)
        nlabels, labelsize, ncolors, colormap = obj.get_nlabels_labelsize_ncolors_colormap(i, res_name)

        defaults_scalar_bar = obj.get_default_nlabels_labelsize_ncolors_colormap(i, res_name)
        default_nlabels, default_labelsize, default_ncolors, default_colormap = defaults_scalar_bar

        #vector_size = obj.get_vector_size(i, res_name)
        #location = obj.get_location(i, res_name)
        data_format = obj.get_data_format(i, res_name)
        scale = obj.get_scale(i, res_name)

        default_title = obj.get_default_title(i, res_name)
        default_scale = obj.get_default_scale(i, res_name)

        min_value, max_value = obj.get_min_max(i, res_name)
        default_min, default_max = obj.get_default_min_max(i, res_name)

        if default_format is None:
            default_format = data_format
        print(key)

        #if isinstance(case, ndarray):
            #if len(case.shape) == 1:
                #normi = case
            #else:
                #normi = norm(case, axis=1)
        #else:
            #raise RuntimeError('list-based results have been removed; use numpy.array')

        data = {
            'icase' : i,
            'name' : result_type,
            #'min' : normi.min(),
            #'max' : normi.max(),
            'min' : min_value,
            'max' : max_value,

            'scale' : scale,
            'format' : data_format,

            'default_min' : default_min,
            'default_max' : default_max,
            'default_title' : default_title,
            'default_scale' : default_scale,
            'default_format' : default_format,

            'default_nlabels' : default_nlabels,
            'default_labelsize' : default_labelsize,
            'default_ncolors' : default_ncolors,
            'default_colormap' : default_colormap,

            'nlabels' : nlabels,
            'labelsize' :  labelsize,
            'ncolors' : ncolors,
            'colormap' : colormap,

            'is_low_to_high' : True,
            'is_discrete': True,
            'is_horizontal': self.scalar_bar.is_horizontal,
            'is_shown' : self.scalar_bar.is_shown,
            'clicked_ok' : False,
            'close' : False,
        }
        print(data)
        if not self._legend_window_shown:
            self._legend_window = LegendPropertiesWindow(data, win_parent=self)
            self._legend_window.show()
            self._legend_window_shown = True
            self._legend_window.exec_()
        else:
            self._legend_window.activateWindow()

        if data['close']:
            if not self._legend_window._updated_legend:
                self._apply_legend(data)
            self._legend_window_shown = False
            del self._legend_window
        else:
            self._legend_window.activateWindow()

    def update_legend(self, icase, name, min_value, max_value, data_format, scale,
                      nlabels, labelsize, ncolors, colormap,
                      is_low_to_high, is_horizontal_scalar_bar):
        if not self._legend_window_shown:
            return
        self._legend_window._updated_legend = True

        key = self.case_keys[icase]
        assert isinstance(key, integer_types), key
        (obj, (i, name)) = self.result_cases[key]
        #subcase_id = obj.subcase_id
        #case = obj.get_result(i, name)
        #result_type = obj.get_title(i, name)
        #vector_size = obj.get_vector_size(i, name)
        #location = obj.get_location(i, name)
        #data_format = obj.get_data_format(i, name)
        #scale = obj.get_scale(i, name)
        #label2 = obj.get_header(i, name)
        default_data_format = obj.get_default_data_format(i, name)
        default_min, default_max = obj.get_default_min_max(i, name)
        default_scale = obj.get_default_scale(i, name)
        default_title = obj.get_default_title(i, name)
        out_labels = obj.get_default_nlabels_labelsize_ncolors_colormap(i, name)
        default_nlabels, default_labelsize, default_ncolors, default_colormap = out_labels

        assert isinstance(scale, float), 'scale=%s' % scale
        self._legend_window.update_legend(
            icase,
            name, min_value, max_value, data_format, scale,
            nlabels, labelsize,
            ncolors, colormap,
            default_title, default_min, default_max, default_data_format, default_scale,
            default_nlabels, default_labelsize,
            default_ncolors, default_colormap,
            is_low_to_high, is_horizontal_scalar_bar)
        #self.scalar_bar.set_visibility(self._legend_shown)
        #self.vtk_interactor.Render()

    def _apply_legend(self, data):
        title = data['name']
        min_value = data['min']
        max_value = data['max']
        scale_value = data['scale']
        data_format = data['format']
        is_low_to_high = data['is_low_to_high']
        is_discrete = data['is_discrete']
        is_horizontal = data['is_horizontal']
        is_shown = data['is_shown']

        nlabels = data['nlabels']
        labelsize = data['labelsize']
        ncolors = data['ncolors']
        colormap = data['colormap']

        #print('is_shown1 =', is_shown)
        self.on_update_legend(title=title, min_value=min_value, max_value=max_value,
                              scale=scale_value, data_format=data_format,
                              is_low_to_high=is_low_to_high,
                              is_discrete=is_discrete, is_horizontal=is_horizontal,
                              nlabels=nlabels, labelsize=labelsize,
                              ncolors=ncolors, colormap=colormap,
                              is_shown=is_shown)

    def on_update_legend(self, title='Title', min_value=0., max_value=1., scale=0.0,
                         data_format='%.0f',
                         is_low_to_high=True, is_discrete=True, is_horizontal=True,
                         nlabels=None, labelsize=None, ncolors=None, colormap='jet',
                         is_shown=True):
        #print('is_shown2 =', is_shown)
        #assert is_shown == False, is_shown
        key = self.case_keys[self.icase]
        name_vector = None
        plot_value = self.result_cases[key] # scalar
        vector_size1 = 1
        update_3d = False
        assert isinstance(key, integer_types), key
        (obj, (i, res_name)) = self.result_cases[key]
        subcase_id = obj.subcase_id
        #print('plot_value =', plot_value)

        result_type = obj.get_title(i, res_name)
        vector_size = obj.get_vector_size(i, res_name)
        if vector_size == 3:
            plot_value = obj.get_plot_value(i, res_name) # vector
            update_3d = True
            #print('setting scale=%s' % scale)
            assert isinstance(scale, float), scale
            obj.set_scale(i, res_name, scale)
        else:
            scalar_result = obj.get_scalar(i, res_name)

        location = obj.get_location(i, res_name)
        obj.set_min_max(i, res_name, min_value, max_value)
        obj.set_data_format(i, res_name, data_format)
        obj.set_nlabels_labelsize_ncolors_colormap(
            i, res_name, nlabels, labelsize, ncolors, colormap)

        #data_format = obj.get_data_format(i, res_name)
        #obj.set_format(i, res_name, data_format)
        #obj.set_data_format(i, res_name, data_format)
        subtitle, label = self.get_subtitle_label(subcase_id)
        name_vector = (vector_size1, subcase_id, result_type, label,
                       min_value, max_value, scale)
        assert vector_size1 == 1, vector_size1

        #if isinstance(key, integer_types):  # vector 3
            #norm_plot_value = norm(plot_value, axis=1)
            #min_value = norm_plot_value.min()
            #max_value = norm_plot_value.max()
            #print('norm_plot_value =', norm_plot_value)

        if update_3d:
            self.is_horizontal_scalar_bar = is_horizontal
            self._set_case(self.result_name, self.icase,
                           explicit=False, cycle=False, skip_click_check=True,
                           min_value=min_value, max_value=max_value,
                           is_legend_shown=is_shown)
            return

        subtitle, label = self.get_subtitle_label(subcase_id)
        scale1 = 0.0
        # if vector_size == 3:

        name = (vector_size1, subcase_id, result_type, label, min_value, max_value, scale1)
        norm_value = float(max_value - min_value)
        # if name not in self._loaded_names:

        #if isinstance(key, integer_types):  # vector 3
            #norm_plot_value = norm(plot_value, axis=1)
            #grid_result = self.set_grid_values(name, norm_plot_value, vector_size1,
                                               #min_value, max_value, norm_value,
                                               #is_low_to_high=is_low_to_high)
        #else:
        grid_result = self.set_grid_values(name, scalar_result, vector_size1,
                                           min_value, max_value, norm_value,
                                           is_low_to_high=is_low_to_high)

        grid_result_vector = None
        #if name_vector and 0:
            #vector_size = 3
            #grid_result_vector = self.set_grid_values(name_vector, plot_value, vector_size,
                                                      #min_value, max_value, norm_value,
                                                      #is_low_to_high=is_low_to_high)

        self.update_scalar_bar(title, min_value, max_value, norm_value,
                               data_format,
                               nlabels=nlabels, labelsize=labelsize,
                               ncolors=ncolors, colormap=colormap,
                               is_low_to_high=is_low_to_high,
                               is_horizontal=is_horizontal, is_shown=is_shown)

        revert_displaced = True
        self._final_grid_update(name, grid_result, None, None, None,
                                1, subcase_id, result_type, location, subtitle, label,
                                revert_displaced=revert_displaced)
        if grid_result_vector is not None:
            self._final_grid_update(name_vector, grid_result_vector, obj, i, res_name,
                                    vector_size, subcase_id, result_type, location, subtitle, label,
                                    revert_displaced=False)
            #if 0:
                #xyz_nominal, vector_data = obj.get_vector_result(i, res_name)
                #self._update_grid(vector_data)
                #self.grid.Modified()
                #self.geom_actor.Modified()
                #self.vtk_interactor.Render()
            #revert_displaced = False
        #self._final_grid_update(name, grid_result, None, None, None,
                                #1, subcase_id, result_type, location, subtitle, label,
                                #revert_displaced=revert_displaced)

        #self.is_horizontal_scalar_bar = is_horizontal
        icase = i
        msg = ('self.on_update_legend(title=%r, min_value=%s, max_value=%s,\n'
               '                      data_format=%r, is_low_to_high=%s, is_discrete=%s,\n'
               '                      nlabels=%r, labelsize=%r, ncolors=%r, colormap=%r,\n'
               '                      is_horizontal=%r, is_shown=%r)'
               % (title, min_value, max_value, data_format, is_low_to_high, is_discrete,
                  nlabels, labelsize, ncolors, colormap, is_horizontal, is_shown))
        self.log_command(msg)
        #if is_shown:
            #pass
    #---------------------------------------------------------------------------------------
    # EDIT ACTOR PROPERTIES
    def edit_geometry_properties(self):
        """
        Opens a dialog box to set:

        +--------+----------+
        |  Name  |  String  |
        +--------+----------+
        |  Min   |  Float   |
        +--------+----------+
        |  Max   |  Float   |
        +--------+----------+
        | Format | pyString |
        +--------+----------+
        """
        if not hasattr(self, 'case_keys'):
            self.log_error('No model has been loaded.')
            return
        if not len(self.geometry_properties):
            self.log_error('No secondary geometries to edit.')
            return
        #print('geometry_properties.keys() =', self.geometry_properties.keys())
        #key = self.case_keys[self.icase]
        #case = self.result_cases[key]
        #if len(key) == 5:
            #(subcase_id, result_type, vector_size, location, data_format) = key
        #elif len(key) == 6:
            #(subcase_id, i, result_type, vector_size, location, data_format) = key
        #else:
            #(subcase_id, i, result_type, vector_size, location, data_format, label2) = key

        data = deepcopy(self.geometry_properties)
        if not self._edit_geometry_properties_window_shown:
            self._edit_geometry_properties = EditGeometryProperties(data, win_parent=self)
            self._edit_geometry_properties.show()
            self._edit_geometry_properties_window_shown = True
            self._edit_geometry_properties.exec_()
        else:
            self._edit_geometry_properties.activateWindow()

        if 'clicked_ok' not in data:
            self._edit_geometry_properties.activateWindow()
            return

        if data['clicked_ok']:
            self.on_update_geometry_properties(data)
            self._save_geometry_properties(data)
            del self._edit_geometry_properties
            self._edit_geometry_properties_window_shown = False
        elif data['clicked_cancel']:
            self.on_update_geometry_properties(self.geometry_properties)
            del self._edit_geometry_properties
            self._edit_geometry_properties_window_shown = False

    def _save_geometry_properties(self, out_data):
        for name, group in iteritems(out_data):
            if name in ['clicked_ok', 'clicked_cancel']:
                continue

            #color2 = group.color_float
            geom_prop = self.geometry_properties[name]
            if isinstance(geom_prop, CoordProperties):
                pass
            elif isinstance(geom_prop, AltGeometry):
                geom_prop.color = group.color
                geom_prop.line_width = group.line_width
                geom_prop.opacity = group.opacity
                geom_prop.point_size = group.point_size
            else:
                raise NotImplementedError(geom_prop)

    def modify_group(self):
        """
        Opens a dialog box to set:

        +--------+----------+
        |  Name  |  String  |
        +--------+----------+
        |  Min   |  Float   |
        +--------+----------+
        |  Max   |  Float   |
        +--------+----------+
        | Format | pyString |
        +--------+----------+
        """
        if not len(self.groups):  # no 'main' group
            self.log_error('No main group to create.')
            return
        print('groups.keys() =', self.groups.keys())

        data = {0 : self.groups['main']}

        i = 1
        for name, group in sorted(iteritems(self.groups)):
            if name == 'main':
                continue
            data[i] = group
            i += 1
        #data = deepcopy(self.groups)

        if not self._modify_groups_window_shown:
            self._modify_groups = GroupsModify(
                data, win_parent=self, group_active=self.group_active)
            self._modify_groups.show()
            self._modify_groups_window_shown = True
            self._modify_groups.exec_()
        else:
            self._modify_groups.activateWindow()

        if 'clicked_ok' not in data:
            self._modify_groups.activateWindow()
            return

        if data['clicked_ok']:
            self.on_update_modify_group(data)
            imain = self._modify_groups.imain
            name = self._modify_groups.keys[imain]
            self.post_group_by_name(name)
            #name =
            #self._save_geometry_properties(data)
            del self._modify_groups
            self._modify_groups_window_shown = False
        elif data['clicked_cancel']:
            self.on_update_modify_group(data)
            del self._modify_groups
            self._modify_groups_window_shown = False

    def on_update_modify_group(self, out_data):
        """
        Applies the changed groups to the different groups if
        something changed.
        """
        #self.groups = out_data
        data = {}
        for group_id, group in sorted(iteritems(out_data)):
            if not isinstance(group, Group):
                continue
            data[group.name] = group
        self.groups = data

    def on_update_geometry_properties(self, out_data, write_log=True):
        """
        Applies the changed properties to the different actors if
        something changed.

        Note that some of the values are limited.  This prevents
        points/lines from being shrunk to 0 and also the actor
        being actually "hidden" at the same time.
        """
        lines = []
        for name, group in iteritems(out_data):
            if name in ['clicked_ok', 'clicked_cancel']:
                continue
            actor = self.geometry_actors[name]
            if isinstance(actor, vtk.vtkActor):
                lines += self._update_geomtry_properties_actor(name, group, actor)
            elif isinstance(actor, vtk.vtkAxesActor):
                changed = False
                is_visible1 = bool(actor.GetVisibility())
                is_visible2 = group.is_visible
                if is_visible1 != is_visible2:
                    actor.SetVisibility(is_visible2)
                    alt_prop = self.geometry_properties[name]
                    alt_prop.is_visible = is_visible2
                    actor.Modified()
                    changed = True

                if changed:
                    lines.append('    %r : CoordProperties(is_visible=%s),\n' % (
                        name, is_visible2))
            else:
                raise NotImplementedError(actor)

        self.vtk_interactor.Render()
        if write_log and lines:
            msg = 'out_data = {\n'
            msg += ''.join(lines)
            msg += '}\n'
            msg += 'self.on_update_geometry_properties(out_data)'
            self.log_command(msg)

    def _update_geomtry_properties_actor(self, name, group, actor):
        """
        Updates an actor

        Parameters
        ----------
        name : str
            the geometry proprety to update
        group : AltGeometry()
            a storage container for all the actor's properties
        actor : vtkActor()
            the actor where the properties will be applied

        linewidth1 : int
            the active linewidth
        linewidth2 : int
            the new linewidth
        """
        lines = []
        changed = False
        #mapper = actor.GetMapper()
        prop = actor.GetProperty()

        color1 = prop.GetDiffuseColor()
        assert color1[1] <= 1.0, color1
        color2 = group.color_float
        #print('line2646 - name=%s color1=%s color2=%s' % (name, str(color1), str(color2)))
        #color2 = group.color

        line_width1 = prop.GetLineWidth()
        line_width2 = group.line_width
        line_width2 = max(1, line_width2)

        opacity1 = prop.GetOpacity()
        opacity2 = group.opacity
        opacity2 = max(0.1, opacity2)

        point_size1 = prop.GetPointSize()
        point_size2 = group.point_size
        point_size2 = max(1, point_size2)

        representation = group.representation
        alt_prop = self.geometry_properties[name]
        #representation = alt_prop.representation
        #is_visible1 = alt_prop.is_visible
        is_visible1 = bool(actor.GetVisibility())
        is_visible2 = group.is_visible
        #print('is_visible1=%s is_visible2=%s'  % (is_visible1, is_visible2))

        bar_scale1 = alt_prop.bar_scale
        bar_scale2 = group.bar_scale
        # bar_scale2 = max(0.0, bar_scale2)

        if color1 != color2:
            #print('color_2662[%s] = %s' % (name, str(color1)))
            assert isinstance(color1[0], float), color1
            prop.SetDiffuseColor(color2)
            changed = True
        if line_width1 != line_width2:
            line_width2 = max(1, line_width2)
            prop.SetLineWidth(line_width2)
            changed = True
        if opacity1 != opacity2:
            prop.SetOpacity(opacity2)
            changed = True
        if point_size1 != point_size2:
            prop.SetPointSize(point_size2)
            changed = True
        if representation == 'bar' and bar_scale1 != bar_scale2:
            #print('name=%s rep=%r bar_scale1=%s bar_scale2=%s' % (
                #name, representation, bar_scale1, bar_scale2))
            self.set_bar_scale(name, bar_scale2)
        if is_visible1 != is_visible2:
            actor.SetVisibility(is_visible2)
            alt_prop.is_visible = is_visible2
            #prop.SetViPointSize(is_visible2)
            actor.Modified()
            changed = True

        if changed:
            lines.append('    %r : AltGeometry(self, %r, color=(%s, %s, %s), '
                         'line_width=%s, opacity=%s, point_size=%s, bar_scale=%s, '
                         'representation=%r, is_visible=%s),\n' % (
                             name, name, color2[0], color2[1], color2[2], line_width2,
                             opacity2, point_size2, bar_scale2, representation, is_visible2))
            prop.Modified()
        return lines

    def set_bar_scale(self, name, bar_scale):
        """
        Parameters
        ----------
        name : str
           the parameter to scale (e.g. TUBE_y, TUBE_z)
        bar_scale : float
           the scaling factor
        """
        #print('set_bar_scale - GuiCommon2; name=%s bar_scale=%s' % (name, bar_scale))
        if bar_scale <= 0.0:
            return
        assert bar_scale > 0.0, 'bar_scale=%r' % bar_scale

        # bar_y : (nbars, 6) float ndarray
        #     the xyz coordinates for (node1, node2) of the y/z axis of the bar
        #     xyz1 is the centroid
        #     xyz2 is the end point of the axis with a length_xyz with a bar_scale of 1.0
        bar_y = self.bar_lines[name]

        #dy = c - yaxis
        #dz = c - zaxis
        #print('bary:\n%s' % bar_y)
        xyz1 = bar_y[:, :3]
        xyz2 = bar_y[:, 3:]
        dxyz = xyz2 - xyz1

        # vectorized version of L = sqrt(dx^2 + dy^2 + dz^2)
        length_xyz = np.linalg.norm(dxyz, axis=1)
        izero = np.where(length_xyz == 0.0)[0]
        if len(izero):
            bad_eids = self.bar_eids[name][izero]
            self.log.error('The following elements have zero length...%s' % bad_eids)

        # v = dxyz / length_xyz *  bar_scale
        # xyz2 = xyz1 + v

        nnodes = len(length_xyz)
        grid = self.alt_grids[name]
        points = grid.GetPoints()
        for i in range(nnodes):
            p = points.GetPoint(2*i+1)
            #print(p)
            node = xyz1[i, :] + length_xyz[i] * bar_scale * dxyz[i, :]
            #print(p, node)
            points.SetPoint(2 * i + 1, *node)

        if hasattr(grid, 'Update'):
            #print('update....')
            grid.Update()
        grid.Modified()
        #print('update2...')

    def _add_user_points(self, points_filename, name, color):
        if name in self.geometry_actors:
            msg = 'Name: %s is already in geometry_actors\nChoose a different name.' % name
            raise ValueError(msg)
        if len(name) == 0:
            msg = 'Invalid Name: name=%r' % name
            raise ValueError(msg)

        # create grid
        self.create_alternate_vtk_grid(name, color=color, line_width=5, opacity=1.0,
                                       point_size=1, representation='point')

        assert os.path.exists(points_filename), print_bad_path(points_filename)
        # read input file
        try:
            user_points = np.loadtxt(points_filename, delimiter=',')
        except ValueError:
            user_points = loadtxt_nice(points_filename, delimiter=',')
            # can't handle leading spaces?
            #raise

        npoints = user_points.shape[0]
        if npoints == 0:
            raise RuntimeError('npoints=0 in %r' % points_filename)
        if len(user_points.shape) == 1:
            user_points = user_points.reshape(1, npoints)

        # allocate grid
        self.alt_grids[name].Allocate(npoints, 1000)

        # set points
        points = vtk.vtkPoints()
        points.SetNumberOfPoints(npoints)

        for i, point in enumerate(user_points):
            points.InsertPoint(i, *point)
            elem = vtk.vtkVertex()
            elem.GetPointIds().SetId(0, i)
            self.alt_grids[name].InsertNextCell(elem.GetCellType(), elem.GetPointIds())
        self.alt_grids[name].SetPoints(points)

        # create actor/mapper
        self._add_alt_geometry(self.alt_grids[name], name)

        # set representation to points
        self.geometry_properties[name].representation = 'point'
        actor = self.geometry_actors[name]
        prop = actor.GetProperty()
        prop.SetRepresentationToPoints()
        prop.SetPointSize(4)<|MERGE_RESOLUTION|>--- conflicted
+++ resolved
@@ -87,18 +87,17 @@
                                             iren=iren, rw=render_window)
         #self.Highlight
 
-<<<<<<< HEAD
-
+# http://pyqt.sourceforge.net/Docs/PyQt5/multiinheritance.html
+# old
+#class GuiCommon2(GuiCommon):
+#    def __init__(self, fmt_order, html_logging, inputs):
+
+# new
 class GuiCommon2(QMainWindow, GuiCommon):
     def __init__(self, *kwargs, **kwds):
         """
         fmt_order, html_logging, inputs, parent=None,
         """
-=======
-# http://pyqt.sourceforge.net/Docs/PyQt5/multiinheritance.html
-class GuiCommon2(GuiCommon):
-    def __init__(self, fmt_order, html_logging, inputs):
->>>>>>> 3332ee36
         # this will reset the background color/label color if things break
         #super(QMainWindow, self).__init__(self)
         super(GuiCommon2, self).__init__(*kwargs, **kwds)
@@ -123,6 +122,8 @@
             #QMainWindow.__init__(self, parent)
             #super(QMainWindow, self).__init__(self, parent)
             # (go to the next class, can't hand it off)
+
+        # old
         #GuiCommon.__init__(self, inputs)
         #super(GuiCommon2, self).__init__(self, inputs)
 
