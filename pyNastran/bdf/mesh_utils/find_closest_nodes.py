--- conflicted
+++ resolved
@@ -35,35 +35,21 @@
         the close node ids
     """
     if not isinstance(neq_max, int):
-<<<<<<< HEAD
         msgi = 'neq_max=%r must be an int; type=%s\n%s' % (
             neq_max, type(neq_max), msg)
         raise TypeError(msgi)
     #ieq = find_closest_nodes_index(nodes_xyz, xyz_compare, neq_max, tol)
-=======
-        raise TypeError('neq_max=%r must be an int; type=%s' % (neq_max, type(neq_max)))
-    tol = None
->>>>>>> f8450a9d
     if tol is None:
         xyz_max = nodes_xyz.max(axis=0)
         xyz_min = nodes_xyz.min(axis=0)
         assert len(xyz_max) == 3, xyz_max
         dxyz = np.linalg.norm(xyz_max - xyz_min)
         tol = 2. * dxyz
-    #ieq = find_closest_nodes_index(nodes_xyz, xyz_compare, neq_max, tol)
+
+    ieq = _not_equal_nodes_build_tree(nodes_xyz, xyz_compare, tol,
+                                      neq_max=neq_max, msg=msg)[1]
     ncompare = xyz_compare.shape[0]
-
-
-    # kdt, ieq, slots = _not_equal_nodes_build_tree(...)
-    # ieq = _not_equal_nodes_build_tree(...)[1]
-    # slots = _not_equal_nodes_build_tree(...)[2:]
-
-    # [2:] - similar
-    # [1]  - different
-    ieq = _not_equal_nodes_build_tree(nodes_xyz, xyz_compare, tol,
-<<<<<<< HEAD
-                                      neq_max=neq_max, msg=msg)[1]
-    #assert len(ieq) == len(nids), 'increase the tolerance so you '
+    assert len(ieq) == ncompare, 'increase the tolerance so you can find nodes; tol=%r' % tol
     try:
         nids_out = nids[ieq]
     except IndexError:
@@ -76,16 +62,6 @@
         msgi += msg
         raise IndexError(msgi)
     return nids_out
-=======
-                                      neq_max=neq_max)[2:]  # TODO: is this [2:] or [1]???
-    assert len(ieq) == ncompare, 'increase the tolerance; tol=%s' % tol
-    try:
-        found_nids = nids[ieq]
-    except IndexError:
-        msg = 'increase the tolerance; tol=%s' % tol
-        raise IndexError(msg)
-    return found_nids
->>>>>>> f8450a9d
 
 
 def find_closest_nodes_index(nodes_xyz, xyz_compare, neq_max, tol, msg=''):
