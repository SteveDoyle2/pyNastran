# coding: utf-8
# pylint: disable=W0201,R0915,R0912
"""
Main BDF class.  Defines:
  - BDF

"""
# TABLE3D TID X0 Y0 Z0 F0
# X1 Y1 Z1 F1 X2 Y2 Z2 F2
# X3 Y3 Z3 F3 X4 Y4 Z4 F4
# -etc.- ENDT

# see https://docs.plm.automation.siemens.com/tdoc/nxnastran/10/help/#uid:index
from __future__ import annotations
import os
import sys
from copy import deepcopy
from functools import partial
from collections import Counter
from io import StringIO, IOBase
from pathlib import PurePath
from functools import wraps
#from functools import partial
from collections import defaultdict
import traceback

from typing import (
    Sequence, Optional, Any, cast, TYPE_CHECKING)
from pickle import load, dump, dumps  # type: ignore

import numpy as np  # type: ignore
from cpylog import get_logger2

from pyNastran.utils import PathLike, object_attributes, check_path, deprecated as _deprecated
from .utils import parse_patran_syntax
from .bdf_interface.utils import (
    _parse_pynastran_header, to_fields, to_fields_line0,
    parse_executive_control_deck,
    fill_dmigs, _get_card_name, _parse_dynamic_syntax,
)
from pyNastran.bdf.bdf_interface.add_card import CARD_MAP
from .bdf_interface.replication import (
    to_fields_replication, get_nrepeats, int_replication, float_replication,
    _field, repeat_cards)

from .field_writer_8 import print_card_8
from .field_writer_16 import print_card_16, print_field_16

from .cards.base_card import _format_comment
from .cards.utils import wipe_empty_fields

#from .write_path import write_include
from .bdf_interface.assign_type import (
    integer, integer_or_string, string)

from pyNastran.bdf.bdf_interface.model_group import ModelGroup
from .cards.elements.elements import (
    CFAST, CWELD, CGAP, CRAC2D, CRAC3D, GENEL,
    PLOTEL, PLOTEL3, PLOTEL4, PLOTELs)
from .cards.properties.properties import PFAST, PWELD, PGAP, PRAC2D, PRAC3D
from .cards.properties.solid import PLSOLID, PSOLID, PIHEX, PCOMPS, PCOMPLS
from .cards.cyclic import CYAX, CYJOIN
from .cards.msgmesh import CGEN

from .cards.elements.springs import CELAS1, CELAS2, CELAS3, CELAS4
from .cards.properties.springs import PELAS, PELAST

from .cards.elements.solid import (
    #CTETRA, CPYRAM, CPENTA, CHEXA,
    CIHEX1, CIHEX2, CHEXA1, CHEXA2,
    CTETRA4, CPYRAM5, CPENTA6, CHEXA8,
    CTETRA10, CPYRAM13, CPENTA15, CHEXA20,
)
from .cards.elements.rigid import RBAR, RBAR1, RBE1, RBE2, RBE3, RROD, RSPLINE, RSSCON, RigidElement
from .cards.bolt import BOLT, BOLTLD, BOLTFOR, BOLTSEQ, BOLTFRC, BOLT_MSC

from .cards.axisymmetric.axisymmetric import (
    AXIF, RINGFL,
    AXIC, RINGAX, POINTAX, CCONEAX, PCONEAX, )
from .cards.axisymmetric.loads import PLOADX1, FORCEAX, PRESAX, TEMPAX
from .cards.elements.axisymmetric_shells import (
    CTRAX3, CTRAX6, CTRIAX, CTRIAX6, CQUADX, CQUADX4, CQUADX8)
from pyNastran.bdf.cards.elements.shell import (
    CQUAD, CQUAD4, CQUAD8, CQUADR, CSHEAR,
    CTRIA3, CTRIA6, CTRIAR,
    CPLSTN3, CPLSTN4, CPLSTN6, CPLSTN8,
    CPLSTS3, CPLSTS4, CPLSTS6, CPLSTS8,
    SNORM,)
from pyNastran.bdf.cards.elements.shell_nasa95 import (
    CTRSHL, CQUAD1, PQUAD1)

from .cards.properties.shell import PSHELL, PCOMP, PCOMPG, PSHEAR, PLPLANE, PPLANE, PTRSHL
from .cards.elements.acoustic import (
    CHACAB, CAABSF, CHACBR, PACABS, PAABSF, PACBAR,
    ACMODL, PMIC, ACPLNW, AMLREG, MATPOR, MICPNT)
from .cards.elements.bush import CBUSH, CBUSH1D, CBUSH2D
from .cards.properties.bush import PBUSH, PBUSH1D, PBUSH2D, PBUSHT, PBUSH_OPTISTRUCT
from .cards.elements.damper import (CVISC, CDAMP1, CDAMP2, CDAMP3, CDAMP4,
                                    CDAMP5)
from .cards.properties.damper import PVISC, PDAMP, PDAMP5, PDAMPT
from .cards.elements.rods import CROD, CONROD, CTUBE
from .cards.elements.bars import CBAR, BAROR, CBARAO, CBEAM3, CBEND
from .cards.elements.beam import CBEAM, BEAMOR
from .cards.properties.rods import PROD, PTUBE
from .cards.properties.bars import PBAR, PBARL, PBRSECT, PBEND, PBEAM3
from .cards.properties.beam import PBEAM, PBEAML, PBCOMP, PBMSECT
# CMASS5
from .cards.elements.mass import CONM1, CONM2, CMASS1, CMASS2, CMASS3, CMASS4
from .cards.properties.mass import PMASS, NSM, NSM1, NSML, NSML1, NSMADD, NSMs
from .cards.constraints import (SPC, SPCADD, SPCAX, SPC1, SPCOFF, SPCOFF1,
                                MPC, MPCADD, SUPORT1, SUPORT, SESUP,
                                GMSPC)
from .cards.coordinate_systems import (MATCID,
                                       CORD1R, CORD1C, CORD1S,
                                       CORD2R, CORD2C, CORD2S, #CORD3G,
                                       transform_coords_vectorized,
                                       Coord)
#from .cards.coordinate_systems.msgmesh import CGEN, GMCORD, GMLOAD
from .cards.deqatn import DEQATN
from .cards.dynamic import (
    DELAY, DPHASE, FREQ, FREQ1, FREQ2, FREQ3, FREQ4, FREQ5, FREQs,
    TSTEP, TSTEP1, TSTEPNL, NLPARM, NLPCI, TF, ROTORG, ROTORD, TIC)
from .cards.loads.loads import (
    LSEQ, SLOAD, DAREA, RFORCE, RFORCE1, SPCD, DEFORM, LOADCYN, LOADCYH)
from .cards.loads.dloads import ACSRCE, DLOAD, TLOAD1, TLOAD2, RLOAD1, RLOAD2
from .cards.loads.static_loads import (LOAD, CLOAD, GRAV, ACCEL, ACCEL1, FORCE,
                                       FORCE1, FORCE2, MOMENT, MOMENT1, MOMENT2,
                                       PLOAD, PLOAD1, PLOAD2, PLOAD4)

from .cards.loads.random_loads import RANDPS, RANDT1

from .cards.materials import (MAT1, MAT2, MAT3, MAT4, MAT5,
                              MAT8, MAT9, MAT10, MAT11, MAT3D,
                              MATG, MATHE, MATHP, MATEV,
                              CREEP, EQUIV, NXSTRAT)
from .cards.material_deps import (
    MATT1, MATT2, MATT3, MATT4, MATT5, MATT8, MATT9, MATT11, MATS1, MATDMG)

from .cards.methods import EIGB, EIGC, EIGR, EIGP, EIGRL, MODTRAK
from .cards.nodes import GRID, GRDSET, SPOINTs, EPOINTs, POINT, SEQGP, GRIDB
from .cards.aero.aero import (
    AECOMP, AECOMPL, AEFACT, AELINK, AELIST, AEPARM, AESURF, AESURFS,
    CAERO1, CAERO2, CAERO3, CAERO4, CAERO5, CAEROs,
    PAERO1, PAERO2, PAERO3, PAERO4, PAERO5, PAEROs,
    MONPNT1, MONPNT2, MONPNT3, MONDSP1,
    SPLINE1, SPLINE2, SPLINE3, SPLINE4, SPLINE5, SPLINEs)
from .cards.aero.static_loads import AESTAT, AEROS, CSSCHD, TRIM, TRIM2, DIVERG
from .cards.aero.dynamic_loads import AERO, FLFACT, FLUTTER, GUST, MKAERO1, MKAERO2
from .cards.optimization import (
    DCONADD, DCONSTR, DESVAR, TOPVAR, DDVAL, DOPTPRM, DLINK,
    DRESP1, DRESP2, DRESP3,
    DVCREL1, DVCREL2,
    DVMREL1, DVMREL2,
    DVPREL1, DVPREL2,
    DVGRID, DSCREEN)
from .cards.optimization_nx import (
    DVTREL1, GROUP, DMNCON,
)
from .cards.superelements import (
    RELEASE, SEBNDRY, SEBULK, SECONCT, SEELT, SEEXCLD,
    SELABEL, SELOAD, SELOC, SEMPLN, SENQSET, SETREE,
    CSUPER, CSUPEXT,
)
from .cards.bdf_sets import (
    ASET, BSET, CSET, QSET, USET,
    ASET1, BSET1, CSET1, QSET1, USET1,
    OMIT, OMIT1,
    SET1, SET2, SET3,
    SEBSET, SECSET, SEQSET, # SEUSET
    SEBSET1, SECSET1, SEQSET1, # SEUSET1
    SESET, #SEQSEP
    RADSET,
)
from .cards.params import PARAM, PARAM_MYSTRAN, PARAM_NASA95, MDLPRM
from .cards.dmig import DMIG, DMI, DMIJ, DMIK, DMIJI, DMIG_UACCEL, DTI, DTI_UNITS, DMIAX
from .cards.thermal.loads import (QBDY1, QBDY2, QBDY3, QHBDY, TEMP, TEMPD, TEMPB3,
                                  TEMPRB, QVOL, QVECT)
from .cards.thermal.thermal import (CHBDYE, CHBDYG, CHBDYP, PCONV, PCONVM,
                                    PHBDY, CONV, CONVM, TEMPBC)
from .cards.thermal.radiation import RADM, RADBC, RADCAV, RADLST, RADMTX, VIEW, VIEW3D
from .cards.bdf_tables import (TABLED1, TABLED2, TABLED3, TABLED4,
                               TABLEM1, TABLEM2, TABLEM3, TABLEM4,
                               TABLES1, TABDMP1, TABLEST, TABLEHT, TABLEH1,
                               TABRND1, TABRNDG,
                               DTABLE, TABLEDs, TABLEMs)
from .cards.contact import (
    BCRPARA, BCTADD, BCTSET, BSURF, BSURFS, BCPARA, BCTPARA, BCONP, BLSEG, BFRIC,
    BCTPARM, BGADD, BGSET, BCBODY)
from .cards.parametric.geometry import PSET, PVAL, FEEDGE, FEFACE, GMCURV, GMSURF

from .case_control_deck import CaseControlDeck, Subcase
from .bdf_methods import BDFMethods
from .bdf_interface.get_card import GetCard
from .bdf_interface.add_card import AddCards
from .bdf_interface.bdf_card import BDFCard
from .bdf_interface.write_mesh_file import WriteMeshs
from .bdf_interface.uncross_reference import UnXrefMesh
from .bdf_interface.verify_validate import verify_bdf, validate_bdf
from .bdf_interface.stats import get_bdf_stats

from .errors import (CrossReferenceError, DuplicateIDsError,
                     CardParseSyntaxError, UnsupportedCard, DisabledCardError,
                     SuperelementFlagError, ReplicationError)
from .bdf_interface.pybdf import (
    BDFInputPy, _clean_comment, _clean_comment_bulk, _check_for_spaces,
    add_superelements_from_deck_lines,
)

#from .bdf_interface.add_card import CARD_MAP
if TYPE_CHECKING:  # pragma: no cover
    from cpylog import SimpleLogger

SpringElement = CELAS1 | CELAS2 | CELAS3 | CELAS4
DamperElement = CDAMP1 | CDAMP2 | CDAMP3 | CDAMP4 | CDAMP5
ShellElement = CTRIA3 | CTRIA6 | CTRIAR | \
               CQUAD4 | CQUAD8 | CQUADR | CQUAD
SolidElement = CTETRA4 | CTETRA10 | CPENTA6 | CPENTA15 | \
               CHEXA8 | CHEXA20 | CPYRAM5 | CPYRAM13

Element = (
    SpringElement | DamperElement |
    CVISC | CBUSH | CBUSH1D | CBUSH2D | CFAST | CWELD |
    CGAP | GENEL | CCONEAX |
    CROD | CTUBE | CONROD |
    CBAR | CBEAM | CBEAM3 | CBEND | CSHEAR |
    ShellElement |
    CTRIAX | CTRIAX6 |
    CQUADX | CQUADX4 | CQUADX8 |
    CRAC2D | CRAC3D |
    CPLSTN3 | CPLSTN4 | CPLSTN6 | CPLSTN8 |
    CPLSTS3 | #CPLSTS4 | CPLSTS6 | CPLSTS8 |
    SolidElement |
    CTRAX3 | CTRAX6 |
    # thermal
    CHBDYE | CHBDYG | CHBDYP |
    # Nastran 95
    CIHEX1 | CIHEX2 |
    CHEXA1 | CHEXA2)
Property = (
    PELAS | PELAST | PDAMP | PDAMPT | PDAMP5 | PMASS |
    PROD | PTUBE | PVISC |
    PBUSH | PBUSH1D | PBUSH2D | PGAP |
    PRAC2D | PRAC3D | PCONEAX |
    PBAR | PBARL | PBEAM | PBRSECT |
    PBEAML | PBCOMP | PBMSECT |
    PBEND | PBEAM3 |
    PSHEAR | PPLANE |
    PSHELL | PCOMP | PCOMPG |
    PSOLID | PLSOLID | PIHEX | PCOMPS | PCOMPLS |
    PTRSHL | PWELD
)
Material = (
        MAT1 | MAT2 | MAT3 | MAT8 | MAT9 | MAT10 | MAT11 |
        MAT3D | EQUIV | MATG)
ThermalMaterial = MAT4 | MAT5

REMOVED_CARDS = {
    'ADAPT',
    'PVAL', 'GMCURV', 'GMSURF', 'FEEDGE', 'FEFACE', 'GMSPC', 'GMLOAD',
    #'OUTPUT'
    #'OUTRCV'
    'GMBNDS', 'GMINTS', 'PINTS',
    'GMBNDC', 'GMINTC', 'PINTC'
    'CGEN', 'EGRID', 'GRIDG', 'SPCG',
}

SOL_700 = {
    ## Explicit Nonlinear (SOL 700)
    'ABINFL', 'AIRBAG', 'ATBACC', 'ATBJNT', 'ATBSEG',
    'BARRIER',
    'BCBODY', 'BCBODY1', 'BCBOX', 'BCELIPS', 'BCGRID', 'BCMATL', 'BCONECT',
    'BCONPRG', 'BCONPRP', 'BCPROP', 'BCSEG', 'BCTABL1', 'BCTABLE',
    'BIAS', 'BJOIN', 'BSURF',
    'CDAMP1D', 'CDAMP2D', 'CELAS1D', 'CELAS2D', 'CMARKB2', 'CMARKN1', 'COHFRIC',
    'COMPUDS', 'CORD3R',
    'COUCOHF', 'COUOPT', 'COUP1FL', 'COUPINT', 'COUPLE',
    'CSPR', 'CYLINDR', 'DETSPH', 'DYFSISW', 'DYPARAM',
    'EOSDEF', 'EOSGAM', 'EOSGRUN', 'EOSIG', 'EOSJWL',
    'EOSMG', 'EOSNA', 'EOSPOL', 'EOSUDS',
    'EOSTAIT', 'EULFOR', 'EULFOR1', 'EULFREG',
    'FAILJC', 'FAILMPS', 'FAILUDS', 'FFCONTR',
    'FLOW', 'FLOWC', 'FLOWDEF', 'FLOWT', 'FLOWUDS', 'FORCE2', 'FORCUDS',
    'GBAG', 'GBAGCOU',
    'HEATLOS', 'HGSUPPR', 'HTRCONV', 'HTRRAD', 'HYDSTAT',
    'INFLCG', 'INFLFRC', 'INFLGAS', 'INFLHB', 'INFLTNK', 'INFLTR', 'INITGAS', 'LEAKAGE',
    'MATBV', 'MATDEUL', 'MATEP', 'MATF', 'MATFAB', 'MATHE', 'MATORT', 'MATRIG', 'MATVE',
    'MESH', 'MOMENT2', 'NLOUTUD',
    'PBEAML', 'PBELT', 'PCOMPA', 'PELAS1', 'PERMEAB', 'PERMGBG', 'PEULER', 'PEULER1', 'PMARKER', 'PMINC',
    'PORFCPL', 'PORFGBG', 'PORFLOW', 'PORFLWT', 'PORHOLE', 'PORHYDS', 'PORUDS',
    'PSHELL1', 'PSPRMAT', 'PVISC1', 'RBJOINT', 'RELEX',
    'SHREL', 'SHRPOL', 'SHRUDS',
    'SPHERE', 'SURFINI',
    'TABLUDS', 'TIC3', 'TICEL', 'TICEUDS', 'TICEUL1', 'TICREG', 'TICVAL',
    'TODYNA',
    'WALL',
    'YLDHY', 'YLDJC', 'YLDMC', 'YLDMSS', 'YLDPOL', 'YLDRPL',
    'YLDSG', 'YLDTM', 'YLDUDS', 'YLDVM', 'YLDZA',
}
MISSING_CARDS = {
    # msgmesh
    'CGEN', 'GMSPC', 'GMCURV', 'GMLOAD', 'FEFACE', 'GMSURF', 'GMINTS', 'PVAL', 'PINTS',
    'EGRID', 'ADAPT', 'GRIDG', 'MESHOPT', 'OUTPUT', 'OUTRCV', 'SPCG', 'GRIDU',
    'GMINTC', 'PINTC', 'GMBNDS', 'GMBC', 'GMCONV', 'PGEN', 'GMQVOL',
    'CNGRNT',

    # slot
    'GRIDF',
    'CSLOT3', 'CSLOT4', 'CAXIF2', 'CAXIF3', 'AXSLOT', 'SLBDY',

    'EQUIV', 'EXTRN', 'DSCONS', 'DVGEOM', 'DVAR', 'DVSET',
    'ADUM1', 'ADUM8', 'ADUM9', 'GRIDS',

    'CFLUID2', 'CFLUID3', 'CFLUID4', 'FSLIST', 'BNDGRID', 'BDYLIST', 'PRESPT',
    'FREEPT', 'FLSYM',
    # ----------------------------
    'RJOINT', 'RTRPLT', 'RTRPLT1', 'DYNRED',

    ## fatigue
    'FTGDEF', 'FTGPARM', 'FTGEVNT', 'FTGLOAD', 'FTGSEQ',
    'MATFTG', 'PFTG', 'TABLFTG', 'UDNAME', 'SET4',
    'TOPSTR', 'TOPDMG',

    ## acoustic
    'CACINF3', 'CACINF4',

    ## Non Linear (SOL 400)
    'BCBODY', 'BSURF', 'BCTABLE', 'BCPARA', 'PSLDN1',

    ## Implicit Nonlinear (SOL 600) - marc
    'PARAMARC', 'MARCIN', 'MARCOUT',
    'RESTART',
    'MATD001', 'MATD003', 'MATD005','MATD006', 'MATD007', 'MATD009',
    'MATD012', 'MATD013', 'MATD014', 'MATD015', 'MATD018', 'MATD019',
    'MATD020', 'MATD022', 'MATD024', 'MATD026', 'MATD027', 'MATD028',
    'MATD030', 'MATD031', 'MATD034', 'MATD036',
    'MATD054', 'MATD055', 'MATD057', 'MATD059',
    'MATD062', 'MATD063', 'MATD064', 'MATD077',
    'MATD080', 'MATD081', 'MATD127', 'MATD181',
    'MATD20M',
    'MATD2AN', 'MATD2OR',
    'MATORT', 'MATTORT',
    'MATEP', 'MATTEP',
    'MATHE', 'MATTHE',
    'MATVP',
    'MATSMA',
    'MATVE', 'MATTVE',
    'MATG', 'MATTG'
    'MATF',
    'MATVB',
    'MATHED',
    'COHSEIV',
    'DEACTEL', 'ACTIVAT',
    # properties
    'PCOMPF', 'MSTACK', 'GASKET',
    # control
    'NLAUTO', 'NLDAMP', 'NLSTRAT',
    # solid -> shell
    'CSSHLH', 'CSSHLP',
    # solid element connector
    'CSSHL', 'PSSHL',
    # contact bodies
    'BCBODY', 'BCHANGE',
    'GMNURB', 'BSURF', 'BCBOX', 'BCPROP', 'BCMATL',
    # contact parameters
    'BCONTACT', 'BCPARA',
    # contact table
    'BCTABLE',
    # contact movement
    'BCMOVE',
    # thermal contact
    'MPHEAT', 'NLHEAT', 'MCHSTAT', 'MINSTAT',
    'MHEATSHL', 'MTHERM',

    ## nx bolts
    'BOLT', 'BOLTFRC', 'BOLTFOR', 'BOLTLD', 'BOLTSEQ',

    ## msc bolts?
    'MBOLT', 'MBOLTUS', # 'BOLT'

    ## uds
    'PORUDS', 'YLDUDS', 'SHRUDS', 'FAILUDS', 'COMPUDS',
    'FLOWUDS','BCONUDS', 'ELEMUDS', 'UDSESV', 'MATUDS',
    'TICEUDS', 'EOSUDS', 'TABLUDS', 'GENUDS', 'ENTUDS',

    # explosives
    'EXPLSV', 'PLBLAST',

    # rotor
    'ROTOR', 'ROTORB', 'ROTPARM', 'ROTORAX', 'ROTORSE',

    # elements/properties
    'CELAS1D',
    'PRODN1',
    'CBARG',
    'PBEMN1',
    'PSHELL1', 'PSHL3D',
    'PSLDN1', 'PSHELLD', 'PSOLIDD',
    'PSHLN1', 'PSHLN2',
    'PCOMPG1', 'PCOMPLS', 'PLCOMP',
    'PBUSH2D', 'PBSH2DT',
    'CYSYM', 'CSEAM', 'PSEAM', 'CWSEAM', 'PWSEAM',
    'PACINF', 'PAXSYMH',
    'CBEAR', 'PBEAR',
    'CSPOT', 'CFILLET',
    'CBUTT',
    'PCOHE',

    ## rigid_elements
    'RSPINT', 'RSPINR', 'RBE2GS',

    ## materials
    'MATF', 'MATEP', 'MATVE', 'MCOHE', 'MATM',
    'MATDT01', 'MATDIGI', 'MATUSR', 'MATTC',
    'MATORT', 'MATTORT', 'MATTHE', 'MATPLCY',
    'MATSMA', 'MAT8A', 'MATTEP',
    'MATPOR', # 'MATDMG',
    'MAT2F', 'MAT8F',

    ## loads
    'FORCDST', 'PLOADX', 'PLOADB3', 'PLOADG', 'QBDY4', 'SLOADN1',
    'TEMPP1', 'TTEMP', 'RGYRO', 'PLOADE1', 'RCROSSC', 'LOADCYT',
    'TEMPN1',

    ## boundaries
    'BNDFREE', 'BNDFREE1',
    'BNDFIX', 'BNDFIX1',
    'SPCR',

    ## aero
    'UXVEC', 'GUST2', 'RVDOF', 'RVDOF1', 'AEFORCE', 'AEPRESS',

    ## acoustics
    'MICPNT',

    ## coords
    'CORD1RX', 'CORD3G',

    ## brakes
    'BRKSQL',

    ## d2r
    'D2R0000', 'D2RAUTO', 'D2RINER',

    'MATD016', 'MATD029', 'MATD053', 'MATD066', 'MATD067', 'MATD069',
    'MATD070', 'MATD078', 'MATD093', 'MATD094', 'MATD095', 'MATD097',
    'MATD098', 'MATD099',
    'MATDS01', 'MATDS02','MATDS03','MATDS04', 'MATDS05','MATDS06','MATDS07','MATDS08',
    'MATDS13','MATDS14','MATDS15',
    'MATDSW1', 'MATDSW2', 'MATDSW3', 'MATDSW4', 'MATDSW5',

    # ???
    'MONGRP', 'THPAD', 'TABLEDR',
    'DMIGOUT', 'MPCOUT', 'BCBZIER', 'BCPATCH', 'MDBULK', 'BCSCAP',
    'PRJCON',
    'TABLRPC', 'CIFQDX', 'NLADAPT', 'EOSTAB', 'EOSTABC',
    'TABLED5',
    'TIMNAT', 'ROTHYBD',
    'GRIA',
    'PANEL', 'TRMCPL',
    'DAMPING', 'DAMPGBL',
    'MONCARL',
    'PLCYISO', 'PLCYKIN', 'PLCYRUP',
    'BCTABLE', 'BCTABL1', 'BCAUTOP', 'BCBODY1', 'BCPROP', 'BCPROPS', 'BCBMRAD',
    'BGPARM', 'BCHANGE', 'BOUTPUT', 'TCNTPRM', 'BSQUEAL',
    'DELETE', 'RENAME',
    'ITER', 'GROUP', 'LIST',
    'MATRIG',
    'DVSHAP', 'DVBSHAP',
    'DISTORT', 'UNGLUE',
    'NLSTEP', 'NLAUTO', 'NLMOPTS', 'NLOUT', 'ERPPNL',
    'RBAX3D', 'ACPEMCP',
    'FTGDEF', 'CAMPBLL', 'UNBALNC', 'ECHO',
    'CINTC', 'GMBNDC',
    'SET4', 'PFTG', 'FTGPARM', 'UDNAME', 'FTGSEQ',
    'ELIST', 'MFLUID',
    'TEMPF', 'TEMPG', 'HADAPTL', 'HADACRI',
    'CIFPENT',
    'ELAR2', 'EBDSET', 'TMCPARA',
    'PEULER1', 'MATDEUL', 'EOSPOL', 'SHREL', 'YLDMC', 'PMINC', 'COUPLE', 'COUCOHF',
    'COHFRIC', 'MESH', 'TICVAL', 'TICEUL1', 'TICREG', 'CYLINDR',
    'SWLDPRM', 'PLOTOPT', 'PLOTE', 'PLOTG',
    'FTGEVNT', 'RADBND', 'RADMT', 'NOLIN1', 'NOLIN2', 'NOLIN3', 'NOLIN4',
    'NLFREQ1', 'NLRGAP',
    'ACADAPT', 'ACORDER', 'AMLREG',
    'NLCNTL', 'NLCNTLG', 'NLCNTL2', 'NLSTRAT', 'NLRSFD', 'NLHARM',
    'DMRLAW',
    'TABLE3D', 'TABL3D0',
    'CONTRLT',
    'MPOINT',
    'CFTUBE', 'CHBDY', 'MONSUM', 'TMPSET', 'HYBDAMP',
    'TOMVAR', 'STOCHAS', 'NHRMPRM', 'MONSUM', 'CYLINDER', 'EOSGAM',
    'SPHERE', 'BJOIN', 'PMARKER', 'TICEUL', 'PEULER', 'BCBOX',
    'NLOUTUD', 'YLDVM', 'MATBV', 'SEDRSP2', 'SEDRSP3', 'SEDLINK', 'MFUN',
    'MTAB', 'TIC3', 'TABSCTL', 'SPLINEX', 'BCONECT', 'BCONPRG',
    'BCSURF', 'BCGRID', 'PAXISYM', 'BEADVAR', 'BLDOUT', 'GRIDMOD',
    'IPSTRAIN', 'RESTART', 'TICD',
    'RCROSS', 'CYSUP', 'FBODYLD', 'BDYOR', 'RANDVAR',
    'L16MOD', 'SECTAX',
    'ACIFPRM', 'BCBDPRP', 'MDMIOUT', 'MPROCS', 'FBODYSB',
    'CCRSFIL', 'COMBWLD',
    'CIFHEX',
    'FSICTRL', 'FLOW', 'FLOWDEF', 'BCSEG', 'CMARKN1', 'LEAKAGE', 'TICEL',
    'EOSMG', 'YLDJC', 'MAT1A', 'HGSUPPR',
    'EOSTAIT', 'EOSJWL', 'SURFINI', 'WALL', 'MPCY',
    'TIMNVH', 'CIFQUAD', 'VCCT',
    'DYTIMHS', 'PRESTRS', 'SEQROUT', 'BCRIGID', 'BCMOVE', 'ISTRESS',
    'WETLOAD', 'WETELMG', 'COUP1FL', 'PORFLOW', 'PERMEAB', 'ENDDYNA',
    'COUOPT', 'COUPLE1', 'COUP1INT', 'FAILJC',
    'DETSPH', 'BIAS', 'PORFCPL', 'RELAX', 'FLOW', 'ISTRSSH',
    'NTHICK', 'TIM2PSD', 'WETSURF', 'WETELME', 'BCNURBS',
    'BCTRIM', 'IMPGEOM', 'IMPCASE', 'SPCD2', 'SPRBCK', 'BCRGSRF', 'BCNURB2',
    'CAXISYM', 'RADC', 'VIEWEX',
    'ACLOAD', 'PBARN1',
    'TABL3D1', 'AEGRID', 'AEQUAD4', 'SPBLND1', 'CONCTL',
    'MAT1F', 'HYDROS', 'HYDROC', 'DVLREL1', 'DTABLE2', 'DVPSURF', 'PFASTT',
    'FRFRELS', 'FRFCONN', 'FRFXIT1', 'FBALOAD', 'MATS8', 'METADATA',
    'PRIM1', 'PRIM7', 'CONV3', 'GRIDA', 'MAT10F', 'RADCOL', 'SPLINRB',
    'TABL3D2', 'DYMAT24', 'FBAPHAS', 'FRFFLEX', 'FBADLAY', 'FRFXIT',
    'FRFCOMP', 'FRFSPC1', 'PCOMPFQ', 'PDISTB', 'MASSSET', 'PSLDN2', 'MATSORT',
    'NLHEATC', 'MDRBE2', 'MDRBE3', 'MDEXCLD', 'MDWELD', 'MDBCNCT', 'MDCONCT',
    'MDBCTB1', 'MDMPC', 'MDRROD', 'ACCSSPT', 'MDLOC', 'MDMPLN', 'MDMOVE', 'MDWELD',
    'DEFUSET', 'MDFAST', 'MDBOLT', 'MDSEAM', 'ALIASM', 'POSTBUK', 'MATDB01',
    'PBEAM71', 'PSHEARN', 'MATD010', 'PBDISCR', 'PBELTD', 'CORD3RX', 'RBE2A',
    'ACCMETR', 'CBELT', 'RBJSTIF', 'MDRJNT', 'BCPFLG', 'MDLABEL', 'MDBNDRY',
    'CHEXCZ', 'CPENTCZ', 'BEDGE', 'DVEREL1', 'DMNCON', 'DVTREL1', 'NLCNTL',
    'MATCRP', 'TLOAD3', 'MATSR', 'DTEMP',
    'MDDMIG', 'MDTRAN', 'MDROT1', 'MDROT2', 'MDMIR1', 'MDMIR2', 'MDMIAUX',
    'MPCREEP',
    'COHESIV', 'CSSHLM', 'PBMARB6', 'PBMNUM6', 'DMIGROT', 'GRNDSPR', 'SUPORT6',
    'MARPRN', 'MATNLE2', 'MATNLE3', 'MATNLE4', 'MATNLE5', 'MATNLE6', 'MATPDR',
    'MGRSPR', 'MIXTURE', 'MNF600', 'MT16SEL', 'MTABRV', 'NLBSH3D', 'MONCNCM',
    'FREQV', 'VATVFS', 'PMIC', 'MAT10C', 'ALOAD', 'ELAR', 'ATVBULK', 'AMLREG',
    'ATVFS', 'BOLTLD', 'BCTPAR2', 'MATFT', 'PLOTEL4', 'CYCADD', 'MATT11'
}


def load_bdf_object(obj_filename:str, xref: bool=True, log=None, debug: bool=True):
    model = BDF(log=log, debug=debug)
    model.load(obj_filename=obj_filename)
    model.cross_reference(xref=xref, xref_nodes=True, xref_elements=True,
                          xref_nodes_with_elements=True,
                          xref_properties=True,
                          xref_masses=True,
                          xref_materials=True,
                          xref_loads=True,
                          xref_constraints=True,
                          xref_aero=True,
                          xref_sets=True,
                          xref_optimization=True)
    return model

class BDF_(BDFMethods, GetCard, AddCards, WriteMeshs, UnXrefMesh):
    """
    Base class for the BDF Reader/Writer/Editor class that's used by the
    main BDF object and (temporarily) the in-development vectorized object
    to keep things working.

    If you add very few methods and attributes to this, you get the ``BDF``
    class.  The point of this class is to break out a attributes, so the
    names (e.g., nodes) can be reused when vectorize the data.

    """
    #: required for sphinx bug
    #: http://stackoverflow.com/questions/11208997/autoclass-and-instance-attributes
    #__slots__ = ['_is_dynamic_syntax']
    def __init__(self, debug: str | bool | None=True,
                 log: Optional[SimpleLogger]=None,
                 mode: str='msc') -> None:
        """
        Initializes the BDF_ object

        Parameters
        ----------
        debug : bool/None; default=True
            used to set the logger if no logger is passed in
                True:  logs debug/info/error messages
                False: logs info/error messages
                None:  logs error messages
        log : logging module object / None
            if log is set, debug is ignored and uses the
            settings the logging object has
        mode : str; default='msc'
            the type of Nastran
            valid_modes = {'msc', 'nx', 'mystran', 'nasa95', 'zona'}

        """
        assert debug in [True, False, None], f'debug={debug!r}'
        self.echo = False
        self.read_includes = True
        self._remove_disabled_cards = False
        self.use_new_deck_parser = True

        # file management parameters
        self.active_filenames: list[str] = []
        self.active_filename: Optional[str] = None
        self.include_dir = ''
        self.dumplines = False

        self.log = get_logger2(log=log, debug=debug)

        # list of all read in cards - useful in determining if entire BDF
        # was read & really useful in debugging
        self.card_count: dict[str, int] = {}

        # stores the card_count of cards that have been rejected
        self.reject_count: dict[str, int] = {}

        # allows the BDF variables to be scoped properly (i think...)
        GetCard.__init__(self)
        AddCards.__init__(self)
        BDFMethods.__init__(self)
        WriteMeshs.__init__(self)
        UnXrefMesh.__init__(self)

        # useful in debugging errors in input
        self.debug = debug

        # flag that allows for OpenMDAO-style optimization syntax to be used
        self._is_dynamic_syntax = False

        # True:  relax strictness on card parser
        # False: use strict parser (default)
        self.is_strict_card_parser = True

        # set of card types that overwrites work on
        self.allow_overwrites_set: set[str] = set([])

        # lines that were rejected b/c they were for a card that isn't supported
        self.reject_lines: list[list[str]] = []

        # cards that were created, but not processed
        self.reject_cards: list[str] = []

        self.include_filenames = defaultdict(list) # list[str]
        # self.__init_attributes()

        cards_to_read = [
            '/',
            'ECHOON', 'ECHOOFF',
            'PARAM', 'MDLPRM',

            ## nodes
            'GRID', 'GRDSET', 'SPOINT', 'EPOINT', 'SEQGP', 'GRIDB',

            # points
            'POINT',
            #'GRIDG'

            ## ringfl
            'RINGFL',
            ## ringaxs
            'RINGAX', 'POINTAX',

            ## masses
            'CONM1', 'CONM2',
            'CMASS1', 'CMASS2', 'CMASS3', 'CMASS4',

            ## nsms
            'NSM', 'NSM1', 'NSML', 'NSML1',

            ## nsmadds
            'NSMADD',

            ## elements
            # springs
            'CELAS1', 'CELAS2', 'CELAS3', 'CELAS4', # 'CELAS5',
            # bushings
            'CBUSH', 'CBUSH1D', 'CBUSH2D',
            # dampers
            'CDAMP1', 'CDAMP2', 'CDAMP3', 'CDAMP4', 'CDAMP5',
            # fasteners
            'CFAST', 'CWELD',

            'CBAR', 'CBARAO', 'BAROR',
            'CROD', 'CTUBE', 'CBEAM', 'CBEAM3', 'CONROD', 'CBEND', 'BEAMOR',
            'CTRIA3', 'CTRIA6', 'CTRIAR',
            'CQUAD4', 'CQUAD8', 'CQUADR', 'CQUAD',
            'CTRAX3', 'CTRAX6', 'CTRIAX', 'CTRIAX6', 'CQUADX', 'CQUADX4', 'CQUADX8',
            'CTRSHL', 'CQUAD1',
            'SNORM',

            'CPLSTN3', 'CPLSTN4', 'CPLSTN6', 'CPLSTN8', # plate strain
            'CPLSTS3', 'CPLSTS4', 'CPLSTS6', 'CPLSTS8', # plate stress

            # acoustic
            'CHACAB', 'CAABSF', 'CHACBR',
            'PACABS', 'PAABSF', 'PACBAR', 'ACMODL',

            'CTETRA', 'CPYRAM', 'CPENTA', 'CHEXA',
            'CIHEX1', 'CIHEX2', 'CHEXA1', 'CHEXA2',
            'CSHEAR', 'CVISC', 'CRAC2D', 'CRAC3D',
            'CGAP',
            'GENEL',

            ## rigid_elements
            'RBAR', 'RBAR1', 'RBE1', 'RBE2', 'RBE3', 'RROD', 'RSPLINE', 'RSSCON',

            ## plotels
            'PLOTEL', 'PLOTEL3', 'PLOTEL4',

            ## properties
            'PMASS',
            'PELAS', 'PGAP', 'PFAST', 'PWELD', 'PLPLANE', 'PPLANE',
            'PBUSH', 'PBUSH1D', 'PBUSH2D',
            'PDAMP', 'PDAMP5',
            'PROD', 'PBAR', 'PBARL', 'PBEAM', 'PTUBE', 'PBCOMP', 'PBRSECT', 'PBEND',
            'PBEAML', 'PBMSECT', # not fully supported
            'PBEAM3',  # v1.3

            'PSHELL', 'PCOMP', 'PCOMPG', 'PSHEAR',
            'PSOLID', 'PLSOLID', 'PVISC', 'PRAC2D', 'PRAC3D',
            'PCOMPS', 'PCOMPLS',
            'PMIC',

            #  nastran 95
            'PTRSHL', 'PQUAD1',
            'PIHEX', # PQUAD4

            # axixsymmetric
            'CCONEAX', # element
            'PCONEAX', # property
            'AXIC', # axic
            'AXIF', # axif
            'FORCEAX', # loads

            ## pdampt
            'PDAMPT',

            ## pelast
            'PELAST',

            ## pbusht
            'PBUSHT',

            ## creep_materials
            'CREEP',

            ## materials
            'MAT1', 'MAT2', 'MAT3', 'MAT8', 'MAT9', 'MAT10', 'MAT11', 'MAT3D',
            'MATG', 'MATHE', 'MATHP', 'MATEV',

            ## Material dependence - MATT1/MATT2/etc.
            'MATT1', 'MATT2', 'MATT3', 'MATT4', 'MATT5', 'MATT8', 'MATT9', 'MATT11',
            'MATS1', #'MATS3', 'MATS8',
            'MATDMG',
            # 'MATHE'
            #'EQUIV', # testing only, should never be activated...

            ## nxstrats
            'NXSTRAT',

            ## thermal_materials
            'MAT4', 'MAT5',

            ## spcs
            'SPC', 'SPCADD', 'SPC1', 'SPCAX', 'SPCOFF', 'SPCOFF1',

            ## mpcs
            'MPC', 'MPCADD',

            ## suport/suport1/se_suport
            'SUPORT', 'SUPORT1', 'SESUP',

            ## dloads
            'DLOAD',

            ## dload_entries
            'ACSRCE', 'TLOAD1', 'TLOAD2', 'RLOAD1', 'RLOAD2',
            'QVECT',
            'RANDPS', 'RANDT1', # random

            ## loads
            'LOAD', 'CLOAD', 'LSEQ', 'LOADCYN', 'LOADCYH',
            'SLOAD',
            'FORCE', 'FORCE1', 'FORCE2',
            'MOMENT', 'MOMENT1', 'MOMENT2',
            'GRAV', 'ACCEL', 'ACCEL1',
            'PLOAD', 'PLOAD1', 'PLOAD2', 'PLOAD4',
            'PLOADX1', 'RFORCE', 'RFORCE1',
            'SPCD', 'DEFORM',

            ## acoustic
            'ACPLNW', 'AMLREG', 'MATPOR', 'MICPNT',

            # msgmesh
            #'GMLOAD',  # loads
            #'GMCORD',  # coords

            # axisymmetric
            'PRESAX',

            #thermal
            'QVOL',

            # aero cards
            'AERO',  ## aero
            'AEROS',  ## aeros
            'GUST',  ## gusts
            'FLUTTER',   ## flutters
            'FLFACT',   ## flfacts
            'MKAERO1', 'MKAERO2',  ## mkaeros
            'AECOMP', 'AECOMPL',   ## aecomps
            'AEFACT',   ## aefacts
            'AELINK',   ## aelinks
            'AELIST',   ## aelists
            'AEPARM',   ## aeparams
            'AESTAT',   ## aestats
            'AESURF',  ## aesurf
            'AESURFS', ## aesurfs
            'CAERO1', 'CAERO2', 'CAERO3', 'CAERO4', 'CAERO5', ## caeros
            'PAERO1', 'PAERO2', 'PAERO3', 'PAERO4', 'PAERO5', ## paeros

            'MONPNT1', 'MONPNT2', 'MONPNT3', 'MONDSP1', ## monitor_points
            'SPLINE1', 'SPLINE2', 'SPLINE3', 'SPLINE4', 'SPLINE5',  ## splines
            'SPLINE6', 'SPLINE7',
            'TRIM', 'TRIM2',  ## trims
            'CSSCHD',  ## csschds
            'DIVERG',  ## divergs

            ## coords
            'CORD1R', 'CORD1C', 'CORD1S',
            'CORD2R', 'CORD2C', 'CORD2S',

            'MATCID',

            # temperature cards
            'TEMP', 'TEMPD', 'TEMPB3', 'TEMPAX',
            'QBDY1', 'QBDY2', 'QBDY3', 'QHBDY',
            'CHBDYE', 'CHBDYG', 'CHBDYP',
            'PCONV', 'PCONVM', 'PHBDY',
            'RADBC', 'CONV',
            'RADM', 'VIEW', 'VIEW3D',  # TODO: not validated


            'RADCAV', ## radcavs

            # ---- dynamic cards ---- #
            'DAREA',  ## dareas
            'DPHASE',  ## dphases
            'DELAY',  ## delays
            'NLPARM',  ## nlparms
            'ROTORG', 'ROTORD', ## rotors
            'NLPCI',  ## nlpcis
            'TSTEP',  ## tsteps
            'TSTEPNL', 'TSTEP1',  ## tstepnls
            'TF',  ## transfer_functions
            'TIC', ## initial conditions - sid (set ID)

            ## frequencies
            'FREQ', 'FREQ1', 'FREQ2', 'FREQ3', 'FREQ4', 'FREQ5',

            # direct matrix input cards
            'DMIG', 'DMIJ', 'DMIJI', 'DMIK', 'DMI', 'DTI',
            'DMIAX',

            # optimization cards
            'DEQATN', 'DTABLE',
            'DCONSTR', 'DESVAR', 'TOPVAR', 'DDVAL', 'DRESP1', 'DRESP2', 'DRESP3',
            'DVCREL1', 'DVCREL2',
            'DVPREL1', 'DVPREL2',
            'DVMREL1', 'DVMREL2',
            'DOPTPRM', 'DLINK', 'DCONADD', 'DVGRID',
            'DSCREEN',

            # nx optimization
            'DVTREL1', 'GROUP', 'DMNCON',

            # sets
            'SET1', 'SET2', 'SET3',  ## sets
            'ASET', 'ASET1',  ## asets
            'OMIT', 'OMIT1',  ## omits
            'BSET', 'BSET1',  ## bsets
            'CSET', 'CSET1',  ## csets
            'QSET', 'QSET1',  ## qsets
            'USET', 'USET1',  ## usets

            'RADSET',  # radset

            # superelements
            'SETREE', 'SENQSET', 'SEBULK', 'SEBNDRY', 'SEELT', 'SELOC', 'SEMPLN',
            'SECONCT', 'SELABEL', 'SEEXCLD', 'CSUPER', 'CSUPEXT',
            'SELOAD', 'RELEASE',

            # super-element sets
            'SESET',  ## se_sets

            'SEBSET', 'SEBSET1',  ## se_bsets
            'SECSET', 'SECSET1',  ## se_csets
            'SEQSET', 'SEQSET1',  ## se_qsets
            #'SEUSET', 'SEUSET1',  ## se_usets
            'SEQSEP',

            #------------------------------------------------------------------
            ## parametric
            'PSET', 'PVAL', 'GMCURV', 'GMSURF', 'FEEDGE', 'FEFACE',
            'GMSPC',  # spcs

            #------------------------------------------------------------------
            ## tables
            'TABLED1', 'TABLED2', 'TABLED3', 'TABLED4',  # dynamic tables - freq/time loads
            'TABLEM1', 'TABLEM2', 'TABLEM3', 'TABLEM4',  # material tables - temperature

            # nonlinear elastic temperature dependent materials (e.g. creep)
            # sees TABLES1
            'TABLEST',
            # material tables - stress (MATS1, CREEP, MATHP)
            'TABLES1',

            ## modal damping table - tables_sdamping
            'TABDMP1',

            ## random_tables
            # PSD=func(freq); used by RANDPS card
            'TABRND1',
            # gust for aeroelastic response; used by RANDPS card
            'TABRNDG',

            # ???
            'TABLEHT', 'TABLEH1',

            #------------------------------------------------------------------
            #: methods
            'EIGB', 'EIGR', 'EIGRL',

            #: cMethods
            'EIGC', 'EIGP',

            # : modtrak
            'MODTRAK',

            #: contact
            'BCBODY',  ## bcbody
            'BCPARA',  ## bcpara
            'BCTPARA',  ## bctpara
            'BCRPARA',  ## bcrpara
            'BCTPARM', ## bctparm
            'BGADD',  ## bgadds
            'BGSET',  ## bgsets
            'BCTADD',  ## bctadds
            'BCTSET',  ## bctsets
            'BSURF',  ## bsurf
            'BSURFS',  ## bsurfs
            'BCONP', ## bconp
            'BLSEG', ## blseg
            'BFRIC', ## bfric

            'TEMPBC',
            #'RADMT',
            'RADLST', 'RADMTX', #'RADBND',
            #'TEMPP1',
            'TEMPRB',
            'CONVM',
            ## ???
            #'PANEL', 'SWLDPRM',
            # 'PWSEAM', 'CWSEAM', 'CSEAM', 'PSEAM', 'DVSHAP',
            #'CYSYM', 'CYJOIN', 'MODTRAK', 'DSCONS', 'DVAR', 'DVSET', 'DYNRED',
            #'AEFORCE', 'UXVEC', 'GUST2',

            #'BNDGRID',
            #'BNDFREE', 'BNDFREE1',
            #'BNDFIX', 'BNDFIX1',

            # cyclic
            'CYJOIN', 'CYAX',

            # bolt nx
            'BOLT', 'BOLTSEQ', 'BOLTLD', 'BOLTFOR',

            # other
            'INCLUDE',  # '='
            'ENDDATA',
        ]
        set_cards_to_read = set(cards_to_read)
        if len(cards_to_read) != len(set_cards_to_read):  # pragma: no cover
            bad_cards = [key for key, value in Counter(cards_to_read).items()
                         if value > 1]
            raise RuntimeError(f'duplicate cards in cards_to_read={bad_cards}')

        # the list of possible cards that will be parsed
        self.cards_to_read = set_cards_to_read

        self._xref = False

        #case_control_cards = {'FREQ', 'GUST', 'MPC', 'SPC', 'NLPARM', 'NSM',
                              #'TEMP', 'TSTEPNL', 'INCLUDE'}
        #self._unique_bulk_data_cards = self.cards_to_read.difference(CASE_CONTROL_CARDS)

        #: / is the delete from restart card
        self.special_cards = ['DEQATN', '/']
        self._make_card_parser()

        self._nastran_format = mode
        map_version(self, mode)

    def __getstate__(self):
        """clears out a few variables in order to pickle the object"""
        # Copy the object's state from self.__dict__ which contains
        # all our instance attributes. Always use the dict.copy()
        # method to avoid modifying the original state.
        state = self.__dict__.copy()
        # Remove the unpicklable entries.
        del state['_card_parser'], state['log']
        if hasattr(self, '_card_parser_b'):
            del state['_card_parser_b']
        if hasattr(self, '_card_parser_prepare'):
            del state['_card_parser_prepare']
        return state

    def get_h5attrs(self) -> list[str]:
        """helper method for dict_to_h5py"""
        attrs = self.object_attributes(mode='both', keys_to_skip=None)
        return attrs

    def export_hdf5_filename(self, hdf5_filename: PathLike) -> None:
        """
        Converts the BDF objects into hdf5 object

        Parameters
        ----------
        hdf5_filename : str
            the path to the hdf5 file

        TODO: doesn't support:
          - BucklingEigenvalues

        """
        import h5py
        self.log.debug('starting export_hdf5_file of %r' % hdf5_filename)
        try:
            with h5py.File(hdf5_filename, 'w') as hdf5_file:
                self.export_hdf5_file(hdf5_file)
        except OSError:
            self.log.error(f'failed to export {hdf5_filename!r}')
            raise

    def export_hdf5_file(self, hdf5_file, exporter=None) -> None:
        """
        Converts the BDF objects into hdf5 object

        Parameters
        ----------
        hdf5_file : H5File()
            an h5py object
        exporter : HDF5Exporter; default=None
            unused

        """
        from pyNastran.bdf.bdf_interface.hdf5_exporter import export_bdf_to_hdf5_file
        export_bdf_to_hdf5_file(hdf5_file, self)

    def load_hdf5_filename(self, hdf5_filename: PathLike) -> None:
        """
        Loads a BDF object from an hdf5 filename

        Parameters
        ----------
        hdf5_filename : str
            the path to the hdf5 file

        """
        import h5py
        self.log.debug('starting load_hdf5_file of %r' % hdf5_filename)
        with h5py.File(hdf5_filename, 'r') as hdf5_file:
            self.load_hdf5_file(hdf5_file)

    def load_hdf5_file(self, h5_file) -> None:
        """
        Loads a BDF object from an hdf5 object

        Parameters
        ----------
        hdf5_file : H5File()
            an h5py object
        exporter : HDF5Exporter; default=None
            unused

        """
        from pyNastran.bdf.bdf_interface.hdf5_loader import load_bdf_from_hdf5_file
        load_bdf_from_hdf5_file(h5_file, self)

    def saves(self, unxref: bool=True) -> str:
        """Saves a pickled string"""
        if unxref:
            self.uncross_reference()
        return dumps(self)

    def save(self, obj_filename: PathLike='model.obj',
             unxref: bool=True) -> None:
        """Saves a pickleable object"""
        #del self.log
        #del self._card_parser, self._card_parser_prepare

        #try:
            #del self.log
        #except AttributeError:
            #pass
        #self.case_control_lines = str(self.case_control_deck).split('\n')
        #del self.case_control_deck

        if unxref:
            self.uncross_reference()
        self.log.info(f'saving BDF obj {obj_filename}')
        with open(obj_filename, 'wb') as obj_file:
            dump(self, obj_file)

    def load(self, obj_filename: PathLike='model.obj') -> None:
        """Loads a pickleable object"""
        #del self.log
        #lines = print(self.case_control_deck)
        #self.case_control_lines = lines.split('\n')
        #del self.case_control_deck
        #self.uncross_reference()
        #import types
        self.log.info(f'loading BDF obj {obj_filename}')
        with open(obj_filename, 'rb') as obj_file:
            obj = load(obj_file)

        # these are properties, functions, etc.
        keys_to_skip = [
            'case_control_deck',
            'log',
            'node_ids', 'coord_ids', 'element_ids', 'property_ids',
            'material_ids', 'caero_ids', 'is_long_ids',
            'nnodes', 'npoints', 'ncoords', 'nelements', 'nproperties',
            'nmaterials', 'ncaeros', 'nid_map',
            'is_bdf_vectorized', 'type_slot_str',
            #'dmigs', 'dmijs', 'dmiks', 'dmijis', 'dtis', 'dmis',

            'point_ids', 'subcases',
            '_card_parser', '_card_parser_b', '_card_parser_prepare',
            'wtmass',
        ]
        attrs = object_attributes(self, mode='all', keys_to_skip=keys_to_skip)
        for key in attrs:
            if key.startswith('__') and key.endswith('__'):
                continue

            val = getattr(obj, key)
            #print(key)
            #if isinstance(val, types.FunctionType):
                #continue
            try:
                setattr(self, key, val)
            except AttributeError:  # pragma: no cover
                raise AttributeError(f'key={key!r} val={val}\nupdate ~line 1050 of bdf.py and '
                                     f'add the new key ({key})')

        self.case_control_deck = CaseControlDeck(self.case_control_lines, log=self.log)
        #self.log.debug('done loading!')
        for model in self.superelement_models.values():
            model.log = self.log
        self.xref_obj.model = self

    def replace_cards(self, replace_model: BDF) -> None:
        """
        Replaces the common cards from the current (self) model from the
        ones in the new replace_model.  The intention is that you're
        going to replace things like PSHELLs and DESVARs from a pch file
        in order to update your BDF with the optimized geometry. You can
        also just add cards with this and if the ids exist, it'll overwrite.

        .. todo:: only does a subset of cards.

        Notes
        -----
        loads/spcs (not supported) are tricky because you can't replace
        cards one-to-one...not sure what to do

        """
        self.log.info('replacing cards')
        self.log.info(replace_model.get_bdf_stats())
        for nid, node in replace_model.nodes.items():
            self.nodes[nid] = node
        for cid, coord in replace_model.coords.items():
            if cid == 0:
                continue
            self.coords[cid] = coord
        for eid, elem in replace_model.elements.items():
            self.elements[eid] = elem
        for eid, elem in replace_model.masses.items():
            self.masses[eid] = elem
        for eid, elem in replace_model.rigid_elements.items():
            self.rigid_elements[eid] = elem
        for pid, prop in replace_model.properties.items():
            self.properties[pid] = prop
        for mid, mat in replace_model.materials.items():
            self.materials[mid] = mat

        for dvid, desvar in replace_model.desvars.items():
            self.desvars[dvid] = desvar
        for dvid, dvprel in replace_model.dvprels.items():
            self.dvprels[dvid] = dvprel
        for dvid, dvmrel in replace_model.dvmrels.items():
            self.dvmrels[dvid] = dvmrel
        for dvid, dvgrid in replace_model.dvgrids.items():
            self.dvgrids[dvid] = dvgrid

    def disable_cards(self, cards: Sequence[str]) -> None:
        """
        Method for removing broken cards from the reader

        Parameters
        ----------
        cards : list[str]; set[str]
            a list/set of cards that should not be read

        .. python ::

            bdf_model.disable_cards(['DMIG', 'PCOMP'])

        """
        if cards is None:
            return
        elif isinstance(cards, str):
            disable_set = {cards}
        else:
            disable_set = set(cards)
        self.cards_to_read = self.cards_to_read.difference(disable_set)

    def enable_cards(self, cards: Sequence[str]) -> None:
        """
        Method for setting the cards that will be processed

        Parameters
        ----------
        cards : list[str]; set[str]
            a list/set of cards that should not be read

        .. python ::

            bdf_model.enable_cards(['GRID', 'CTRIA3'])

        """
        if cards is None:
            return
        elif isinstance(cards, str):
            enable_set = set([cards])
        else:
            enable_set = set(cards)
        self.cards_to_read = enable_set

    def deprecated(old_name: str, new_name: str, version: str, levels=None):
        """deprecates methods"""
        if levels is None:
            levels = [0, 1, 2]
        def decorator(func):
            @wraps(func)
            def wrapper(self, *args, **kwargs):
                _deprecated(old_name, new_name, version)
                return func(self, *args, **kwargs)
            return wrapper
        return decorator

    def set_error_storage(self, nparse_errors: int=100, stop_on_parsing_error: bool=True,
                          nxref_errors: int=100, stop_on_xref_error: bool=True) -> None:
        """
        Catch parsing errors and store them up to print them out all at once
        (not all errors are caught).

        Parameters
        ----------
        nparse_errors : int
            how many parse errors should be stored
            (default=0; all=None; no storage=0)
        stop_on_parsing_error : bool
            should an error be raised if there
            are parsing errors (default=True)
        nxref_errors : int
            how many cross-reference errors
            should be stored (default=0; all=None; no storage=0)
        stop_on_xref_error : bool
            should an error be raised if there
            are cross-reference errors (default=True)

        """
        assert isinstance(nparse_errors, int), type(nparse_errors)
        self._nparse_errors = nparse_errors
        self.xref_obj.set_error_storage(
            nparse_errors=nparse_errors,
            stop_on_parsing_error=stop_on_parsing_error,
            nxref_errors=nxref_errors,
            stop_on_xref_error=stop_on_xref_error)

    def validate(self) -> None:
        """runs some checks on the input data beyond just type checking"""
        validate_bdf(self)

    def _verify_bdf(self, xref: Optional[bool]=None) -> None:
        """Cross reference verification method."""
        if xref is None:
            xref = self._xref
        verify_bdf(self, xref)

    def include_zip(self, bdf_filename: Optional[str]=None,
                    encoding: Optional[str]=None,
                    make_ilines: bool=True) -> tuple[list[str], Any]:
        """
        Read a bdf without perform any other operation, except (optionally)
        insert the INCLUDE files in the bdf

        Parameters
        ----------
        bdf_filename : str / None
            the input bdf (default=None; popup a dialog)
        encoding : str; default=None -> system default
            the unicode encoding
        make_ilines : bool; default=True
            flag for ilines

        Returns
        -------
        all_lines : list[str]
            all the lines packed into a single line stream
        ilines : (nlines, 2) int ndarray
            if make_ilines = True:
                the [ifile, iline] pair for each line in the file
            if make_ilines = False:
                 ilines = None

        .. note::  Setting read_includes to False is kind of pointless if
                   called directly; it's useful for ``read_bdf``

        """
        punch = False #  doesn't really matter
        read_includes = True
        self._read_bdf_helper(bdf_filename, encoding, punch, read_includes)
        self._parse_primary_file_header(bdf_filename)

        obj = BDFInputPy(self.read_includes, self.dumplines, self._encoding,
                         nastran_format=self.nastran_format,
                         consider_superelements=self.is_superelements,
                         log=self.log, debug=self.debug)
        main_lines = obj.get_main_lines(self.bdf_filename)
        all_lines, ilines = obj.lines_to_deck_lines(main_lines)
        if not make_ilines:
            ilines = None
        self._set_pybdf_attributes(obj, save_file_structure=False)
        return all_lines, ilines

    def _set_pybdf_attributes(self, obj: BDFInputPy,
                              save_file_structure: bool=False) -> None:
        """common method for all functions that use BDFInputPy"""
        # these are include line pairs
        #print(obj.include_lines)
        self.active_filenames = []
        self.reject_lines = []
        include_filenames = defaultdict(list)
        for ifile, include_lines_filename_pairs in obj.include_lines.items():
            assert len(include_lines_filename_pairs) > 0, include_lines_filename_pairs
            for include_lines, bdf_filename2 in include_lines_filename_pairs:
                #print(ifile, include_lines)
                include_filenames [ifile].append(bdf_filename2)
                if not save_file_structure and not obj.read_includes:
                    self.reject_lines += include_lines

        self.include_filenames: dict[int, list[str]] = dict(include_filenames)
        #print('-------------ssett (end)----------')
        self.active_filenames += obj.active_filenames
        self.active_filename = obj.active_filename
        self.include_dir = obj.include_dir

    def read_bdf(self, bdf_filename: Optional[PathLike]=None,
                 validate: bool=True,
                 xref: bool=True,
                 punch: bool=False,
                 read_includes: bool=True,
                 save_file_structure: bool=False,
                 encoding: Optional[str]=None) -> None:
        """
        Read method for the bdf files

        Parameters
        ----------
        bdf_filename : str / None
            the input bdf (default=None; popup a dialog)
        validate : bool; default=True
            runs various checks on the BDF
        xref :  bool; default=True
            should the bdf be cross referenced
        punch : bool; default=False
            indicates whether the file is a punch file
        read_includes : bool; default=True
            indicates whether INCLUDE files should be read
        save_file_structure : bool; default=False
            enables the ``write_bdfs`` method
        encoding : str; default=None -> system default
            the unicode encoding

        .. code-block:: python

           >>> bdf = BDF()
           >>> bdf.read_bdf(bdf_filename, xref=True)
           >>> g1 = bdf.Node(1)
           >>> print(g1.get_position())
           [10.0, 12.0, 42.0]
           >>> bdf.write_card(bdf_filename2)
           >>> print(bdf.card_stats())

           ---BDF Statistics---
           SOL 101
           bdf.nodes = 20
           bdf.elements = 10
           etc.

        """
        self.save_file_structure = save_file_structure
        if bdf_filename and not isinstance(bdf_filename, (StringIO, list)):
            check_path(bdf_filename, 'bdf_filename')
        self._read_bdf_helper(bdf_filename, encoding, punch, read_includes)
        self.log.debug(f'---starting BDF.read_bdf of {self.bdf_filename}---')
        self._parse_primary_file_header(bdf_filename)

        obj = BDFInputPy(self.read_includes, self.dumplines, self._encoding,
                         nastran_format=self.nastran_format,
                         consider_superelements=self.is_superelements,
                         log=self.log, debug=self.debug)
        obj.use_new_parser = self.use_new_deck_parser

        out = obj.get_lines(bdf_filename, punch=self.punch, make_ilines=True)
        (system_lines,
         executive_control_lines,
         case_control_lines,
         bulk_data_lines, bulk_data_ilines,
         additional_deck_lines, additional_deck_ilines) = out
        self._set_pybdf_attributes(obj, save_file_structure)

        #assert system_lines == [], system_lines
        #assert executive_control_lines == [], executive_control_lines
        #assert case_control_lines == [], case_control_lines
        self.system_command_lines = system_lines
        self.executive_control_lines = executive_control_lines
        self.case_control_lines = case_control_lines

        sol, method, sol_iline, app = parse_executive_control_deck(executive_control_lines)
        self.app = app
        self.update_solution(sol, method, sol_iline)

        self.case_control_deck = CaseControlDeck(case_control_lines, self.log)
        self.case_control_deck.solmap_to_value = self._solmap_to_value
        self.case_control_deck.rsolmap_to_str = self.rsolmap_to_str

        try:
            self._parse_all_cards(bulk_data_lines, bulk_data_ilines)
        except SuperelementFlagError:
            if self.is_superelements:
                raise

            self.clear_attributes()
            self.log.error('Attempting to use is_superelements=True')
            self.is_superelements = True
            self.read_bdf(bdf_filename=bdf_filename, validate=validate, xref=xref, punch=punch,
                          read_includes=read_includes, save_file_structure=save_file_structure,
                          encoding=encoding)
            return

        if additional_deck_lines:
            add_superelements_from_deck_lines(self, BDF, additional_deck_lines)

        self.pop_parse_errors()
        fill_dmigs(self)

        if not self._parse:
            return
        if validate:
            self.validate()

        if self._remove_disabled_cards:
            all_cards = set(self.card_count.keys())
            union_cards = all_cards.intersection(REMOVED_CARDS)
            if union_cards:
                raise DisabledCardError(f'the following cards have been removed: {list(union_cards)}')

        self.cross_reference(xref=xref)
        self._xref = xref

        self.log.debug('---finished BDF.read_bdf of %s---' % self.bdf_filename)

    def _get_unparsed_cards(self, bulk_data_lines: list[str],
                            bulk_data_ilines: Any) -> None:
        """
        Saves _parsed_cards.

        TODO: May switch this to using the card group (e.g., elements)
        instead of the card type.

        Parameters
        ----------
        bulk_data_lines: list[str]
            the lines to parse
        bulk_data_ilines: np.ndarray
            unused

        """
        cards_dict, card_count = self.get_bdf_cards_dict(
            bulk_data_lines, bulk_data_ilines)
<<<<<<< HEAD

        cards = {}
        load_cards = [
            'FORCE', 'FORCE1', 'FORCE2',
            'MOMENT', 'MOMENT1', 'MOMENT2',
            'PLOAD', 'PLOAD2', 'PLOAD4',
            'SPC', 'SPC1', 'MPC',
            'NSM', 'NSML', 'NSM1', 'NSML1',
        ]
=======
        #cards = {}
        string_names = ['PARAM']
        dict_list_cards = [
            # dict[spc_id][list_index]
            'FORCE', 'FORCE1', 'FORCE2',
            'MOMENT', 'MOMENT1', 'MOMENT2',
            'PLOAD', 'PLOAD1', 'PLOAD2', 'PLOAD4',
            'SPC', 'SPC1', 'MPC',
        ]
        special_cards = [
            'DMI', 'DMIG', 'DMIJ', 'DMIK',
            #'SPC', 'SPC1', 'MPC',
        ]
        rslot_to_type_map = self.get_rslot_map()
        #print(rslot_to_type_map)
>>>>>>> 8c5155d8
        for card_name, cards_list in cards_dict.items():
            slot_name = rslot_to_type_map[card_name]
            print(card_name, slot_name)
            slot = getattr(self, slot_name)
            if card_name not in self.cards_to_read:
                for (comment, card_lines, ifile_iline) in cards_list:
                    self.reject_lines.append([_format_comment(comment)] + card_lines)
                continue

<<<<<<< HEAD
            if card_name in load_cards:
                # FORCE, PLOAD2, ...
                cardsi = {}
                cards[card_name] = cardsi
                for (comment, card_lines, ifile_iline) in cards_list:
                    fields = to_fields_line0(card_lines[0], card_name)
                    idi1 = fields[1].strip()
                    idi2 = fields[2].strip()
                    cardsi[idi] = (comment, card_lines)
=======
            if card_name in string_names:
                # DMI, PARAM
                for (comment, card_lines, ifile_iline) in cards_list:
                    fields = to_fields_line0(card_lines[0], card_name)
                    idi = fields[1].strip()
                    assert idi not in slot, card_name
                    slot[idi] = (comment, card_lines)
            elif card_name in dict_list_cards:
                # FORCE, PLOAD2, ...
                # load_id, index
                for (comment, card_lines, ifile_iline) in cards_list:
                    #print('dict_listA', slot_name, card_lines[0])
                    fields = to_fields_line0(card_lines[0], card_name)
                    idi = int(fields[1].strip())
                    # assert idi not in slot, card_name
                    if idi not in slot:
                        slot[idi] = []
                    slot[idi].append((comment, card_lines))
            elif card_name in special_cards:
                pass
>>>>>>> 8c5155d8
            else:
                #cardsi = {}
                #cards[card_name] = cardsi
                for (comment, card_lines, ifile_iline) in cards_list:
                    fields = to_fields_line0(card_lines[0], card_name)
                    idi = int(fields[1].strip())
                    assert idi not in slot, (card_name)
                    slot[idi] = (comment, card_lines)
        #self._parsed_cards = cards
        return

    def _parse_all_cards(self, bulk_data_lines: list[str], bulk_data_ilines: Any) -> None:
        """creates and loads all the cards the bulk data section"""
        if not self._parse:
            return self._get_unparsed_cards(bulk_data_lines, bulk_data_ilines)

        cards_list = []
        cards_dict = {}
        if self._is_cards_dict:
            cards_dict, card_count = self.get_bdf_cards_dict(
                bulk_data_lines, bulk_data_ilines)
            #if 0:
                #with open('dump.bdf', 'w') as bdf_file_obj:
                    #bdf_file_obj.write('\n'.join(executive_control_lines))
                    #bdf_file_obj.write(str(case_control_deck))
                    #for cardname, cards in cards.items():
                        #for (comment, cardlines) in cards:
                            ##bdf_file_obj.write(comment + '\n')
                            #bdf_file_obj.write('\n'.join(cardlines) + '\n')
                        #bdf_file_obj.write('\n')
        else:
            cards_list, cards_dict, card_count = self.get_bdf_cards(
                bulk_data_lines, bulk_data_ilines)
            #for card in cards_list:
                #card_name = card[0]
                #if card_name == 'CBAR':
                    #print(card)
        self._parse_cards(cards_list, cards_dict, card_count)

        if self.values_to_skip:
            for key, values in self.values_to_skip.items():
                dict_values = getattr(self, key)
                if not isinstance(dict_values, dict):
                    msg = f'{key!r} is an invalid type; only dictionaries are supported'
                    raise TypeError(msg)
                for value in values:
                    try:
                        del dict_values[value]
                    except KeyError:
                        pass
            # TODO: redo get_card_ids_by_card_types & card_count

    def _read_bdf_helper(self, bdf_filename: Optional[PathLike], encoding: str,
                         punch: bool, read_includes: bool):
        """creates the file loading if bdf_filename is None"""
        #self.set_error_storage(nparse_errors=None, stop_on_parsing_error=True,
        #                       nxref_errors=None, stop_on_xref_error=True)
        if encoding is None:
            encoding = sys.getdefaultencoding()
        self._encoding = encoding

        self.read_includes = read_includes
        self.active_filenames = []

        # turns bdf_filename -> bdf_filename2
        if bdf_filename is None:
            from pyNastran.utils.gui_io import load_file_dialog
            wildcard_wx = "Nastran BDF (*.bdf; *.dat; *.nas; *.pch, *.ecd)|" \
                "*.bdf;*.dat;*.nas;*.pch;*.ecd|" \
                "All files (*.*)|*.*"
            wildcard_qt = "Nastran BDF (*.bdf *.dat *.nas *.pch *.ecd);;All files (*)"
            title = 'Please select a BDF/DAT/PCH/ECD to load'
            bdf_filename2 = load_file_dialog(title, wildcard_wx, wildcard_qt)[0]
            assert bdf_filename2 is not None, bdf_filename2

        elif isinstance(bdf_filename, (str, PurePath)):
            bdf_filename2 = bdf_filename
        elif isinstance(bdf_filename, (StringIO, IOBase)):
            self.bdf_filename = bdf_filename
            self.punch = punch
            return
        else:
            raise NotImplementedError(bdf_filename)

        #-------------------------------
        check_path(bdf_filename2, 'bdf_filename')
        ext = os.path.splitext(bdf_filename2)[1]
        if ext == '.pch':  # .. todo:: should this be removed???
            punch = True

        #: the active filename (string)
        self.bdf_filename = bdf_filename2

        #: is this a punch file (no executive control deck)
        self.punch = punch
        assert ext != '.op2', bdf_filename2

    def pop_parse_errors(self) -> None:
        """raises an error if there are parsing errors"""
        if self._stop_on_parsing_error:
            if self._iparse_errors == 1 and self._nparse_errors == 0:
                raise
            is_error = False
            msg = ''
            if self._duplicate_elements:
                duplicate_eids = [elem.eid for elem in self._duplicate_elements]
                uduplicate_eids = np.unique(duplicate_eids)
                msg += 'self.elements IDs are not unique=%s\n' % uduplicate_eids
                for eid in uduplicate_eids:
                    msg += 'old_element=\n%s\n' % str(self.elements[eid])
                    msg += 'new_elements=\n'
                    for elem, eidi in zip(self._duplicate_elements, duplicate_eids):
                        if eidi == eid:
                            msg += str(elem)
                    msg += '\n'
                    is_error = True
                    raise DuplicateIDsError(msg)

            if self._duplicate_properties:
                duplicate_pids = [prop.pid for prop in self._duplicate_properties]
                uduplicate_pids = np.unique(duplicate_pids)
                msg += 'self.properties IDs are not unique=%s\n' % uduplicate_pids
                for pid in duplicate_pids:
                    msg += 'old_property=\n%s\n' % str(self.properties[pid])
                    msg += 'new_properties=\n'
                    for prop, pidi in zip(self._duplicate_properties, duplicate_pids):
                        if pidi == pid:
                            msg += str(prop)
                    msg += '\n'
                    is_error = True

            if self._duplicate_masses:
                duplicate_eids = [elem.eid for elem in self._duplicate_masses]
                uduplicate_eids = np.unique(duplicate_eids)
                msg += 'self.massses IDs are not unique=%s\n' % uduplicate_eids
                for eid in uduplicate_eids:
                    msg += 'old_mass=\n%s\n' % str(self.masses[eid])
                    msg += 'new_masses=\n'
                    for elem, eidi in zip(self._duplicate_masses, duplicate_eids):
                        if eidi == eid:
                            msg += str(elem)
                    msg += '\n'
                    is_error = True

            if self._duplicate_materials:
                duplicate_mids = [mat.mid for mat in self._duplicate_materials]
                uduplicate_mids = np.unique(duplicate_mids)
                msg += 'self.materials IDs are not unique=%s\n' % uduplicate_mids
                for mid in uduplicate_mids:
                    msg += 'old_material=\n%s\n' % str(self.materials[mid])
                    msg += 'new_materials=\n'
                    for mat, midi in zip(self._duplicate_materials, duplicate_mids):
                        if midi == mid:
                            msg += str(mat)
                    msg += '\n'
                    is_error = True

            if self._duplicate_thermal_materials:
                duplicate_mids = [mat.mid for mat in self._duplicate_thermal_materials]
                uduplicate_mids = np.unique(duplicate_mids)
                msg += 'self.thermal_materials IDs are not unique=%s\n' % uduplicate_mids
                for mid in uduplicate_mids:
                    msg += 'old_thermal_material=\n%s\n' % str(self.thermal_materials[mid])
                    msg += 'new_thermal_materials=\n'
                    for mat, midi in zip(self._duplicate_thermal_materials, duplicate_mids):
                        if midi == mid:
                            msg += str(mat)
                    msg += '\n'
                    is_error = True

            if self._duplicate_coords:
                duplicate_cids = [coord.cid for coord in self._duplicate_coords]
                uduplicate_cids = np.unique(duplicate_cids)
                msg += 'self.coords IDs are not unique=%s\n' % uduplicate_cids
                for cid in uduplicate_cids:
                    msg += 'old_coord=\n%s\n' % str(self.coords[cid])
                    msg += 'new_coords=\n'
                    for coord, cidi in zip(self._duplicate_coords, duplicate_cids):
                        if cidi == cid:
                            msg += str(coord)
                    msg += '\n'
                    is_error = True

            if is_error:
                msg = 'There are duplicate cards.\n\n' + msg

            if self.xref_obj._stop_on_xref_error:
                msg += 'There are parsing errors.\n\n'
                for (card, an_error) in self._stored_parse_errors:
                    msg += '%scard=%s\n' % (an_error[0], card)
                    msg += 'xref error: %s\n\n' % an_error[0]
                    is_error = True

            if is_error:
                print('%s' % msg)
                raise DuplicateIDsError(msg.rstrip())

    def pop_xref_errors(self) -> None:
        """raises an error if there are cross-reference errors"""
        self.xref_obj.pop_xref_errors()

    def get_bdf_cards(self, bulk_data_lines: list[str],
                      bulk_data_ilines: Optional[Any]=None) -> tuple[Any, Any, Any]:
        """Parses the BDF lines into a list of card_lines"""
        if bulk_data_ilines is None:
            bulk_data_ilines = np.zeros((len(bulk_data_lines), 2), dtype='int32')

        cards_list: list[Any] = []
        cards_dict: dict[str, list[Any]] = defaultdict(list)
        dict_cards = ['BAROR', 'BEAMOR']
        #cards = defaultdict(list)
        card_count: dict[str, int] = defaultdict(int)
        full_comment = ''
        card_lines = []
        old_ifile_iline = None
        old_card_name = None
        backup_comment = ''
        nlines = len(bulk_data_lines)

        for iline_bulk, line in enumerate(bulk_data_lines):
            ifile_iline = bulk_data_ilines[iline_bulk, :]
            #print(iline_bulk, ifile_iline, line)
            #print('    backup=%r' % backup_comment)
            comment = ''
            if '$' in line:
                line, comment = line.split('$', 1)
                strip_comment = comment.strip()
                if strip_comment.lower().startswith('group:'):
                    #'group: name="ULFuseCanardAtch MainFuseStruct Fixed Gridpoints"; nodes=1'
                    strip_comment2 = strip_comment.split(':', 1)[1].strip()
                    if ';' in strip_comment2:
                        group = ModelGroup.create_from_line(strip_comment2)
                        name = group.name
                        if name in self.model_groups:
                            og_group = self.model_groups[name]
                            #print(og_group)
                            og_group.union(group)
                            #print('->', og_group)
                            del og_group
                            continue
                        self.model_groups[name] = group
                    else:
                        self.log.warning(f'unknown group={strip_comment}')

            card_name = line.split(',', 1)[0].split('\t', 1)[0][:8].rstrip().upper()
            if card_name and card_name[0] not in ['+', '*']:
                if old_card_name:
                    if self.echo and not self.force_echo_off:
                        self.log.info('Reading %s:\n' %
                                      old_card_name + full_comment + ''.join(card_lines))

                    # old dictionary version
                    # cards_list[old_card_name].append([full_comment, card_lines, ifile_iline])

                    # new list version
                    #if full_comment:
                        #print('full_comment = ', full_comment)
                    if old_card_name in dict_cards:
                        cards_dict[old_card_name].append([_prep_comment(full_comment),
                                                          card_lines, ifile_iline])
                    else:
                        cards_list.append([old_card_name, _prep_comment(full_comment),
                                           card_lines, old_ifile_iline])

                    card_count[old_card_name] += 1
                    card_lines = []
                    full_comment = ''

                    if old_card_name == 'ECHOON':
                        self.echo = True
                    elif old_card_name == 'ECHOOFF':
                        self.echo = False
                old_ifile_iline = ifile_iline
                old_card_name = card_name.rstrip(' *')

                if old_card_name == 'ENDDATA':
                    self.card_count['ENDDATA'] = 1
                    if nlines - iline_bulk > 1:
                        nleftover = nlines - iline_bulk - 1
                        msg = 'exiting due to ENDDATA found with %i lines left' % nleftover
                        self.log.debug(msg)
                    return cards_list, cards_dict, card_count
                #print("card_name = %s" % card_name)

            comment = _clean_comment(comment)

            #TODO: these additional \n need to be there for rejected cards
            #      but not parsed cards
            if line.rstrip():
                card_lines.append(line)
                if backup_comment:
                    if comment:
                        full_comment += backup_comment + comment + '\n'
                    else:
                        full_comment += backup_comment
                    backup_comment = ''
                elif comment:
                    full_comment += comment + '\n'
                    backup_comment = ''

            elif comment:
                backup_comment += comment + '\n'
            #elif comment:
                #backup_comment += '$' + comment + '\n'


        if card_lines:
            if self.echo and not self.force_echo_off:
                self.log.info('Reading %s:\n' % old_card_name + full_comment + ''.join(card_lines))
            #print('end_add %s' % card_lines)

            # old dictionary version
            #cards[old_card_name].append([backup_comment + full_comment, card_lines])

            # new list version
            #if backup_comment + full_comment:
                #print('backup_comment + full_comment = ', backup_comment + full_comment)
            if old_card_name in dict_cards:
                cards_dict[old_card_name].append([_prep_comment(
                    backup_comment + full_comment), card_lines, ifile_iline])
            else:
                cards_list.append([old_card_name, _prep_comment(
                    backup_comment + full_comment), card_lines, ifile_iline])
            card_count[old_card_name] += 1
        self.echo = False
        return cards_list, cards_dict, card_count

    def get_bdf_cards_dict(self, bulk_data_lines, bulk_data_ilines=None):
        """Parses the BDF lines into a list of card_lines"""
        if bulk_data_ilines is None:
            bulk_data_ilines = np.zeros((len(bulk_data_lines), 2), dtype='int32')

        cards_dict = defaultdict(list)
        card_count = defaultdict(int)
        full_comment = ''
        card_lines = []
        old_card_name = None
        backup_comment = ''
        nlines = len(bulk_data_lines)
        for iline_bulk, line in enumerate(bulk_data_lines):
            ifile_iline = bulk_data_ilines[iline_bulk, :]
            #print('    backup=%r' % backup_comment)
            comment = ''
            if '$' in line:
                line, comment = line.split('$', 1)
            card_name = line.split(',', 1)[0].split('\t', 1)[0][:8].rstrip().upper()
            if card_name and card_name[0] not in ['+', '*']:
                if old_card_name:
                    if self.echo and not self.force_echo_off:
                        self.log.info('Reading %s:\n' %
                                      old_card_name + full_comment + ''.join(card_lines))

                    # old dictionary version
                    cards_dict[old_card_name].append([full_comment, card_lines, ifile_iline])

                    # new list version
                    #cards.append([old_card_name, full_comment, card_lines, ifile_iline])

                    card_count[old_card_name] += 1
                    card_lines = []
                    full_comment = ''

                    if old_card_name == 'ECHOON':
                        self.echo = True
                    elif old_card_name == 'ECHOOFF':
                        self.echo = False
                old_card_name = card_name.rstrip(' *')
                if old_card_name == 'ENDDATA':
                    self.card_count['ENDDATA'] = 1
                    if nlines - iline_bulk > 1:
                        nleftover = nlines - iline_bulk - 1
                        msg = f'exiting due to ENDDATA found with {nleftover:d} lines left'
                        self.log.debug(msg)
                    return cards_dict, card_count
                #print("card_name = %s" % card_name)

            comment = _clean_comment_bulk(comment)
            if line.rstrip():
                card_lines.append(line)
                if backup_comment:
                    if comment:
                        full_comment += backup_comment + comment + '\n'
                    else:
                        full_comment += backup_comment
                    backup_comment = ''
                elif comment:
                    full_comment += comment + '\n'
                    backup_comment = ''

            elif comment:
                backup_comment += comment + '\n'
                #print('add backup=%r' % backup_comment)
            #elif comment:
                #backup_comment += comment + '\n'

        if card_lines:
            if self.echo and not self.force_echo_off:
                self.log.info('Reading %s:\n' % old_card_name + full_comment + ''.join(card_lines))
            #print('end_add %s' % card_lines)

            # old dictionary version
            cards_dict[old_card_name].append(
                [backup_comment + full_comment, card_lines, ifile_iline])

            # new list version
            #cards.append([old_card_name, backup_comment + full_comment, card_lines])
            card_count[old_card_name] += 1
        return cards_dict, card_count

    def update_solution(self, sol: int,
                        method: Optional[str],
                        sol_iline: int) -> None:
        """
        Updates the overall solution type (e.g. 101,200,600)

        Parameters
        ----------
        sol : int
            the solution type (101, 103, etc)
        method : str
            the solution method (only for SOL=600)
        sol_iline : int
            the line to put the SOL/method on

        """
        self.sol_iline = sol_iline
        # the integer of the solution type (e.g. SOL 101)
        if sol is None:
            self.sol = None
            self.sol_method = None
            return

        try:
            self.sol = int(sol)
        except ValueError:
            try:
                self.sol = self._solmap_to_value[sol]
            except KeyError:
                self.sol = sol

        if self.sol == 600:
            #: solution 600 method modifier
            if method is None:
                method = ''
            self.sol_method = method.strip()
            self.log.debug(f'sol={self.sol} method={self.sol_method!r}')
        else:  # very common
            self.sol_method = None

    def update_card(self, card_name: str, icard: int, ifield: int,
                    value: int | float | str) -> None:
        """
        Updates a Nastran card based on standard Nastran optimization names

        Parameters
        ----------
        card_name : str
            the name of the card
            (e.g. GRID)
        icard : int
            the unique 1-based index identifier for the card
            (e.g. the GRID id)
        ifield : int
            the index on the card
            (e.g. X on GRID card as an integer representing the field number)
        value : varies
            the value to assign

        Returns
        -------
        obj : varies
            the corresponding object
            (e.g. the GRID object)

        # On GRID 100, set Cp (2) to 42
        >>> model.update_card('GRID', 100, 2, 42)

        # On GRID 100, set X (3) to 43.
        >>> model.update_card('GRID', 100, 3, 43.)

        """
        #rslot_map = self.get_rslot_map(reset_type_to_slot_map=False)

        for key in self.card_count:
            assert isinstance(key, str), f'key={key!r}'
            if key not in self._type_to_slot_map:
                msg = 'add %r to self._type_to_slot_map\n%s' % (key, str(self._type_to_slot_map))
                raise RuntimeError(msg)
        #_slot_to_type_map['nodes'] : ['GRID']
        #_type_to_slot_map['GRID'] : ['nodes']

        # get the storage object
        try:
            field_str = self._type_to_slot_map[card_name] # 'nodes'
        except KeyError:
            msg = 'Updating card card_name=%r is not supported\nkeys=%s' % (
                card_name, list(self._type_to_slot_map.keys()))
            raise KeyError(msg)

        objs = getattr(self, field_str) # self.nodes
        # get the specific card
        try:
            obj = objs[icard]
        except KeyError:
            msg = 'Could not find %s ID=%r' % (card_name, icard)
            raise KeyError(msg)

        # update the card
        obj.update_field(ifield, value)
        return obj

    def set_dynamic_syntax(self, dict_of_vars: dict[str, int | float | str]) -> None:
        """
        Uses the OpenMDAO syntax of %varName in an embedded BDF to
        update the values for an optimization study.

        Parameters
        ----------
        dict_of_vars : dict[str] = int/float/str
            dictionary of 7 character variable names to map.

        .. code-block:: python

           GRID, 1, %xVar, %yVar, %zVar

           >>> dict_of_vars = {'xVar': 1.0, 'yVar', 2.0, 'zVar':3.0}
           >>> bdf = BDF()
           >>> bdf.set_dynamic_syntax(dict_of_vars)
           >>> bdf.read_bdf(bdf_filename, xref=True)

        Notes
        -----
        Case sensitivity is supported.
        Variables should be 7 characters or less to fit in an
        8-character field.

        .. warning:: Type matters!

        """
        self.dict_of_vars = {}
        assert len(dict_of_vars) > 0, f'nvars = {len(dict_of_vars):d}'
        for (key, value) in sorted(dict_of_vars.items()):
            assert len(key) <= 7, ('max length for key is 7; '
                                   'len(%s)=%s' % (key, len(key)))
            assert len(key) >= 1, ('min length for key is 1; '
                                   'len(%s)=%s' % (key, len(key)))
            if not isinstance(key, str):
                msg = 'key=%r must be a string.  type=%s' % (key, type(key))
                raise TypeError(msg)
            self.dict_of_vars[key] = value
        self._is_dynamic_syntax = True

    def is_reject(self, card_name: str) -> bool:
        """
        Can the card be read.

        If the card is rejected, it's added to self.reject_count

        Parameters
        ----------
        card_name : str
            the card_name -> 'GRID'

        """
        if '=' in card_name:
            raise ReplicationError('unparsed replication format')

        if card_name.startswith('='):
            return False
        elif card_name in self.cards_to_read:
            return False
        if card_name:
            if card_name not in self.reject_count:
                self.reject_count[card_name] = 0
            self.reject_count[card_name] += 1
        return True

    def _process_card(self, card_lines: list[str]) -> list[str]:
        """
        Converts card_lines into a card.
        Considers dynamic syntax and removes empty fields

        Parameters
        ----------
        card_lines : list[str]
            list of strings that represent the card's lines

        Returns
        -------
        fields : list[str]
            the parsed card's fields
        card_name : str
            the card's name

        .. code-block:: python

            >>> card_lines = ['GRID,1,,1.0,2.0,3.0,,']
            >>> model = BDF()
            >>> fields, card_name = model._process_card(card_lines)
            >>> fields
            ['GRID', '1', '', '1.0', '2.0', '3.0']
            >>> card_name
            'GRID'

        """
        card_name = _get_card_name(card_lines, self.active_filename)
        fields = to_fields(card_lines, card_name)
        if self._is_dynamic_syntax:
            fields = [
                print_field_16(_parse_dynamic_syntax(field, self.dict_of_vars, self.log))
                if '%' in field[0:1] else field
                for field in fields]
        card = wipe_empty_fields(fields)
        card[0] = card_name
        return card

    def create_card_object(self, card_lines: list[str], card_name: str,
                           is_list: bool=True, has_none: bool=True):
        """
        Creates a BDFCard object, which is really just a list that
        allows indexing past the last field

        Parameters
        ----------
        card_lines: list[str]
            the list of the card fields
            input is list of card_lines -> ['GRID, 1, 2, 3.0, 4.0, 5.0']
        card_name : str
            the card_name -> 'GRID'
        is_list : bool; default=True
            True : this is a list of fields
            False : this is a list of lines
        has_none : bool; default=True
            can there be trailing Nones in the card data (e.g. ['GRID, 1, 2, 3.0, 4.0, 5.0, '])

        Returns
        -------
        card_object : BDFCard()
            the card object representation of card
        card : list[str]
            the card with empty fields removed

        """
        card_name = card_name.upper()
        self.increase_card_count(card_name)
        if card_name in ['DEQATN', 'PBRSECT', 'PBMSECT', 'GMCURV', 'GMSURF', 'OUTPUT', 'ADAPT',
                         'MONDSP1']:
            card_obj = card_lines
            card = card_lines
        else:
            if is_list:
                fields = card_lines
            else:
                fields = to_fields(card_lines, card_name)

            # apply OPENMDAO syntax
            if self._is_dynamic_syntax:
                fields = [
                    print_field_16(_parse_dynamic_syntax(field, self.dict_of_vars, self.log))
                    if '%' in field.strip()[0:1] else print_field_16(field)
                    for field in fields]
                has_none = False

            if has_none:
                card = wipe_empty_fields([print_field_16(field) for field in fields])
            else:
                #card = remove_trailing_fields(fields)
                card = wipe_empty_fields(fields)
            card_obj = BDFCard(card, has_none=False)
        return card_obj, card

    def _parse_dynamic_syntax(self, key: str) -> dict[str, Any]:
        return _parse_dynamic_syntax(key, self.dict_of_vars, self.log)

    def _make_card_parser(self) -> None:
        """creates the card parser variables that are used by add_card"""
        class Crash:
            """class for crashing on specific cards"""
            def __init__(self) -> None:
                """dummy init"""
                pass
            @classmethod
            def add_card(cls, card: BDFCard, comment: str=''):
                """the method that forces the crash"""
                #raise CardParseSyntaxError(card)
                msg = _format_comment(comment) + str(card)
                raise UnsupportedCard(msg)

        #class CrashIgnore:
            #"""class for crashing on specific cards"""
            #def __init__(self):
                #"""dummy init"""
                #pass
            #@classmethod
            #def add_card(cls, card: BDFCard, comment: str=''):
                #"""the method that forces the crash"""
                ##raise CardParseSyntaxError(card)
                #msg = _format_comment(comment) + str(card)
                #raise DisabledCardError(msg)

        #: a storage of card_name to (card_class, add_method)
        add_methods = self._add_methods
        self._card_parser = {
            #'=' : (Crash, None),
            '/' : (Crash, None),

            #'CGEN' : (CrashIgnore, None),

            'SETREE' : (SETREE, add_methods._add_setree_object),
            'SENQSET' : (SENQSET, add_methods._add_senqset_object),
            'SEBULK' : (SEBULK, add_methods._add_sebulk_object),
            'RELEASE': (RELEASE, add_methods._add_release_object),
            'SEBNDRY' : (SEBNDRY, add_methods._add_sebndry_object),
            'SEELT' : (SEELT, add_methods._add_seelt_object),
            'SELOC' : (SELOC, add_methods._add_seloc_object),
            'SEMPLN' : (SEMPLN, add_methods._add_sempln_object),
            'SECONCT' : (SECONCT, add_methods._add_seconct_object),
            'SELABEL' : (SELABEL, add_methods._add_selabel_object),
            'SEEXCLD' : (SEEXCLD, add_methods._add_seexcld_object),
            'CSUPER' : (CSUPER, add_methods._add_csuper_object),
            'CSUPEXT' : (CSUPEXT, add_methods._add_csupext_object),
            'SELOAD' : (SELOAD, add_methods._add_seload_object),

            ## acoustic
            'CHACAB': (CHACAB, add_methods._add_element_object),
            'CHACBR': (CHACBR, add_methods._add_element_object),
            'CAABSF': (CAABSF, add_methods._add_element_object),
            'PACABS': (PACABS, add_methods._add_acoustic_property_object),
            'PAABSF': (PAABSF, add_methods._add_acoustic_property_object),
            'PACBAR': (PACBAR, add_methods._add_acoustic_property_object),
            'PMIC': (PMIC, add_methods._add_property_object),
            'ACPLNW': (ACPLNW, add_methods._add_acplnw_object),
            'AMLREG': (AMLREG, add_methods._add_amlreg_object),
            'MATPOR': (MATPOR, add_methods._add_structural_material_object),
            'MICPNT': (MICPNT, add_methods._add_micpnt_object),
            #'PANEL' : (Crash, None),

            'BCONP' : (BCONP, add_methods._add_bconp_object),
            'BLSEG' : (BLSEG, add_methods._add_blseg_object),
            'BFRIC' : (BFRIC, add_methods._add_bfric_object),
            'MODTRAK' : (MODTRAK, add_methods._add_modtrak_object),

            #  nx contact
            'BCPARA' : (BCPARA, add_methods._add_bcpara_object),
            'BCTPARM' : (BCTPARM, add_methods._add_bctparam_object),
            'BGADD' : (BGADD, add_methods._add_bgadd_object),
            'BGSET' : (BGSET, add_methods._add_bgset_object),
            'BCBODY' : (BCBODY, add_methods._add_bcbody_object),

            # 'BOLT', 'BOLTFOR', 'BOLTFRC', 'BOLTLD', 'BOLTSEQ'
            'BOLTFOR' : (BOLTFOR, add_methods._add_boltfor_object),
            'BOLTSEQ' : (BOLTSEQ, add_methods._add_boltseq_object),
            #'BOLTFRC' : (BOLTFRC, add_methods._add_boltfrc_object),
            #'BOLTLD' : (BOLTLD, add_methods._add_boltld_object),
            'BOLTFRC': (Crash, None),
            'BOLTLD': (Crash, None),

            # msc bolts
            # 'BOUTPUT',
            'BOUTPUT': (Crash, None),

            #'CBEAR', 'PBEAR', 'ROTORB',
            'CBEAR' : (Crash, None),
            'PBEAR' : (Crash, None),
            'ROTORB' : (Crash, None),

            #'SWLDPRM' : (Crash, None),
            #'PWSEAM' : (Crash, None),
            #'CWSEAM' : (Crash, None),
            #'CSEAM' : (Crash, None),
            #'PSEAM' : (Crash, None),

            #'DVSHAP' : (Crash, None),

            #'CYSYM' : (Crash, None),
            #'TEMPP1' : (Crash, None),
            #'DSCONS' : (Crash, None),
            #'DVAR' : (Crash, None),
            #'DVSET' : (Crash, None),
            #'DYNRED' : (Crash, None),

            #'BNDGRID' : (Crash, None),
            #'BNDFIX' : (Crash, None),
            #'BNDFIX1' : (Crash, None),

            #'AEFORCE' : (Crash, None),
            #'UXVEC' : (Crash, None),
            'GUST2' : (Crash, None),

            #'RADBND' : (Crash, None),

            # nodes
            'GRID': (GRID, partial(add_methods._add_node_object, allow_overwrites='GRID' in self.allow_overwrites_set)),
            'SPOINT' : (SPOINTs, add_methods._add_spoint_object),
            'EPOINT' : (EPOINTs, add_methods._add_epoint_object),
            'RINGAX' : (RINGAX, add_methods._add_ringax_object),
            'POINTAX' : (POINTAX, add_methods._add_ringax_object),
            'POINT' : (POINT, add_methods._add_point_object),
            'SEQGP' : (SEQGP, add_methods._add_seqgp_object),
            'GRIDB' : (GRIDB, add_methods._add_gridb_object),

            'PARAM' : (PARAM, add_methods._add_param_object),
            'MDLPRM' : (MDLPRM, add_methods._add_mdlprm_object),

            'CORD2R' : (CORD2R, add_methods._add_coord_object),
            'CORD2C' : (CORD2C, add_methods._add_coord_object),
            'CORD2S' : (CORD2S, add_methods._add_coord_object),

            'MATCID' : (MATCID, add_methods._add_matcid_object),

            # parametric
            'PSET' : (PSET, add_methods._add_pset),
            'PVAL' : (PVAL, add_methods._add_pval),
            'GMCURV' : (GMCURV, add_methods._add_gmcurv),
            'GMSURF' : (GMSURF, add_methods._add_gmsurf),
            'FEFACE' : (FEFACE, add_methods._add_feface),
            'FEEDGE' : (FEEDGE, add_methods._add_feedge),

            # msgmesh
            #'GMCORD' : (GMCORD, add_methods._add_coord_object), # coords
            #'CGEN' : (CGEN, add_methods._add_element_object),   # elements
            #'GMLOAD' : (GMLOAD, add_methods._add_load_object),  # basic loads

            'CONROD' : (CONROD, add_methods._add_element_object),
            'CROD' : (CROD, add_methods._add_element_object),
            'PROD' : (PROD, add_methods._add_property_object),
            'CTUBE' : (CTUBE, add_methods._add_element_object),
            'PTUBE' : (PTUBE, add_methods._add_property_object),

            'BAROR' : (BAROR, add_methods._add_baror_object),
            'CBARAO' : (CBARAO, add_methods._add_ao_object),
            'PBAR' : (PBAR, add_methods._add_property_object),
            'PBARL' : (PBARL, add_methods._add_property_object),
            'PBRSECT' : (PBRSECT, add_methods._add_property_object),

            'BEAMOR' : (BEAMOR, add_methods._add_beamor_object),
            'PBEAM' : (PBEAM, add_methods._add_property_object),
            'PBEAML' : (PBEAML, add_methods._add_property_object),
            'PBCOMP' : (PBCOMP, add_methods._add_property_object),
            'PBMSECT' : (PBMSECT, add_methods._add_property_object),

            'CBEAM3' : (CBEAM3, add_methods._add_element_object),
            'PBEAM3' : (PBEAM3, add_methods._add_property_object),

            'CBEND' : (CBEND, add_methods._add_element_object),
            'PBEND' : (PBEND, add_methods._add_property_object),

            'CTRSHL' : (CTRSHL, add_methods._add_element_object),  # nasa95
            'CTRIA3' : (CTRIA3, add_methods._add_element_object),
            'CQUAD1' : (CQUAD1, add_methods._add_element_object),  # nasa95
            'CQUAD4' : (CQUAD4, add_methods._add_element_object),
            'CQUAD' : (CQUAD, add_methods._add_element_object),
            'CQUAD8' : (CQUAD8, add_methods._add_element_object),
            'CQUADX' : (CQUADX, add_methods._add_element_object),
            'CQUADX4' : (CQUADX4, add_methods._add_element_object),
            'CQUADX8' : (CQUADX8, add_methods._add_element_object),
            'CQUADR' : (CQUADR, add_methods._add_element_object),
            'CTRIA6' : (CTRIA6, add_methods._add_element_object),
            'CTRIAR' : (CTRIAR, add_methods._add_element_object),
            'CTRAX3' : (CTRAX3, add_methods._add_element_object),
            'CTRAX6' : (CTRAX6, add_methods._add_element_object),
            'CTRIAX' : (CTRIAX, add_methods._add_element_object),
            'CTRIAX6' : (CTRIAX6, add_methods._add_element_object),
            'SNORM' : (SNORM, add_methods._add_normal_object),
            'PCOMP' : (PCOMP, add_methods._add_property_object),
            'PCOMPG' : (PCOMPG, add_methods._add_property_object),
            'PSHELL' : (PSHELL, add_methods._add_property_object),
            'PTRSHL' : (PTRSHL, add_methods._add_property_object),
            'PQUAD1' : (PQUAD1, add_methods._add_property_object),
            'PLPLANE' : (PLPLANE, add_methods._add_property_object),
            'CPLSTN3' : (CPLSTN3, add_methods._add_element_object),
            'CPLSTN4' : (CPLSTN4, add_methods._add_element_object),
            'CPLSTN6' : (CPLSTN6, add_methods._add_element_object),
            'CPLSTN8' : (CPLSTN8, add_methods._add_element_object),
            'CPLSTS3' : (CPLSTS3, add_methods._add_element_object),
            'CPLSTS4' : (CPLSTS4, add_methods._add_element_object),
            'CPLSTS6' : (CPLSTS6, add_methods._add_element_object),
            'CPLSTS8' : (CPLSTS8, add_methods._add_element_object),
            'PPLANE' : (PPLANE, add_methods._add_property_object),

            'CSHEAR' : (CSHEAR, add_methods._add_element_object),
            'PSHEAR' : (PSHEAR, add_methods._add_property_object),

            # nastran95
            'CIHEX1' : (CIHEX1, add_methods._add_element_object),
            'CIHEX2' : (CIHEX2, add_methods._add_element_object),
            'CHEXA1' : (CHEXA1, add_methods._add_element_object),
            'CHEXA2' : (CHEXA2, add_methods._add_element_object),
            'PIHEX' : (PIHEX, add_methods._add_property_object),

            # msc/nx
            'PSOLID' : (PSOLID, add_methods._add_property_object),
            'PLSOLID' : (PLSOLID, add_methods._add_property_object),
            'PCOMPS' : (PCOMPS, add_methods._add_property_object),
            'PCOMPLS' : (PCOMPLS, add_methods._add_property_object),

            'CELAS1' : (CELAS1, add_methods._add_element_object),
            'CELAS2' : (CELAS2, add_methods._add_element_object),
            'CELAS3' : (CELAS3, add_methods._add_element_object),
            'CELAS4' : (CELAS4, add_methods._add_element_object),
            'CVISC' : (CVISC, add_methods._add_element_object),
            'PELAST' : (PELAST, add_methods._add_pelast_object),

            'CDAMP1' : (CDAMP1, add_methods._add_damper_object),
            'CDAMP2' : (CDAMP2, add_methods._add_damper_object),
            'CDAMP3' : (CDAMP3, add_methods._add_damper_object),
            # CDAMP4 added later because the documentation is wrong
            'CDAMP5' : (CDAMP5, add_methods._add_damper_object),
            'PDAMP5' : (PDAMP5, add_methods._add_property_object),

            'CFAST' : (CFAST, add_methods._add_damper_object),
            'PFAST' : (PFAST, add_methods._add_property_object),

            'CWELD' : (CWELD, add_methods._add_damper_object),
            'PWELD' : (PWELD, add_methods._add_property_object),

            'CGAP' : (CGAP, add_methods._add_element_object),
            'PGAP' : (PGAP, add_methods._add_property_object),

            'CBUSH' : (CBUSH, add_methods._add_damper_object),
            'CBUSH1D' : (CBUSH1D, add_methods._add_damper_object),
            'CBUSH2D' : (CBUSH2D, add_methods._add_damper_object),
            'PBUSH' : (PBUSH, add_methods._add_property_object),
            'PBUSH1D' : (PBUSH1D, add_methods._add_property_object),
            'PBUSH2D' : (PBUSH2D, add_methods._add_property_object),

            'CRAC2D' : (CRAC2D, add_methods._add_element_object),
            'PRAC2D' : (PRAC2D, add_methods._add_property_object),

            'CRAC3D' : (CRAC3D, add_methods._add_element_object),
            'PRAC3D' : (PRAC3D, add_methods._add_property_object),

            'GENEL' : (GENEL, add_methods._add_element_object),


            'PDAMPT' : (PDAMPT, add_methods._add_pdampt_object),
            'PBUSHT' : (PBUSHT, add_methods._add_pbusht_object),

            'CCONEAX' : (CCONEAX, add_methods._add_element_object),
            'PCONEAX' : (PCONEAX, add_methods._add_property_object),
            'AXIC' : (AXIC, add_methods._add_axic_object),
            'AXIF' : (AXIF, add_methods._add_axif_object),
            'CYAX' : (CYAX, add_methods._add_cyax_object),

            'RBAR' : (RBAR, add_methods._add_rigid_element_object),
            'RBAR1' : (RBAR1, add_methods._add_rigid_element_object),
            'RBE1' : (RBE1, add_methods._add_rigid_element_object),
            'RBE2' : (RBE2, add_methods._add_rigid_element_object),
            'RBE3' : (RBE3, add_methods._add_rigid_element_object),
            'RROD' : (RROD, add_methods._add_rigid_element_object),
            'RSPLINE' : (RSPLINE, add_methods._add_rigid_element_object),
            'RSSCON' : (RSSCON, add_methods._add_rigid_element_object),


            ## there is no MAT6 or MAT7
            'MAT1' : (MAT1, add_methods._add_structural_material_object),
            'MAT2' : (MAT2, add_methods._add_structural_material_object),
            'MAT3' : (MAT3, add_methods._add_structural_material_object),
            'MAT8' : (MAT8, add_methods._add_structural_material_object),
            'MAT9' : (MAT9, add_methods._add_structural_material_object),
            'MAT10' : (MAT10, add_methods._add_structural_material_object),
            'MAT11' : (MAT11, add_methods._add_structural_material_object),
            'MAT3D' : (MAT3D, add_methods._add_structural_material_object),
            'EQUIV' : (EQUIV, add_methods._add_structural_material_object),
            'MATG' : (MATG, add_methods._add_structural_material_object),

            'MATHE' : (MATHE, add_methods._add_hyperelastic_material_object),
            'MATHP' : (MATHP, add_methods._add_hyperelastic_material_object),
            'MATEV' : (MATEV, add_methods._add_structural_material_object),
            'MAT4' : (MAT4, add_methods._add_thermal_material_object),
            'MAT5' : (MAT5, add_methods._add_thermal_material_object),

            'MATS1' : (MATS1, add_methods._add_material_dependence_object),
            #'MATS3' : (MATS3, add_methods._add_material_dependence_object),
            #'MATS8' : (MATS8, add_methods._add_material_dependence_object),
            'MATT1' : (MATT1, add_methods._add_material_dependence_object),
            'MATT2' : (MATT2, add_methods._add_material_dependence_object),
            'MATT3' : (MATT3, add_methods._add_material_dependence_object),
            'MATT4' : (MATT4, add_methods._add_material_dependence_object),
            'MATT5' : (MATT5, add_methods._add_material_dependence_object),
            'MATT8' : (MATT8, add_methods._add_material_dependence_object),
            'MATT9' : (MATT9, add_methods._add_material_dependence_object),
            'MATT11' : (MATT11, add_methods._add_material_dependence_object),

            'MATDMG': (MATDMG, add_methods._add_material_dependence_object),

            'NXSTRAT' : (NXSTRAT, add_methods._add_nxstrat_object),

            # hasn't been verified, links up to MAT1, MAT2, MAT9 w/ same MID
            'CREEP' : (CREEP, add_methods._add_creep_material_object),

            'NSMADD' : (NSMADD, add_methods._add_nsmadd_object),
            'NSM1' : (NSM1, add_methods._add_nsm_object),
            'NSML1' : (NSML1, add_methods._add_nsm_object),

            'CONM1': (CONM1, partial(add_methods._add_mass_object, allow_overwrites='CONM1' in self.allow_overwrites_set)),
            'CONM2': (CONM2, partial(add_methods._add_mass_object, allow_overwrites='CONM2' in self.allow_overwrites_set)),
            'CMASS1': (CMASS1, partial(add_methods._add_mass_object, allow_overwrites='CMASS1' in self.allow_overwrites_set)),
            'CMASS2': (CMASS2, partial(add_methods._add_mass_object, allow_overwrites='CMASS2' in self.allow_overwrites_set)),
            'CMASS3': (CMASS3, partial(add_methods._add_mass_object, allow_overwrites='CMASS3' in self.allow_overwrites_set)),
            # CMASS4 - added later because documentation is wrong

            'MPC' : (MPC, add_methods._add_constraint_mpc_object),
            'MPCADD' : (MPCADD, add_methods._add_constraint_mpcadd_object),

            'SPC' : (SPC, add_methods._add_constraint_spc_object),
            'SPC1' : (SPC1, add_methods._add_constraint_spc_object),
            'SPCOFF' : (SPCOFF, add_methods._add_constraint_spcoff_object),
            'SPCOFF1' : (SPCOFF1, add_methods._add_constraint_spcoff_object),
            'SPCAX' : (SPCAX, add_methods._add_constraint_spc_object),
            'SPCADD' : (SPCADD, add_methods._add_constraint_spcadd_object),
            ## parametric
            'GMSPC' : (GMSPC, add_methods._add_constraint_spc_object),

            'SESUP' : (SESUP, add_methods._add_sesuport_object), # pseudo-constraint
            'SUPORT' : (SUPORT, add_methods._add_suport_object), # pseudo-constraint
            'SUPORT1' : (SUPORT1, add_methods._add_suport1_object),  # pseudo-constraint

            'FORCE' : (FORCE, add_methods._add_load_object),
            'FORCE1' : (FORCE1, add_methods._add_load_object),
            'FORCE2' : (FORCE2, add_methods._add_load_object),
            'MOMENT' : (MOMENT, add_methods._add_load_object),
            'MOMENT1' : (MOMENT1, add_methods._add_load_object),
            'MOMENT2' : (MOMENT2, add_methods._add_load_object),

            'LSEQ' : (LSEQ, add_methods._add_lseq_object),
            'LOAD' : (LOAD, add_methods._add_load_combination_object),
            'CLOAD' : (CLOAD, add_methods._add_load_combination_object),
            'LOADCYN' : (LOADCYN, add_methods._add_load_object),
            'LOADCYH' : (LOADCYH, add_methods._add_load_object),

            # basic static loads
            'GRAV' : (GRAV, add_methods._add_load_object),
            'ACCEL' : (ACCEL, add_methods._add_load_object),
            'ACCEL1' : (ACCEL1, add_methods._add_load_object),
            'PLOAD' : (PLOAD, add_methods._add_load_object),
            'PLOAD1' : (PLOAD1, add_methods._add_load_object),
            'PLOAD2' : (PLOAD2, add_methods._add_load_object),
            'PLOAD4' : (PLOAD4, add_methods._add_load_object),
            'RFORCE' : (RFORCE, add_methods._add_load_object),
            'RFORCE1' : (RFORCE1, add_methods._add_load_object),
            'SLOAD' : (SLOAD, add_methods._add_load_object),
            'SPCD' : (SPCD, add_methods._add_load_object),  # enforced displacement
            'QVOL' : (QVOL, add_methods._add_load_object),  # thermal

            # axisymmetric loads
            'FORCEAX' : (FORCEAX, add_methods._add_load_object),
            'PLOADX1' : (PLOADX1, add_methods._add_load_object),
            'PRESAX' : (PRESAX, add_methods._add_load_object),  # axisymmetric

            'DLOAD' : (DLOAD, add_methods._add_dload_object),

            'ACSRCE' : (ACSRCE, add_methods._add_dload_entry),
            'TLOAD1' : (TLOAD1, add_methods._add_dload_entry),
            'TLOAD2' : (TLOAD2, add_methods._add_dload_entry),
            'RLOAD1' : (RLOAD1, add_methods._add_dload_entry),
            'RLOAD2' : (RLOAD2, add_methods._add_dload_entry),
            'RANDPS' : (RANDPS, add_methods._add_dload_entry), # random
            'RANDT1' : (RANDT1, add_methods._add_dload_entry), # random
            'QVECT' : (QVECT, add_methods._add_dload_entry),

            'FREQ' : (FREQ, add_methods._add_freq_object),
            'FREQ1' : (FREQ1, add_methods._add_freq_object),
            'FREQ2' : (FREQ2, add_methods._add_freq_object),
            'FREQ3' : (FREQ3, add_methods._add_freq_object),
            'FREQ4' : (FREQ4, add_methods._add_freq_object),
            'FREQ5' : (FREQ5, add_methods._add_freq_object),

            'DOPTPRM' : (DOPTPRM, add_methods._add_doptprm_object),
            'DESVAR' : (DESVAR, add_methods._add_desvar_object),
            'TOPVAR' : (TOPVAR, add_methods._add_topvar_object),
            # BCTSET

            'TEMPRB' : (TEMPRB, add_methods._add_thermal_load_object),
            'TEMP' : (TEMP, add_methods._add_thermal_load_object),
            'TEMPB3' : (TEMPB3, add_methods._add_thermal_load_object),
            'QBDY1' : (QBDY1, add_methods._add_thermal_load_object),
            'QBDY2' : (QBDY2, add_methods._add_thermal_load_object),
            'QBDY3' : (QBDY3, add_methods._add_thermal_load_object),
            'QHBDY' : (QHBDY, add_methods._add_thermal_load_object),
            'PHBDY' : (PHBDY, add_methods._add_phbdy_object),

            'CHBDYE' : (CHBDYE, add_methods._add_thermal_element_object),
            'CHBDYG' : (CHBDYG, add_methods._add_thermal_element_object),
            'CHBDYP' : (CHBDYP, add_methods._add_thermal_element_object),
            'PCONV' : (PCONV, add_methods._add_convection_property_object),
            'PCONVM' : (PCONVM, add_methods._add_convection_property_object),

            'VIEW' : (VIEW, add_methods._add_view_object),
            'VIEW3D' : (VIEW3D, add_methods._add_view3d_object),

            # aero
            'AECOMP' : (AECOMP, add_methods._add_aecomp_object),
            'AECOMPL' : (AECOMPL, add_methods._add_aecomp_object),
            'AEFACT' : (AEFACT, add_methods._add_aefact_object),
            'AELINK' : (AELINK, add_methods._add_aelink_object),
            'AELIST' : (AELIST, add_methods._add_aelist_object),
            'AEPARM' : (AEPARM, add_methods._add_aeparm_object),
            'AESTAT' : (AESTAT, add_methods._add_aestat_object),
            'AESURF' : (AESURF, add_methods._add_aesurf_object),
            'AESURFS' : (AESURFS, add_methods._add_aesurfs_object),

            'CAERO1' : (CAERO1, add_methods._add_caero_object),
            'CAERO2' : (CAERO2, add_methods._add_caero_object),
            'CAERO3' : (CAERO3, add_methods._add_caero_object),
            'CAERO4' : (CAERO4, add_methods._add_caero_object),
            'CAERO5' : (CAERO5, add_methods._add_caero_object),

            'PAERO1' : (PAERO1, add_methods._add_paero_object),
            'PAERO2' : (PAERO2, add_methods._add_paero_object),
            'PAERO3' : (PAERO3, add_methods._add_paero_object),
            'PAERO4' : (PAERO4, add_methods._add_paero_object),
            'PAERO5' : (PAERO5, add_methods._add_paero_object),

            'SPLINE1' : (SPLINE1, add_methods._add_spline_object),
            'SPLINE2' : (SPLINE2, add_methods._add_spline_object),
            'SPLINE3' : (SPLINE3, add_methods._add_spline_object),
            'SPLINE4' : (SPLINE4, add_methods._add_spline_object),
            'SPLINE5' : (SPLINE5, add_methods._add_spline_object),

            # SOL 144
            'AEROS' : (AEROS, add_methods._add_aeros_object),
            'TRIM' : (TRIM, add_methods._add_trim_object),
            'TRIM2' : (TRIM2, add_methods._add_trim_object),
            'DIVERG' : (DIVERG, add_methods._add_diverg_object),

            # SOL 145
            'AERO' : (AERO, add_methods._add_aero_object),
            'FLUTTER' : (FLUTTER, add_methods._add_flutter_object),
            'FLFACT' : (FLFACT, add_methods._add_flfact_object),
            'MKAERO1' : (MKAERO1, add_methods._add_mkaero_object),
            'MKAERO2' : (MKAERO2, add_methods._add_mkaero_object),

            'GUST' : (GUST, add_methods._add_gust_object),
            'CSSCHD' : (CSSCHD, add_methods._add_csschd_object),
            'MONPNT1' : (MONPNT1, add_methods._add_monpnt_object),
            'MONPNT2' : (MONPNT2, add_methods._add_monpnt_object),
            'MONPNT3' : (MONPNT3, add_methods._add_monpnt_object),
            'MONDSP1' : (MONDSP1, add_methods._add_monpnt_object),

            'NLPARM' : (NLPARM, add_methods._add_nlparm_object),
            'NLPCI' : (NLPCI, add_methods._add_nlpci_object),
            'TSTEP' : (TSTEP, add_methods._add_tstep_object),
            'TSTEP1' : (TSTEP1, add_methods._add_tstepnl_object),
            'TSTEPNL' : (TSTEPNL, add_methods._add_tstepnl_object),

            'TF' : (TF, add_methods._add_tf_object),
            'TIC' : (TIC, add_methods._add_tic_object),

            'DCONADD' : (DCONADD, add_methods._add_dconstr_object),
            'DCONSTR' : (DCONSTR, add_methods._add_dconstr_object),
            'DDVAL' : (DDVAL, add_methods._add_ddval_object),
            'DLINK' : (DLINK, add_methods._add_dlink_object),
            'DSCREEN' : (DSCREEN, add_methods._add_dscreen_object),

            'DTABLE' : (DTABLE, add_methods._add_dtable_object),
            'DRESP1' : (DRESP1, add_methods._add_dresp_object), # dresps
            'DRESP2' : (DRESP2, add_methods._add_dresp_object),
            'DRESP3' : (DRESP3, add_methods._add_dresp_object),
            'DVCREL1' : (DVCREL1, add_methods._add_dvcrel_object), # dvcrels
            'DVCREL2' : (DVCREL2, add_methods._add_dvcrel_object),
            'DVPREL1' : (DVPREL1, add_methods._add_dvprel_object), # dvprels
            'DVPREL2' : (DVPREL2, add_methods._add_dvprel_object),
            'DVMREL1' : (DVMREL1, add_methods._add_dvmrel_object), # ddvmrels
            'DVMREL2' : (DVMREL2, add_methods._add_dvmrel_object),
            'DVGRID' : (DVGRID, add_methods._add_dvgrid_object), # dvgrids

            # nx_opt
            'DVTREL1' : (DVTREL1, add_methods._add_dvtrel_object), # dvtrels
            'GROUP' : (GROUP, add_methods._add_group_object), # group
            'DMNCON' : (DMNCON, add_methods._add_dmncon_object), # dmncon

            # tables
            'TABLES1' : (TABLES1, add_methods._add_table_object),
            'TABLEST' : (TABLEST, add_methods._add_table_object),
            'TABLEHT' : (TABLEHT, add_methods._add_table_object),
            'TABLEH1' : (TABLEH1, add_methods._add_table_object),

            # dynamic tables
            'TABLED1' : (TABLED1, add_methods._add_tabled_object),
            'TABLED2' : (TABLED2, add_methods._add_tabled_object),
            'TABLED3' : (TABLED3, add_methods._add_tabled_object),
            'TABLED4' : (TABLED4, add_methods._add_tabled_object),

            # material tables
            'TABLEM1' : (TABLEM1, add_methods._add_tablem_object),
            'TABLEM2' : (TABLEM2, add_methods._add_tablem_object),
            'TABLEM3' : (TABLEM3, add_methods._add_tablem_object),
            'TABLEM4' : (TABLEM4, add_methods._add_tablem_object),

            # other tables
            'TABDMP1' : (TABDMP1, add_methods._add_table_sdamping_object),
            'TABRND1' : (TABRND1, add_methods._add_random_table_object),
            'TABRNDG' : (TABRNDG, add_methods._add_random_table_object),

            'EIGB' : (EIGB, add_methods._add_method_object),
            'EIGR' : (EIGR, add_methods._add_method_object),
            'EIGRL' : (EIGRL, add_methods._add_method_object),
            'EIGC' : (EIGC, add_methods._add_cmethod_object),
            'EIGP' : (EIGP, add_methods._add_cmethod_object),

            'BCRPARA' : (BCRPARA, add_methods._add_bcrpara_object),
            'BCTADD' : (BCTADD, add_methods._add_bctadd_object),
            'BCTPARA' : (BCTPARA, add_methods._add_bctpara_object),
            'BSURF' : (BSURF, add_methods._add_bsurf_object),
            'BSURFS' : (BSURFS, add_methods._add_bsurfs_object),

            'RADCAV' : (RADCAV, add_methods._add_radcav_object), #
            #'RADLST' : (RADLST, add_methods._add_radcav_object), # TestOP2.test_bdf_op2_thermal_02
            #'RADMTX' : (RADMTX, add_methods._add_radmtx_object), # TestOP2.test_bdf_op2_thermal_02
            #'RADMT' : (Crash, None),

            'ASET' : (ASET, add_methods._add_aset_object),
            'ASET1' : (ASET1, add_methods._add_aset_object),

            'BSET' : (BSET, add_methods._add_bset_object),
            'BSET1' : (BSET1, add_methods._add_bset_object),

            'CSET' : (CSET, add_methods._add_cset_object),
            'CSET1' : (CSET1, add_methods._add_cset_object),

            'QSET' : (QSET, add_methods._add_qset_object),
            'QSET1' : (QSET1, add_methods._add_qset_object),

            'USET' : (USET, add_methods._add_uset_object),
            'USET1' : (USET1, add_methods._add_uset_object),

            'OMIT' : (OMIT, add_methods._add_omit_object),
            'OMIT1' : (OMIT1, add_methods._add_omit_object),

            'SET1' : (SET1, add_methods._add_set_object),
            'SET2' : (SET2, add_methods._add_set_object),
            'SET3' : (SET3, add_methods._add_set_object),

            # radset
            'RADSET' : (RADSET, add_methods._add_radset_object),

            # superelement sets
            'SESET' : (SESET, add_methods._add_seset_object),

            'SEBSET' : (SEBSET, add_methods._add_sebset_object),
            'SEBSET1' : (SEBSET1, add_methods._add_sebset_object),

            'SECSET' : (SECSET, add_methods._add_secset_object),
            'SECSET1' : (SECSET1, add_methods._add_secset_object),

            'SEQSET' : (SEQSET, add_methods._add_seqset_object),
            'SEQSET1' : (SEQSET1, add_methods._add_seqset_object),

            #'SESUP' : (SESUP, add_methods._add_sesup_object),  # pseudo-constraint

            #'SEUSET' : (SEUSET, add_methods._add_seuset_object),
            #'SEUSET1' : (SEUSET1, add_methods._add_seuset_object),

            # BCTSET
            'ROTORG' : (ROTORG, add_methods._add_rotor_object),
            'ROTORD' : (ROTORD, add_methods._add_rotor_object),

            'DAREA' : (DAREA, add_methods._add_darea_object),
            'DPHASE' : (DPHASE, add_methods._add_dphase_object),
            'DELAY' : (DELAY, add_methods._add_delay_object),

            'CYJOIN' : (CYJOIN, add_methods._add_cyjoin_object),

            'PLOTEL3': (PLOTEL3, add_methods._add_plotel_object),
            'PLOTEL4': (PLOTEL4, add_methods._add_plotel_object),
        }

        self._card_parser_prepare = {
            'BOLT': self._prepare_bolt,

            'PLOTEL': self._prepare_plotel,
            'CBAR' : self._prepare_cbar,
            'CBEAM' : self._prepare_cbeam,
            'CTETRA' : self._prepare_ctetra,
            'CPENTA' : self._prepare_cpenta,
            'CHEXA' : self._prepare_chexa,
            'CPYRAM' : self._prepare_cpyram,

            'CORD1R' : self._prepare_cord1r,
            'CORD1C' : self._prepare_cord1c,
            'CORD1S' : self._prepare_cord1s,
            #'CORD3G' : self._prepare_CORD3G,

            'PMASS' : self._prepare_pmass,
            'CMASS4' : self._prepare_cmass4,
            'CDAMP4' : self._prepare_cdamp4,
            'DEFORM' : self._prepare_deform,  # enforced displacement

            'DTI' : self._prepare_dti,
            'DMIG' : self._prepare_dmig,
            'DMIAX' : self._prepare_dmiax,
            'DMI' : self._prepare_dmi,
            'DMIJ' : self._prepare_dmij,
            'DMIK' : self._prepare_dmik,
            'DMIJI' : self._prepare_dmiji,
            'RINGFL' : self._prepare_ringfl,

            'DEQATN' : self._prepare_dequatn,

            'NSM' : self._prepare_nsm,
            'NSML' : self._prepare_nsml,
            'PVISC' : self._prepare_pvisc,
            'PELAS' : self._prepare_pelas,
            'PDAMP' : self._prepare_pdamp,

            'TEMPAX' : self._prepare_tempax,
            'TEMPD' : self._prepare_tempd,
            'TEMPBC' : self._prepare_tempbc,
            'CONVM' : self._prepare_convm,
            'CONV' : self._prepare_conv,
            'RADM' : self._prepare_radm,
            'RADBC' : self._prepare_radbc,
            # GRDSET-will be last card to update from _card_parser_prepare
            'GRDSET' : self._prepare_grdset,

            'BCTSET' : self._prepare_bctset,
            'ACMODL' : self._prepare_acmodl,
        }

        new_reject_method = False
        if new_reject_method:
            self.cards_to_read.remove('CONM2')
            # bwb_saero: 6.37-6.57 before using

            all_cards = set(self._card_parser.keys() + self._card_parser_prepare.keys())
            reject_cards = all_cards.difference(self.cards_to_read)
            #print('reject_cards =', reject_cards)
            for card_name in reject_cards:
                if card_name in self._card_parser:
                    del self._card_parser[card_name]
                self._card_parser_prepare[card_name] = self._reject_card_obj2

    def _reject_card_obj2(self, unused_card_name, card_obj):
        """rejects a card object"""
        self.reject_cards.append(card_obj)

    def reject_card_lines(self, card_name: str, card_lines: list[str],
                          show_log: bool=True, comment: str='') -> None:
        """rejects a card"""
        if card_name.isdigit():
            # TODO: this should technically work (I think), but it's a problem
            #       for the code
            #
            # prevents:
            # spc1,100,456,10013832,10013833,10013830,10013831,10013836,10013837,
            # 10013834,10013835,10013838,10013839,10014508,10008937,10008936,10008935,
            msg = 'card_name=%r was misparsed...\ncard_lines=%s' % (
                card_name, card_lines)
            raise RuntimeError(msg)

        #elif card_name in SOL_700 or card_name in MISSING_CARDS:
            #self.log.warning(f'    rejecting card_name = {card_name!r}')
            #return

        if card_name not in self.card_count:
            _check_for_spaces(card_name, card_lines, comment, self.log)
            #raise RuntimeError(card_name)
            if card_name == '\ufeff':
                self.log.warning(f'    rejecting card_name = {card_name!r}')
                self.log.warning('    comment:\n')
                print(comment)
                self.log.warning('    lines:\n')
                for line in card_lines:
                    print(line)
            elif show_log:
                self.log.info(f'    rejecting card_name = {card_name}')
                if len(card_name) <= 3:
                    self.log.error(f'    card_lines = {card_lines}')
            assert isinstance(show_log, bool), show_log
        self.increase_card_count(card_name)
        self.reject_lines.append([_format_comment(comment)] + card_lines)

    def _write_reject_message(self, card_name, unused_card_obj, comment=''):
        """common method to not write duplicate reject card names"""
        if card_name not in self.card_count:
            #if ' ' in card_name:
                #_check_for_spaces(card_name, card_lines, comment, self.log)
            self.log.info('    rejecting card_name = %s' % card_name)

    def _prepare_bolt(self, card: list[str], card_obj: BDFCard, comment: str='') -> list[BOLT | BOLT_MSC]:
        """adds a BOLT"""
        card_obj.card = [value.upper() if isinstance(value, str) else value
                         for value in card_obj.card]
        if 'TOP' in card_obj.card or 'BOTTOM' in card_obj.card:
            self.set_as_msc()
        else:
            self.set_as_nx()

        if self.is_nx:
            bolt = BOLT.add_card(card_obj, comment=comment)
        else:
            bolt = BOLT_MSC.add_card(card_obj, comment=comment)

        self._add_methods._add_bolt_object(bolt)
        return bolt

    def _prepare_plotel(self, unused_card: list[str], card_obj: BDFCard, comment='') -> list[PLOTEL]:
        """adds a PLOTEL"""
        #['PLOTEL', '3101', '3101', '3102', None, '3102', '3102', '3103']
        plotels = [PLOTEL.add_card(card_obj, 0, comment=comment)]
        if card_obj.field(5):  # eid
            plotels.append(PLOTEL.add_card(card_obj, 1, comment=''))
        for plotel in plotels:
            self._add_methods._add_plotel_object(plotel)
        return plotels

    def _prepare_cbar(self, unused_card: list[str], card_obj: BDFCard, comment='') -> CBAR:
        """adds a CBAR"""
        elem = CBAR.add_card(card_obj, baror=self.baror, comment=comment)
        self._add_methods._add_element_object(elem)
        return elem

    def _prepare_cbeam(self, unused_card: list[str], card_obj: BDFCard, comment='') -> CBEAM:
        """adds a CBEAM"""
        elem = CBEAM.add_card(card_obj, beamor=self.beamor, comment=comment)
        self._add_methods._add_element_object(elem)
        return elem

    def _prepare_ctetra(self, unused_card: list[str], card_obj: BDFCard, comment='') -> CTETRA4:
        """adds a CTETRA4/CTETRA10"""
        if len(card_obj) == 7:
            elem = CTETRA4.add_card(card_obj, comment=comment)
        else:
            elem = CTETRA10.add_card(card_obj, comment=comment)
        self._add_methods._add_element_object(elem)
        return elem

    def _prepare_cpyram(self, unused_card: list[str], card_obj: BDFCard, comment='') -> CPYRAM5:
        """adds a CPYRAM5/CPYRAM13"""
        if len(card_obj) == 8:
            elem = CPYRAM5.add_card(card_obj, comment=comment)
        else:
            elem = CPYRAM13.add_card(card_obj, comment=comment)
        self._add_methods._add_element_object(elem)
        return elem

    def _prepare_cpenta(self, unused_card: list[str], card_obj: BDFCard, comment='') -> CPENTA6:
        """adds a CPENTA6/CPENTA15"""
        if len(card_obj) == 9:
            elem = CPENTA6.add_card(card_obj, comment=comment)
        else:
            elem = CPENTA15.add_card(card_obj, comment=comment)
        self._add_methods._add_element_object(elem)
        return elem

    def _prepare_chexa(self, unused_card: list[str], card_obj: BDFCard, comment='') -> CHEXA8:
        """adds a CHEXA8/CHEXA20"""
        if len(card_obj) == 11:
            elem = CHEXA8.add_card(card_obj, comment=comment)
        else:
            elem = CHEXA20.add_card(card_obj, comment=comment)
        self._add_methods._add_element_object(elem)
        return elem

    def _prepare_bctset(self, unused_card: list[str], card_obj: BDFCard, comment='') -> BCTSET:
        """adds a BCTSET"""
        bctset = BCTSET.add_card(card_obj, comment=comment, sol=self.sol)
        self._add_methods._add_bctset_object(bctset)
        return bctset

    def _prepare_grdset(self, unused_card: list[str], card_obj: BDFCard, comment='') -> GRDSET:
        """adds a GRDSET"""
        self.grdset = GRDSET.add_card(card_obj, comment=comment)
        return self.grdset

    def _prepare_cdamp4(self, unused_card: list[str], card_obj: BDFCard, comment='') -> CDAMP4:
        """adds a CDAMP4"""
        dampers = [CDAMP4.add_card(card_obj, comment=comment)]
        if card_obj.field(5):
            dampers.append(CDAMP4.add_card(card_obj, 1, comment=''))
        for damper in dampers:
            self._add_methods._add_damper_object(damper)
        return dampers

    def _prepare_deform(self, unused_card: list[str], card_obj: BDFCard, comment='') -> DEFORM:
        """adds a DEFORM"""
        loads = [DEFORM.add_card(card_obj, comment=comment)]
        if card_obj.field(4):
            loads.append(DEFORM.add_card(card_obj, 1, comment=comment))
        if card_obj.field(6):
            loads.append(DEFORM.add_card(card_obj, 2, comment=comment))
        for loadi in loads:
            self._add_methods._add_load_object(loadi)
        return loads

    def _prepare_tempbc(self, unused_card: list[str], card_obj: BDFCard, comment='') -> TEMPBC:
        """adds a TEMPBC"""
        boundary_condition = TEMPBC.add_card(card_obj, comment=comment)
        self._add_methods._add_thermal_bc_object(boundary_condition, boundary_condition.eid)
        return boundary_condition

    def _prepare_convm(self, unused_card: list[str], card_obj: BDFCard, comment='') -> CONVM:
        """adds a CONVM"""
        boundary_condition = CONVM.add_card(card_obj, comment=comment)
        self._add_methods._add_thermal_bc_object(boundary_condition, boundary_condition.eid)
        return boundary_condition

    def _prepare_conv(self, unused_card: list[str], card_obj: BDFCard, comment='') -> CONV:
        """adds a CONV"""
        boundary_condition = CONV.add_card(card_obj, comment=comment)
        self._add_methods._add_thermal_bc_object(boundary_condition, boundary_condition.eid)
        return boundary_condition

    def _prepare_radm(self, unused_card: list[str], card_obj: BDFCard, comment='') -> RADM:
        """adds a RADM"""
        boundary_condition = RADM.add_card(card_obj, comment=comment)
        self._add_methods._add_thermal_bc_object(boundary_condition, boundary_condition.radmid)
        return boundary_condition

    def _prepare_radbc(self, unused_card: list[str], card_obj: BDFCard, comment='') -> RADBC:
        """adds a RADBC"""
        boundary_condition = RADBC.add_card(card_obj, comment=comment)
        self._add_methods._add_thermal_bc_object(boundary_condition, boundary_condition.nodamb)
        return boundary_condition

    def _prepare_tempd(self, unused_card: list[str], card_obj: BDFCard, comment='') -> list[TEMPD]:
        """adds a TEMPD"""
        tempds = [TEMPD.add_card(card_obj, 0, comment=comment)]
        if card_obj.field(3):
            tempds.append(TEMPD.add_card(card_obj, 1, comment=''))
            if card_obj.field(5):
                tempds.append(TEMPD.add_card(card_obj, 2, comment=''))
                if card_obj.field(7):
                    tempds.append(TEMPD.add_card(card_obj, 3, comment=''))
        for tempd in tempds:
            self._add_methods._add_tempd_object(tempd)
        return tempds

    def _prepare_tempax(self, unused_card: list[str], card_obj: BDFCard, comment='') -> list[TEMPAX]:
        """adds a TEMPAX"""
        tempaxs = [TEMPAX.add_card(card_obj, 0, comment=comment)]
        if card_obj.field(5):
            tempaxs.append(TEMPAX.add_card(card_obj, 1, comment=''))
        for tempax in tempaxs:
            self._add_methods._add_load_object(tempax)
        return tempaxs

    def _prepare_dequatn(self, unused_card: list[str], card_obj: BDFCard, comment='') -> DEQATN:
        """adds a DEQATN"""
        deqatn = DEQATN.add_card(card_obj, comment=comment)
        self._add_methods._add_deqatn_object(deqatn)
        return deqatn

    def _prepare_dti(self, unused_card_name, card_obj, comment='') -> DTI:
        """adds a DTI"""
        name = string(card_obj, 1, 'name')
        if name == 'UNITS':
            dti = DTI_UNITS.add_card(card_obj, comment=comment)
        else:
            dti = DTI.add_card(card_obj, comment=comment)
        self._add_methods._add_dti_object(dti)
        return dti

    def _prepare_dmig(self, unused_card: list[str], card_obj: BDFCard, comment='') -> DMIG:
        """adds a DMIG"""
        name = string(card_obj, 1, 'name')
        field2 = integer_or_string(card_obj, 2, 'flag')

        if name == 'UACCEL':  # special DMIG card
            if field2 == 0:
                dmig = DMIG_UACCEL.add_card(card_obj, comment=comment)
                self._add_methods._add_dmig_object(dmig)
            else:
                dmig = -1
                self._dmig_temp[name].append((card_obj, comment))
        else:
            field2 = integer_or_string(card_obj, 2, 'flag')
            if field2 == 0:
                dmig = DMIG.add_card(card_obj, comment=comment)
                self._add_methods._add_dmig_object(dmig)
            else:
                dmig = -1
                self._dmig_temp[name].append((card_obj, comment))
        return dmig

    def _prepare_dmix(self, class_obj, add_method, card_obj, comment='') -> DMI | DMIJ | DMIJI | DMIK:
        """adds a DMI, DMIJ, DMIJI, or DMIK"""
        field2 = integer(card_obj, 2, 'flag')
        if field2 == 0:
            dmix = class_obj.add_card(card_obj, comment=comment)
            add_method(dmix)
        else:
            dmix = -1
            name = string(card_obj, 1, 'name')
            self._dmig_temp[name].append((card_obj, comment))
        return dmix

    def _prepare_dmiax(self, unused_card: list[str], card_obj: BDFCard, comment='') -> DMIAX:
        """adds a DMIAX"""
        return self._prepare_dmix(DMIAX, self._add_methods._add_dmiax_object, card_obj, comment=comment)

    def _prepare_dmi(self, unused_card: list[str], card_obj: BDFCard, comment='') -> DMI:
        """adds a DMI"""
        return self._prepare_dmix(DMI, self._add_methods._add_dmi_object, card_obj, comment=comment)

    def _prepare_dmij(self, unused_card: list[str], card_obj: BDFCard, comment='') -> DMIJ:
        """adds a DMIJ"""
        return self._prepare_dmix(DMIJ, self._add_methods._add_dmij_object, card_obj, comment=comment)

    def _prepare_dmik(self, unused_card: list[str], card_obj: BDFCard, comment='') -> DMIK:
        """adds a DMIK"""
        return self._prepare_dmix(DMIK, self._add_methods._add_dmik_object, card_obj, comment=comment)

    def _prepare_dmiji(self, unused_card: list[str], card_obj: BDFCard, comment='') -> DMIJI:
        """adds a DMIJI"""
        return self._prepare_dmix(DMIJI, self._add_methods._add_dmiji_object, card_obj, comment=comment)

    def _prepare_cmass4(self, unused_card: list[str], card_obj: BDFCard, comment='') -> CMASS4:
        """adds a CMASS4"""
        elements = [CMASS4.add_card(card_obj, icard=0, comment=comment)]
        if card_obj.field(5):
            elements.append(CMASS4.add_card(card_obj, icard=1, comment=comment))
        for elem in elements:
            self._add_methods._add_mass_object(elem)
        return elements

    def _prepare_pelas(self, unused_card: list[str], card_obj: BDFCard, comment='') -> PELAS:
        """adds a PELAS"""
        properties = [PELAS.add_card(card_obj, icard=0, comment=comment)]
        if card_obj.field(5):
            properties.append(PELAS.add_card(card_obj, icard=1, comment=comment))
        for prop in properties:
            self._add_methods._add_property_object(prop)
        return properties

    def _prepare_nsm(self, unused_card: list[str], card_obj: BDFCard, comment='') -> NSM:
        """adds an NSM"""
        nfields = len(card_obj)
        ncards = (nfields - 3) // 2
        nextra = (nfields - 3) % 2
        assert nextra == 0, 'NSM error; nfields=%s must have an odd number of fields\ncard=%s' % (
            nfields, card_obj)

        nsms = []
        for icard in range(ncards):
            nsms.append(NSM.add_card(card_obj, icard, comment=comment))
        for nsm in nsms:
            self._add_methods._add_nsm_object(nsm)
        return nsms

    def _prepare_nsml(self, unused_card: list[str], card_obj: BDFCard, comment='') -> list[NSML]:
        """adds an NSML"""
        nfields = len(card_obj)
        ncards = (nfields - 3) // 2
        nextra = (nfields - 3) % 2
        assert nextra == 0, 'NSML error; nfields=%s must have an odd number of fields\ncard=%s' % (
            nfields, card_obj)
        nsms = []
        for icard in range(ncards):
            nsms.append(NSML.add_card(card_obj, icard, comment=comment))
        for nsm in nsms:
            self._add_methods._add_nsm_object(nsm)
        return nsms

    def _prepare_pvisc(self, unused_card: list[str], card_obj: BDFCard, comment='') -> list[PVISC]:
        """adds a PVISC"""
        properties = [PVISC.add_card(card_obj, icard=0, comment=comment)]
        if card_obj.field(5):
            properties.append(PVISC.add_card(card_obj, icard=1, comment=comment))
        for prop in properties:
            self._add_methods._add_property_object(prop)
        return properties

    def _prepare_ringfl(self, unused_card: list[str], card_obj: BDFCard, comment='') -> list[RINGFL]:
        """adds a RINGFL"""
        rings = [RINGFL.add_card(card_obj, icard=0, comment=comment)]
        if card_obj.field(3):
            rings.append(RINGFL.add_card(card_obj, icard=1, comment=comment))
        if card_obj.field(5):
            rings.append(RINGFL.add_card(card_obj, icard=2, comment=comment))
        for ring in rings:
            self._add_methods._add_ringfl_object(ring)
        return rings

    def _prepare_pdamp(self, unused_card: list[str], card_obj: BDFCard, comment='') -> list[PDAMP]:
        """adds a PDAMP"""
        properties = [PDAMP.add_card(card_obj, icard=0, comment=comment)]
        if card_obj.field(3):
            properties.append(PDAMP.add_card(card_obj, icard=1, comment=comment))
        if card_obj.field(5):
            properties.append(PDAMP.add_card(card_obj, icard=2, comment=comment))
        if card_obj.field(7):
            properties.append(PDAMP.add_card(card_obj, icard=3, comment=comment))
        for prop in properties:
            self._add_methods._add_property_object(prop)
        return properties

    def _prepare_pmass(self, unused_card: list[str], card_obj: BDFCard, comment='') -> list[PMASS]:
        """adds a PMASS"""
        properties = [PMASS.add_card(card_obj, icard=0, comment=comment)]
        for (i, j) in enumerate([3, 5, 7]):
            if card_obj.field(j):
                properties.append(PMASS.add_card(card_obj, icard=i+1, comment=comment))
        for prop in properties:
            self._add_methods._add_property_mass_object(prop)
        return properties

    def _prepare_cord1r(self, unused_card: list[str], card_obj: BDFCard, comment='') -> list[CORD1R]:
        """adds a CORD1R"""
        coords = [CORD1R.add_card(card_obj, comment=comment)]
        if card_obj.field(5):
            coords.append(CORD1R.add_card(card_obj, icard=1, comment=comment))
        for coord in coords:
            self._add_methods._add_coord_object(coord)
        return coords

    def _prepare_cord1c(self, unused_card: list[str], card_obj: BDFCard, comment='') -> list[CORD1C]:
        """adds a CORD1C"""
        coords = [CORD1C.add_card(card_obj, comment=comment)]
        if card_obj.field(5):
            coords.append(CORD1C.add_card(card_obj, icard=1, comment=comment))
        for coord in coords:
            self._add_methods._add_coord_object(coord)
        return coords

    def _prepare_cord1s(self, unused_card: list[str], card_obj: BDFCard, comment='') -> list[CORD1S]:
        """adds a CORD1S"""
        coords = [CORD1S.add_card(card_obj, comment=comment)]
        if card_obj.field(5):
            coords.append(CORD1S.add_card(card_obj, icard=1, comment=comment))
        for coord in coords:
            self._add_methods._add_coord_object(coord)
        return coords

    def _prepare_acmodl(self, unused_card: list[str], card_obj: BDFCard, comment='') -> ACMODL:
        acmodl = ACMODL.add_card(card_obj, self._nastran_format, comment=comment)
        self._add_methods._add_acmodl_object(acmodl)

    def add_card_ifile(self, ifile: int, card_lines: list[str], card_name: str,
                       comment: str='', is_list: bool=True, has_none: bool=True) -> Any:
        """Same as ``add_card`` except it has an ifile parameter"""
        assert isinstance(ifile, (int, np.int32)), 'ifile=%s type=%s' % (ifile, type(ifile))
        card_name = card_name.upper()
        card_obj, unused_card = self.create_card_object(
            card_lines, card_name,
            is_list=is_list, has_none=has_none)
        self._add_card_helper_ifile(ifile, card_obj, card_name, card_name, comment)
        return card_obj

    def add_card(self, card_lines: list[str], card_name: str,
                 comment: str='', ifile=None,
                 is_list: bool=True, has_none: bool=True) -> Any:
        """
        Adds a card object to the BDF object.

        Parameters
        ----------
        card_lines: list[str]
            the list of the card fields
        card_name : str
            the card_name -> 'GRID'
        comment : str
            an optional the comment for the card
        is_list : bool, optional
            False : input is a list of card fields -> ['GRID', 1, None, 3.0, 4.0, 5.0]
            True :  input is list of card_lines -> ['GRID, 1,, 3.0, 4.0, 5.0']
        has_none : bool; default=True
            can there be trailing Nones in the card data (e.g. ['GRID', 1, 2, 3.0, 4.0, 5.0, None])
            can there be trailing Nones in the card data (e.g. ['GRID', 1, 2, 3.0, 4.0, 5.0, '])

        Returns
        -------
        card_object : BDFCard()
            the card object representation of card

        .. code-block:: python

           >>> model = BDF()

           # is_list is a somewhat misleading name; is it a list of card_lines
           # where a card_line is an unparsed string
           >>> card_lines = ['GRID,1,2']
           >>> comment = 'this is a comment'
           >>> model.add_card(card_lines, 'GRID', comment, is_list=True)

           # here is_list=False because it's been parsed
           >>> card = ['GRID', 1, 2,]
           >>> model.add_card(card_lines, 'GRID', comment, is_list=False)

           # here is_list=False because it's been parsed
           # Note the None at the end of the 1st line, which is there
           #      because the CONM2 card has a blank field.
           #      It must be there.
           # We also set i32 on the 2nd line, so it will default to 0.0
           >>> card = [
                   'CONM2', eid, nid, cid, mass, x1, x2, x3, None,
                            i11, i21, i22, i31, None, i33,
               ]
           >>> model.add_card(card_lines, 'CONM2', comment, is_list=False)

           # here's an alternate approach for the CONM2
           # we use Nastran's CSV format
           # There are many blank fields, but it's parsed exactly like a
           # standard CONM2.
           >>> card = [
                   'CONM2,1,2,3,10.0',
                   ',1.0,,5.0'
               ]
           >>> model.add_card(card_lines, 'CONM2', comment, is_list=True)

        .. note:: this is a very useful method for interfacing with the code
        .. note:: the card_object is not a card-type object...so not a GRID
                  card or CQUAD4 object.  It's a BDFCard Object.  However,
                  you know the type (assuming a GRID), so just call the
                  *mesh.Node(nid)* to get the Node object that was just
                  created.

        """
        card_name = card_name.upper()
        card_obj, unused_card = self.create_card_object(
            card_lines, card_name,
            is_list=is_list, has_none=has_none)
        self._add_card_helper(card_obj, card_name, card_name, ifile,
                              comment=comment)
        return card_obj

    def add_card_lax(self, card_lines: list[str], card_name: str,
                     comment: str='', ifile=None, is_list: bool=True, has_none: bool=True) -> Any:
        """see ``add_card``"""
        card_name = card_name.upper()
        #if card_name not in self.card_count:
            #print(card_name)
        card_obj, unused_card = self.create_card_object(
            card_lines, card_name,
            is_list=is_list, has_none=has_none)
        self._add_card_helper_lax(card_obj, card_name, card_name, ifile,
                                  comment=comment)
        return card_obj

    def add_card_fields(self, card_lines, card_name, comment='', has_none=True):
        """
        Adds a card object to the BDF object.

        Parameters
        ----------
        card_lines: list[str]
            the list of the card fields
            input is a list of card fields -> ['GRID', 1, 2, 3.0, 4.0, 5.0]
        card_name : str
            the card_name -> 'GRID'
        comment : str
            an optional the comment for the card
        has_none : bool; default=True
            can there be trailing Nones in the card data (e.g. ['GRID', 1, 2, 3.0, 4.0, 5.0, None])

        Returns
        -------
        card_object : BDFCard()
            the card object representation of card

        """
        card_name = card_name.upper()
        card_obj, card = self.create_card_object(card_lines, card_name,
                                                 is_list=True, has_none=has_none)
        self._add_card_helper(card_obj, card, card_name, comment)

    def add_card_lines(self, card_lines, card_name, comment='', has_none=True):
        """
        Adds a card object to the BDF object.

        Parameters
        ----------
        card_lines: list[str]
            the list of the card fields
            input is list of card_lines -> ['GRID, 1, 2, 3.0, 4.0, 5.0']
        card_name : str
            the card_name -> 'GRID'
        comment : str; default=''
            an optional the comment for the card
        has_none : bool; default=True
            can there be trailing Nones in the card data (e.g. ['GRID, 1, 2, 3.0, 4.0, 5.0, '])

        """
        card_name = card_name.upper()
        card_obj, card = self.create_card_object(card_lines, card_name,
                                                 is_list=False, has_none=has_none)
        self._add_card_helper(card_obj, card, card_name, comment)

    def get_xyz_in_coord_no_xref(self, cid=0, fdtype='float64', sort_ids=True):
        """see get_xyz_in_coord"""
        npoints, nids, all_nodes = self._get_npoints_nids_allnids()

        xyz_cid0 = np.zeros((npoints, 3), dtype=fdtype)
        if cid == 0:
            for i, nid in enumerate(nids):
                node = self.nodes[nid]
                xyz = node.get_position_no_xref(self)
                xyz_cid0[i, :] = xyz
        else:
            for i, nid in enumerate(nids):
                node = self.nodes[nid]
                xyz = node.get_position_wrt_no_xref(self, cid)
                xyz_cid0[i, :] = xyz
        if sort_ids:
            isort = np.argsort(all_nodes)
            xyz_cid0 = xyz_cid0[isort, :]
        return all_nodes, xyz_cid0

    def _get_npoints_nids_allnids(self):
        """helper method for get_xyz_in_coord"""
        if self.is_bdf_vectorized:
            return self.nodes.nids

        nnodes = len(self.nodes)
        nspoints = 0
        nepoints = 0
        nids = list(self.node_ids)
        all_nodes = list(self.node_ids)
        if self.spoints:
            spoints = list(self.spoints)
            nspoints = len(spoints)
            all_nodes += spoints
        if self.epoints:
            epoints = list(self.epoints)
            nepoints = len(epoints)
            all_nodes += epoints
        #self.log.debug('all_nodes = %s' % all_nodes)

        npoints = nnodes + nspoints + nepoints
        if len(all_nodes) != npoints:
            msg = 'len(unique(all_nodes))=%s npoints=%s\n' % (len(np.unique(all_nodes)), npoints)
            msg += 'npoints = nnodes+nspoints+nepoints = %s + %s + %s\n' % (
                nnodes, nspoints, nepoints)
            msg += 'all_nodes=%s' % (all_nodes)
            raise RuntimeError(msg)
        if npoints == 0:
            msg = 'nnodes=%s nspoints=%s nepoints=%s' % (nnodes, nspoints, nepoints)
            raise ValueError(msg)
        return npoints, nids, all_nodes

    def get_xyz_in_coord(self, cid: int=0, fdtype: str='float64', sort_ids: bool=True):
        """
        Gets the xyz points (including SPOINTS) in the desired coordinate frame

        Parameters
        ----------
        cid : int; default=0
            the desired coordinate system
        fdtype : str; default='float64'
            the data type of the xyz coordinates
        sort_ids : bool; default=True
            sort the ids

        Returns
        -------
        xyz : (n, 3) ndarray
            the xyz points in the cid coordinate frame

        """
        #return self.get_displacement_index_xyz_cp_cd(cid=cid, fdtype=dtype)[2]
        npoints, nids, all_nodes = self._get_npoints_nids_allnids()
        xyz_cid0 = np.zeros((npoints, 3), dtype=fdtype)
        if cid == 0:
            for i, nid in enumerate(nids):
                node = self.nodes[nid]
                xyz = node.get_position()
                xyz_cid0[i, :] = xyz
        else:
            for i, nid in enumerate(nids):
                node = self.nodes[nid]
                xyz = node.get_position_wrt(self, cid)
                xyz_cid0[i, :] = xyz
        if sort_ids:
            isort = np.argsort(all_nodes)
            xyz_cid0 = xyz_cid0[isort, :]
        return xyz_cid0

    def _add_card_helper_ifile(self, ifile, card_obj, card, card_name, comment=''):
        """See ``_add_card_helper``"""
        if card_name == 'ECHOON':
            self.echo = True
            return
        elif card_name == 'ECHOOFF':
            self.echo = False
            return

        if self.echo and not self.force_echo_off:
            _echo_card(card, card_obj)

        if card_name in self._card_parser:
            card_class, add_card_function = self._card_parser[card_name]
            try:
                class_instance = card_class.add_card(card_obj, comment=comment)
                class_instance.ifile = ifile
                add_card_function(class_instance)
            except TypeError:
                # this should never be turned on, but is useful for testing
                msg = f'problem adding {card_obj}'
                print(msg)
                raise
            except (SyntaxError, AssertionError, KeyError, ValueError) as exception:
                self._iparse_errors += 1
                self.log.error(card_obj)
                var = traceback.format_exception_only(type(exception), exception)
                self._stored_parse_errors.append((card, var))
                if self._iparse_errors > self._nparse_errors:
                    self.pop_parse_errors()

        elif card_name in self._card_parser_prepare:
            add_card_function = self._card_parser_prepare[card_name]
            try:
                obj = add_card_function(card, card_obj, comment=comment)
            except (SyntaxError, AssertionError, KeyError, ValueError) as exception:
                #raise
                self._iparse_errors += 1
                self.log.error(card_obj)
                var = traceback.format_exception_only(type(exception), exception)
                self._stored_parse_errors.append((card, var))
                if self._iparse_errors > self._nparse_errors:
                    self.pop_parse_errors()

            if obj is None:
                print(add_card_function)
                print(card)
                print(card_obj)
                raise RuntimeError(f'_prepare_{card_name.lower()} needs to implement obj')
            elif isinstance(obj, list):
                for obji in obj:
                    obji.ifile = ifile
            elif obj == -1:
                pass
            else:
                obj.ifile = ifile

        else:
            self.reject_cards.append(card_obj)

    def _add_card_helper_lax(self, card_obj: BDFCard, card: list[str],
                             card_name: str, ifile: int,
                             comment: str='') -> None:
        #if card_name not in ['GRID', 'CQUAD4', 'CTRIA3']:
            #print(card_obj)

        if card_name == 'ECHOON':
            self.echo = True
            return
        elif card_name == 'ECHOOFF':
            self.echo = False
            return

        if self.echo and not self.force_echo_off:
            _echo_card(card, card_obj)

        if card_name in self._card_parser:

            card_class, add_card_function = self._card_parser[card_name]
            if hasattr(card_class, 'add_card_lax'):
                class_instance = card_class.add_card_lax(card_obj, comment=comment)
            else:

                class_instance = card_class.add_card(card_obj, comment=comment)
            add_card_function(class_instance)

        elif card_name in self._card_parser_prepare:
            add_card_function = self._card_parser_prepare[card_name]
            add_card_function(card, card_obj, comment=comment)
        else:
            #raise RuntimeError(card_obj)
            self.reject_cards.append(card_obj)

    def _add_card_helper(self, card_obj: BDFCard, card: list[str],
                         card_name: str, ifile: int,
                         comment: str='') -> None:
        """
        Adds a card object to the BDF object.

        Parameters
        ----------
        card_object : BDFCard()
            the card object representation of card
        card : list[str]
            the fields of the card object; used for rejection and special cards
        card_name : str
            the card_name -> 'GRID'
        ifile : int
            the file number
        comment : str
            an optional the comment for the card

        """
        if card_name == 'ECHOON':
            self.echo = True
            return
        elif card_name == 'ECHOOFF':
            self.echo = False
            return

        if self.echo and not self.force_echo_off:
            _echo_card(card, card_obj)

        if card_name in self._card_parser:
            card_class, add_card_function = self._card_parser[card_name]
            try:
                class_instance = card_class.add_card(card_obj, comment=comment)
                add_card_function(class_instance)
            except TypeError:
                # this should never be turned on, but is useful for testing
                print('problem adding %s' % card_obj)
                raise
                #raise TypeError(msg)
            except (SyntaxError, AssertionError, KeyError, ValueError) as exception:
                print('problem adding %s' % card_obj)
                #msg = 'problem adding card from %s' % self.active_filenames[ifile]
                #raise
                # WARNING: Don't catch RuntimeErrors or a massive memory leak can occur
                #tpl/cc451.bdf
                #raise
                # NameErrors should be caught
                self._iparse_errors += 1
                #self.log.error(str(card_obj))
                var = traceback.format_exception_only(type(exception), exception)
                self._stored_parse_errors.append((card, var))
                if self._iparse_errors > self._nparse_errors:
                    self.pop_parse_errors()
                #raise
            #except AssertionError as exception:
                #self.log.error(str(card_obj))

        elif card_name in self._card_parser_prepare:
            add_card_function = self._card_parser_prepare[card_name]
            try:
                add_card_function(card, card_obj, comment=comment)
            except (SyntaxError, AssertionError, KeyError, ValueError) as exception:
                #raise
                # WARNING: Don't catch RuntimeErrors or a massive memory leak can occur
                #tpl/cc451.bdf
                #raise
                # NameErrors should be caught
                self._iparse_errors += 1
                self.log.error(str(card_obj))
                var = traceback.format_exception_only(type(exception), exception)
                self._stored_parse_errors.append((card, var))
                if self._iparse_errors > self._nparse_errors:
                    self.pop_parse_errors()
            #except AssertionError as exception:
                #self.log.error(str(card_obj))
                #raise
        else:
            #raise RuntimeError(card_obj)
            self.reject_cards.append(card_obj)

    def is_acoustic(self) -> bool:
        card_names = ['ACPLNW', 'AMLREG', 'CAABSF', 'PMIC', 'MATPOR', 'MICPNT']
        nacoustics = [self.card_count.get(card_name, 0) for card_name in card_names]
        nacoustic = sum(nacoustics)
        is_acoustic = nacoustic > 0
        return is_acoustic

    def get_bdf_stats(self, return_type: str='string') -> str | list[str]:
        """
        Print statistics for the BDF

        Parameters
        ----------
        return_type : str (default='string')
            the output type ('list', 'string')
                'list' : list of strings
                'string' : single, joined string

        Returns
        -------
        return_data : str, optional
            the output data

        .. note:: if a card is not supported and not added to the proper
                  lists, this method will fail

        .. todo:: RBE3s from OP2s can show up as ???s

        """
        return get_bdf_stats(self, return_type=return_type)

    def get_displacement_index_xyz_cp_cd(self, fdtype: str='float64',
                                         idtype: str='int32',
                                         sort_ids: bool=True) -> Any:
        """
        Get index and transformation matricies for nodes with
        their output in coordinate systems other than the global.
        Used in combination with ``OP2.transform_displacements_to_global``

        Parameters
        ----------
        fdtype : str; default='float64'
            the type of xyz_cp
        idtype : str; default='int32'
            the type of nid_cp_cd
        sort_ids : bool; default=True
            sort the ids

        Returns
        -------
        icd_transform : dict{int cd : (n,) int ndarray}
            Dictionary from coordinate id to index of the nodes in
            ``self.point_ids`` that their output (`CD`) in that
            coordinate system.
        icp_transform : dict{int cp : (n,) int ndarray}
            Dictionary from coordinate id to index of the nodes in
            ``self.point_ids`` that their input (`CP`) in that
            coordinate system.
        xyz_cp : (n, 3) float ndarray
            points in the CP coordinate system
        nid_cp_cd : (n, 3) int ndarray
            node id, CP, CD for each node

        Examples
        --------
        # assume GRID 1 has a CD=10, CP=0
        # assume GRID 2 has a CD=10, CP=0
        # assume GRID 5 has a CD=50, CP=0
        >>> model.point_ids
        [1, 2, 5]
        >>> out = model.get_displacement_index_xyz_cp_cd()
        >>> icd_transform, icp_transform, xyz_cp, nid_cp_cd = out
        >>> nid_cp_cd
        [
           [1, 0, 10],
           [2, 0, 10],
           [5, 0, 50],
        ]
        >>> icd_transform[10]
        [0, 1]

        >>> icd_transform[50]
        [2]

        """
        nnodes = len(self.nodes)
        nspoints = 0
        nepoints = 0
        spoints = None
        epoints = None
        nrings = len(self.ringaxs)
        if self.spoints:
            spoints = list(self.spoints)
            nspoints = len(spoints)
        if self.epoints:
            epoints = list(self.epoints)
            nepoints = len(epoints)

        ngridb = len(self.gridb)
        if nnodes + nspoints + nepoints + ngridb + nrings == 0:
            msg = 'nnodes=%s nspoints=%s nepoints=%s nrings=%s' % (
                nnodes, nspoints, nepoints, nrings)
            raise ValueError(msg)

        if idtype == 'int32':
            try:
                out = _set_nodes(self, spoints, epoints,
                                 nnodes, nspoints, nepoints, ngridb,
                                 idtype, fdtype)
            except OverflowError:
                out = _set_nodes(self, spoints, epoints,
                                 nnodes, nspoints, nepoints, ngridb,
                                 'int64', fdtype)
        else:
            out = _set_nodes(self, spoints, epoints,
                             nnodes, nspoints, nepoints, ngridb,
                             idtype, fdtype)
        nid_cp_cd, xyz_cp, nids_cd_transform, nids_cp_transform = out

        if sort_ids:
            nids = nid_cp_cd[:, 0]
            isort = nids.argsort()
            nid_cp_cd = nid_cp_cd[isort, :]
            xyz_cp = xyz_cp[isort, :]

        icp_transform = {}
        icd_transform = {}
        nids_all = nid_cp_cd[:, 0]

        # get the indicies of the xyz array where the nodes that
        # need to be transformed are
        for cd, nids in sorted(nids_cd_transform.items()):
            if cd == -1:
                continue
            nids = np.array(nids)
            icd_transform[cd] = np.where(np.isin(nids_all, nids))[0]

        for cp, nids in sorted(nids_cp_transform.items()):
            if cp == -1:
                continue
            nids = np.array(nids)
            icp_transform[cp] = np.where(np.isin(nids_all, nids))[0]
        return icd_transform, icp_transform, xyz_cp, nid_cp_cd

    def get_xyz_in_coord_array(self, cid: int=0,
                               fdtype: str='float64',
                               idtype: str='int32') -> tuple[np.ndarray, np.ndarray, np.ndarray,
                                                             dict[int, np.ndarray], dict[int, np.ndarray]]:
        """
        Gets the xyzs as an array in an arbitrary coordinate system

        Parameters
        ----------
        fdtype : str; default='float64'
            the type of xyz_cp
        idtype : str; default='int32'
            the type of nid_cp_cd
        cid : int; default=0
            the coordinate system to get xyz in

        Returns
        -------
        nid_cp_cd : (n, 3) int ndarray
            node id, CP, CD for each node
        xyz_cid : (n, 3) float ndarray
            points in the CID coordinate system
        xyz_cp : (n, 3) float ndarray
            points in the CP coordinate system
        icd_transform : dict{int cd : (n,) int ndarray}
            Dictionary from coordinate id to index of the nodes in
            ``self.point_ids`` that their output (`CD`) in that
            coordinate system.
        icp_transform : dict{int cp : (n,) int ndarray}
            Dictionary from coordinate id to index of the nodes in
            ``self.point_ids`` that their input (`CP`) in that
            coordinate system.

        .. todo:: how are SPOINTs/EPOINTs identified?

        Examples
        --------
        >>> out = model.get_xyz_in_coord_array(cid=0, fdtype='float64', idtype='int32')
        >>> nid_cp_cd, xyz_cid, xyz_cp, icd_transform, icp_transform = out
        """
        icd_transform, icp_transform, xyz_cp, nid_cp_cd = self.get_displacement_index_xyz_cp_cd(
            fdtype=fdtype, idtype=idtype, sort_ids=True)
        nids = nid_cp_cd[:, 0]
        xyz_cid = self.transform_xyzcp_to_xyz_cid(xyz_cp, nids, icp_transform,
                                                  cid=cid, in_place=False, atol=1e-6)
        return nid_cp_cd, xyz_cid, xyz_cp, icd_transform, icp_transform

    def transform_xyzcp_to_xyz_cid(self, xyz_cp: np.ndarray,
                                   nids: np.ndarray,
                                   icp_transform: dict[int, np.ndarray],
                                   cid: int=0,
                                   in_place: bool=False,
                                   atol: float=1e-6) -> np.ndarray:
        """
        Vectorized method for calculating node locations in an arbitrary
        coordinate system.

        Parameters
        ----------
        xyz_cp : (n, 3) float ndarray
            points in the CP coordinate system
        nids : (n, ) int ndarray
            the GRID/SPOINT/EPOINT ids corresponding to xyz_cp
        icp_transform : dict{int cp : (n,) int ndarray}
            Dictionary from coordinate id to index of the nodes in
            ``self.point_ids`` that their input (`CP`) in that
            coordinate system.
        cid : int; default=0
            the coordinate system to get xyz in
        in_place : bool, default=False
            If true the original xyz_cp is modified, otherwise a
            new one is created.

        Returns
        -------
        xyz_cid : (n, 3) float ndarray
            points in the CID coordinate system

        Examples
        --------
        # assume GRID 1 has a CD=10, CP=0
        # assume GRID 2 has a CD=10, CP=0
        # assume GRID 5 has a CD=50, CP=1
        >>> model.point_ids
        [1, 2, 5]
        >>> out = model.get_displacement_index_xyz_cp_cd()
        >>> icd_transform, icp_transform, xyz_cp, nid_cp_cd = out
        >>> nids = nid_cp_cd[:, 0]
        >>> xyz_cid0 = model.transform_xyzcp_to_xyz_cid(
                xyz_cp, nids, icp_transform,
                cid=0)
        >>> xyz_cid1 = model.transform_xyzcp_to_xyz_cid(
                xyz_cp, nids, icp_transform,
                cid=1)

        """
        #F:\work\pyNastran\examples\femap_examples\Support\nast\tpl\heli112em7.dat
        if self.is_bdf_vectorized:
            # this is used when xref=False (only for vectorized=True)
            # we now require nids, where the other approach
            # (the one with xref=True) does not
            in_place = False
            cps_to_check = list(self.coords.keys())
        else:
            # this requires xref
            #cps_to_check = list(icp_transform.keys())
            # xref allows in_place=True

            # this is more general and slightly slower
            # requires in_place=False???
            cps_to_check = list(self.coords.keys())
        cps_to_check.sort()
        assert 0 in cps_to_check, cps_to_check

        nodes = self.nodes
        coord2 = self.coords[cid]
        #assert in_place is False, 'in_place=%s' % in_place
        if in_place:
            xyz_cid0 = xyz_cp
        else:
            xyz_cid0 = np.copy(xyz_cp)

        do_checks = False
        xyz_cid0_correct = None
        if do_checks:
            # transform the grids to the global coordinate system
            xyz_cid0_correct = self.get_xyz_in_coord(fdtype=xyz_cid0.dtype, cid=0)

        #cps_to_check = list(icp_transform.keys())
        #ncoords_to_setup = len(icp_transform)
        ncoords_to_setup = len(cps_to_check)
        nids_checked = []
        while ncoords_to_setup > 0:
            #print('--------------------------------------------------------------------------')
            #print('ncoords_to_setup = ', ncoords_to_setup)
            ncoords_to_setup = 0
            nids_checkedi, cps_checked, cps_to_check = self._transform(
                cps_to_check, icp_transform,
                nids, xyz_cp, xyz_cid0, xyz_cid0_correct,
                in_place, do_checks)

            if cps_to_check:
                nids_checked.append(nids_checkedi)
                #print("nids_checkedi =", nids_checkedi)
                out = _get_coords_to_update(
                    self.coords, cps_to_check, cps_checked, nids_checked)
                unused_ncoords_to_setup, cord1s_to_update, cord2s_to_update, nids_checked = out
                #print('CPs not handled=%s\n  cord1s_to_update=%s\n  cord2s_to_update=%s' % (
                    #cps_to_check, cord1s_to_update, cord2s_to_update))

                for cp in cord2s_to_update:
                    coord = self.coords[cp]
                    coord.rid_ref = self.coords[coord.rid]
                    coord.setup_no_xref(self)

                for cp in cord1s_to_update:
                    coord = self.coords[cp]
                    nid1, nid2, nid3 = coord.node_ids
                    if self.is_bdf_vectorized or 1:
                        i1, i2, i3 = np.searchsorted(nids, coord.node_ids)
                        assert nids[i1] == nid1
                        assert nids[i2] == nid2
                        assert nids[i3] == nid3
                        coord.e1 = xyz_cid0[i1, :] #: the origin in the local frame
                        coord.e2 = xyz_cid0[i2, :] #: a point on the z-axis
                        coord.e3 = xyz_cid0[i3, :] #: a point on the xz-plane
                    else:
                        g1_ref = nodes[nid1]
                        g2_ref = nodes[nid2]
                        g3_ref = nodes[nid3]
                        coord.e1 = g1_ref.get_position() #: the origin in the local frame
                        coord.e2 = g2_ref.get_position() #: a point on the z-axis
                        coord.e3 = g3_ref.get_position() #: a point on the xz-plane
                    coord.setup_no_xref(self)
                    #coord.rid_ref = self.coords[coord.rid]
                    #coord.setup_no_xref(self)

                ncoords_to_setup = len(cord1s_to_update) + len(cord2s_to_update)
            #print('ncoords_next = ', ncoords_to_setup)
        #print('--------------------------------------------------------------------------')
        #print('ncoords_to_setup = ', ncoords_to_setup)

        #if ncoords == 0:
        if cps_to_check:
            msg = 'CPs not handled=%s cord1s_to_update=%s cord2s_to_update=%s\n' % (
                cps_to_check, cord1s_to_update, cord2s_to_update)
            for cp in cps_to_check:
                coord = self.coords[cp]
                msg += coord.rstrip() + '\n'
                if coord.type in ['CORD2R', 'CORD2C', 'CORD2S']:
                    rid_ref = self.coords[coord.rid]
                    msg += rid_ref.rstrip() + '\n'
                    msg += f'  rid={coord.rid!r} origin={rid_ref.origin}\n\n'
                else:
                    nid1, nid2, nid3 = coord.node_ids
                    #coord.e1 = xyz_cid0[i1, :] #: the origin in the local frame
                    #coord.e2 = xyz_cid0[i2, :] #: a point on the z-axis
                    #coord.e3 = xyz_cid0[i3, :] #: a point on the xz-plane
                    if self.is_bdf_vectorized:
                        i1, i2, i3 = np.searchsorted(nids, coord.node_ids)
                        cp1 = nodes.cp[i1]
                        cp2 = nodes.cp[i2]
                        cp3 = nodes.cp[i3]
                    else:
                        cp1 = nodes[nid1].cp
                        cp2 = nodes[nid2].cp
                        cp3 = nodes[nid3].cp
                    msg += f'  g1={nid1} xyz={coord.e1} cp={cp1}\n'
                    msg += f'  g2={nid2} xyz={coord.e2} cp={cp2}\n'
                    msg += f'  g3={nid3} xyz={coord.e3} cp={cp3}\n'
                    #break
            raise RuntimeError(msg)

        if do_checks and not np.allclose(xyz_cid0, xyz_cid0_correct, atol=atol):
            #np.array_equal(xyz_cid, xyz_cid_alt):
            out = self.get_displacement_index_xyz_cp_cd(fdtype=xyz_cid0.dtype, sort_ids=True)
            unused_icd_transform, icp_transform, xyz_cp, nid_cp_cd = out
            msg = ('xyz_cid0:\n%s\n'
                   'xyz_cid0_correct:\n%s\n'
                   'nid_cp_cd:\n%s\n'
                   'xyz_cp:\n%s'% (xyz_cid0, xyz_cid0_correct, nid_cp_cd, xyz_cp))
            raise ValueError(msg)

        if cid == 0:
            return xyz_cid0

        # transform the grids to the local coordinate system
        #is_beta = np.diagonal(beta2).min() != 1.
        #is_origin = np.abs(coord2.origin).max() != 0.
        #if is_beta and is_origin:
        xyz_cid = coord2.transform_node_to_local_array(xyz_cid0)
        #xyz_cid = coord2.xyz_to_coord_array(np.dot(xyz_cid0 - coord2.origin, beta2.T))
        #elif is_beta:
            #xyz_cid = coord2.xyz_to_coord_array(xyz_cid0 @ beta2.T)
        #else:
            #xyz_cid = coord2.xyz_to_coord_array(xyz_cid0 - coord2.origin)

        if atol is not None:
            xyz_cid_correct = self.get_xyz_in_coord(cid=cid)
            if not np.allclose(xyz_cid, xyz_cid_correct, atol=atol):
                #np.array_equal(xyz_cid, xyz_cid_correct):
                msg = ('xyz_cid:\n%s\n'
                       'xyz_cid_correct:\n%s'% (xyz_cid, xyz_cid_correct))
                raise ValueError(msg)
        return xyz_cid

    def _transform(self, cps_to_check0, icp_transform,
                   nids, xyz_cp, xyz_cid0, xyz_cid0_correct,
                   unused_in_place, do_checks):
        """
        Transforms coordinates in a vectorized way
        Helper method for ``transform_xyzcp_to_xyz_cid``

        Parameters
        ----------
        cps_to_check0 : list[int]
            the Cps to check
        icp_transform : dict{int cp : (n,) int ndarray}
            Dictionary from coordinate id to index of the nodes in
            ``self.point_ids`` that their input (`CP`) in that
            coordinate system.
        nids : (n, ) int ndarray
            the GRID/SPOINT/EPOINT ids corresponding to xyz_cp
        xyz_cp : (n, 3) float ndarray
            points in the CP coordinate system
        xyz_cid : (n, 3) float ndarray
            points in the CID coordinate system
        xyz_cid_correct : (n, 3) float ndarray
            points in the CID coordinate system
        unused_in_place : bool, default=False
            If true the original xyz_cp is modified, otherwise a
            new one is created.
        do_checks : bool; default=False
            internal value for testing
            True : makes use of xyz_cid_correct
            False : xyz_cid_correct is unused

        Returns
        -------
        nids_checked : (nnodes_checked,) int ndarray
           the node ids that were checked
        cps_checked : list[int]
            the Cps that were checked
        cps_to_check : list[int]
            the Cps that are unreferenceable given the current information

        """
        nids_checked, cps_checked, cps_to_check = transform_coords_vectorized(
            cps_to_check0, icp_transform,
            nids, xyz_cp, xyz_cid0, xyz_cid0_correct,
            self.coords, do_checks)
        return nids_checked, cps_checked, cps_to_check

    @property
    def is_bdf_vectorized(self):
        """Returns False for the ``BDF`` class"""
        return hasattr(self, 'grid')

    def get_displacement_index(self) -> tuple[Any, Any, dict[int, Any]]:
        """
        Get index and transformation matricies for nodes with
        their output in coordinate systems other than the global.
        Used in combination with ``OP2.transform_displacements_to_global``

        Returns
        -------
        nids_all : (nnodes,) int ndarray
            the GRID/SPOINT/EPOINT ids
        nids_transform : dict[cd] : (nnodesi,) int ndarray
            the indicies in nids_all that correspond to cd > 0
            cd : int
                the CD coordinate system
            nnodesi : int
                nnodesi <= nnodes
        icd_transform : dict{int cid : (n,) int ndarray}
            Dictionary from coordinate id to index of the nodes in
            ``self.point_ids`` that their output (`CD`) in that
            coordinate system.

        Examples
        --------
        # assume GRID 1 has a CD=10
        # assume GRID 2 has a CD=10
        # assume GRID 5 has a CD=50
        >>> model.point_ids
        [1, 2, 5]
        >>> icd_transform = model.get_displacement_index()
        >>> icd_transform[10]
        [0, 1]

        >>> icd_transform[50]
        [2]

        """
        nids_transform = defaultdict(list)
        icd_transform = {}
        if len(self.coords) == 1:  # was ncoords > 2; changed b/c seems dangerous
            return icd_transform

        for nid, node in sorted(self.nodes.items()):
            cid_d = node.Cd()
            if cid_d:
                nids_transform[cid_d].append(nid)

        nids_all = np.array(sorted(self.point_ids))
        for cid in sorted(nids_transform.keys()):
            nids = np.array(nids_transform[cid])
            icd_transform[cid] = np.where(np.isin(nids_all, nids))[0]
        return nids_all, nids_transform, icd_transform

    def increase_card_count(self, card_name: str, count_num: int=1) -> None:
        """
        Used for testing to check that the number of cards going in is the
        same as each time the model is read verifies proper writing of cards

        Parameters
        ----------
        card_name : str
            the card_name -> 'GRID'
        count_num : int, optional
            the amount to increment by (default=1)

        >>> bdf.read_bdf(bdf_filename)
        >>> bdf.card_count['GRID']
        50

        """
        assert '=' not in card_name, card_name
        if card_name in self.card_count:
            self.card_count[card_name] += count_num
        else:
            self.card_count[card_name] = count_num

    def _old_card_fields(self, card_lines: list[str], card_name: str,
                         log: SimpleLogger,
                         is_list: bool=False, has_none: bool=True,
                         is_dynamic_syntax: bool=False) -> BDFCard:
        """replication helper"""
        if is_list:
            fields = card_lines
        else:
            fields = to_fields(card_lines, card_name)

        # apply OPENMDAO syntax
        if is_dynamic_syntax:
            fields = [print_field_16(_parse_dynamic_syntax(field, self.dict_of_vars, log))
                      if '%' in field.strip()[0:1] else print_field_16(field)
                      for field in fields]
            has_none = False

        if has_none:
            card = wipe_empty_fields([print_field_16(field) for field in fields])
        else:
            card = wipe_empty_fields(fields)
        card_obj = BDFCard(card, has_none=False)
        return card_obj

    def _expand_replication(self, card_name: str, icard: int,
                            cards_list, card_lines_new, dig: bool=True):
        """replication helper"""
        #dig_str = '  ' if dig is False else ''
        #print(dig_str, '-----------************---------')
        #print(dig_str, '--dig=%s--' % dig)
        #print(dig_str, 'card_lines_new=%s' % card_lines_new)
        card = []
        cards = []
        card_lines_old = cards_list[icard-1][2]

        is_star_lines = any('*' in line for line in card_lines_old)
        if is_star_lines:
            #new_fields = to_fields_replication(card_lines_old)
            old_card = to_fields_replication(card_lines_old)
        else:
            #old_card, unused_card = self.create_card_object(
                #card_lines_old, card_name,
                #is_list=False, has_none=True)
            #print(card_lines_old)
            old_card = self._old_card_fields(card_lines_old, card_name, self.log,
                                             is_list=False, has_none=True,
                                             is_dynamic_syntax=self._is_dynamic_syntax)
            #print(old_card)
            #assert '=' not in card_name

        nlines = len(card_lines_new)
        #print(dig_str, "card_lines_new =", card_lines_new)
        new_card = to_fields_replication(card_lines_new)
        assert len(card_lines_new) == nlines, card_lines_new

        #print(dig_str, 'old_card =', old_card)
        #print(dig_str, 'card_name = %r' % card_name)
        old_card_real = None
        if old_card[0] == '=':
            #print(dig_str, 'A!!!')
            if dig is False:
                raise ReplicationError(f'dig=False...old_card=\n{old_card}')

            cards2 = self._expand_replication(
                card_name, icard-1, cards_list, card_lines_old, dig=False)
            assert len(cards2) == 1, f'cards2={cards2}; ncards={len(cards2)}'
            #print(dig_str, 'cards_equal =', cards2)
            old_card_fields = cards2[0]
            old_card_real = old_card
            #print(dig_str, 'old_card_fields =', old_card_fields)
            #print(dig_str, 'old_card_real =', old_card_real)
            #print(dig_str, 'card_lines_old =', card_lines_old)
            old_card = self._old_card_fields(old_card_fields, card_name, self.log,
                                             is_list=True, has_none=True,
                                             is_dynamic_syntax=self._is_dynamic_syntax)
        elif '=' in card_name:
            #print(dig_str, 'B!!!')
            #print(dig_str, 'old_card =', old_card)
            #print(dig_str, 'card_lines_new =', card_lines_new)
            #print(dig_str, 'card_name = %r' % card_name)

            # good
            #new_card = [u'=3']
            #old_card = [u'CQUAD4', u'64', u'1', u'88', u'89', u'101', u'100']
            #old_card_real = [u'=', u'*1', u'=', u'*1', u'*1', u'*1', u'*1']

            # bad
            #card_name = u'=(7)'
            #new_card = [u'=(7)', u'*(10)', u'=', u'=', u'=', u'*(1.0)']
            #old_card = [u'grid', u'1001', None, u'0.', u'0.', u'0.']
            #old_card_real = [u'grid', u'1001', None, u'0.', u'0.', u'0.']
            old_card_real = new_card
        #else:
            #print('old_card[0] %r' % old_card[0])

        #print(dig_str, "old_card =", old_card)
        #print(dig_str, "new_card =", new_card)
        for ifield, field in enumerate(new_card):
            if field is None:
                field2 = old_card.field(ifield)
                #print(' %i: %r -> %r' % (ifield, field, field2))
                #assert field2 is None, 'field=%s field2=%s' % (field, field2)
                card.append(field2)
                continue

            #if field == '':
                #pass

            field = field.strip()
            if field == '=':
                field2 = old_card[ifield]
                #field2 = old_card.field(ifield)
            elif field == '==':
                # just append the remaining fields
                card.extend(old_card[ifield:])
                #print(dig_str, ' %i : extending %s' % (ifield, old_card[ifield:]))
                #print(dig_str, ' break _expand_replication...')
                break
            elif '=' in field:
                # =4
                assert ifield == 0, f'ifield={ifield} field={field!r} new_card={new_card}'
                nrepeats = get_nrepeats(field, old_card, new_card)
                if old_card_real is None:
                    #old_card_real = old_card
                    msg = (
                        'Invalid Replication Syntax (continuations arent supported)\n'
                        'old:\n%s\n'
                        'new:\n%s'
                        % (old_card, new_card))
                    raise RuntimeError(msg)

                #new_card = [u'=3']
                #old_card = [u'CQUAD4', u'64', u'1', u'88', u'89', u'101', u'100']
                #old_card_real = [u'=', u'*1', u'=', u'*1', u'*1', u'*1', u'*1']

                #print('---')
                #print(dig_str, "nrepeats =", nrepeats)
                new_card[0] = '='
                #print(dig_str, "new_card =", new_card)
                #print(dig_str, "old_card =", old_card)
                #print(dig_str, "old_card_real =", old_card_real)
                for unused_irepeat in range(nrepeats):
                    repeated_cards = repeat_cards(old_card, old_card_real)
                    if len(repeated_cards) != 1:
                        for repeated_card in repeated_cards:
                            print("  repeated_card =", repeated_card)
                        raise RuntimeError('too many repeated cards')
                    #for repeated_card in repeated_cards:
                        #print("  repeated_card =", repeated_card)
                    repeated_card = repeated_cards[0]
                    cards.append(repeated_card)
                    old_card = repeated_card
                    #print(dig_str, "  repeated_card =", repeated_card)
                #print(dig_str, 'breaking...')
                return cards

            elif '*' in field:
                # this is an increment, not multiplication...
                old_field = _field(old_card, ifield)
                assert old_field is not None, f'old_card:{old_card}\nnew_card:\n{new_card}'
                try:
                    if '.' in field:
                        field2 = float_replication(field, old_field)
                    else:
                        field2 = int_replication(field, old_field)
                except Exception:
                    self.log.error(f'old_card:{old_card}\nnew_card:\n{new_card}')
                    raise
            else:
                assert '(' not in field, f'field={field!r}'
                assert '*' not in field, f'field={field!r}'
                assert '=' not in field, f'field={field!r}'
                field2 = field
            #print(dig_str, ' %i: %r -> %r' % (ifield, field, field2))
            card.append(field2)
        if card:
            cards.append(card)
            #print(dig_str, 'card_expanded = %s' % card)
        else:  # pragma: no cover
            raise RuntimeError(card)
        return cards

    def _parse_cards(self, cards_list: list[list[str]],
                     cards_dict: dict[str, list[str]],
                     card_count: dict[str, int]) -> None:
        """creates card objects and adds the parsed cards to the deck"""
        # we don't want replication markers in the card_count
        card_names_to_remove = (card_name for card_name in list(card_count.keys())
                                if '=' in card_name)
        for card_name in card_names_to_remove:
            del card_count[card_name]

        self.echo = False
        if cards_dict: # self._is_cards_dict = True
            self._parse_cards_dict(cards_dict)

        if cards_list:
            # this is the block that actually runs
            self._parse_cards_list(cards_list)

    def _parse_cards_dict(self, cards_dict: dict[str, list[str]]) -> None:
        """parses the cards that are in dictionary format"""
        if self.save_file_structure:
            raise NotImplementedError('save_file_structure=True is not supported\n%s' % (
                list(cards_dict.keys())))
        add_card = self.add_card if self.is_strict_card_parser else self.add_card_lax

        for card_name, cards in sorted(cards_dict.items()):
            try:
                is_reject = self.is_reject(card_name)
            except ReplicationError as error:
                card_strs = [f'{icard}: {str(card)}' for icard, (comment, card, ifile) in enumerate(cards)]
                msg = '\n'.join(card_strs)
                raise ReplicationError('Unparsable Replication:\n' + msg) from error

            if is_reject:
                self.log.info(f'    rejecting card_name = {card_name}')
                for comment, card_lines, unused_ifile_iline in cards:
                    self.increase_card_count(card_name)
                    self.reject_lines.append([_format_comment(comment)] + card_lines)
            else:
                for comment, card_lines, (ifile, unused_iline) in cards:
                    add_card(card_lines, card_name, comment=comment, ifile=ifile,
                             is_list=False, has_none=False)

    def _parse_cards_list(self, cards_list: list[str]):
        """parses the cards that are in list format"""
        add_card = self.add_card if self.is_strict_card_parser else self.add_card_lax

        save_file_structure = self.save_file_structure
        if save_file_structure:
            for icard, card in enumerate(cards_list):
                card_name, comment, card_lines, (ifile, unused_iline) = card
                card_name = cast(str, card_name)
                comment = cast(str, comment)
                card_lines = cast(list[str],card_lines)
                if card_name is None:
                    msg = f'card_name = {card_name!r}\n'
                    msg += f'card_lines = {card_lines}'
                    raise RuntimeError(msg)

                if '=' in card_name:
                    #print(card)
                    try:
                        replicated_cards = self._expand_replication(
                            card_name, icard, cards_list, card_lines)
                    except ReplicationError:
                        self.log.error('failed to expand %s\n%s' % (card_name, ''.join(card_lines)))
                        raise

                    _check_replicated_cards(replicated_cards)
                    for replicated_card in replicated_cards:
                        self.add_card_ifile(ifile, replicated_card, replicated_card[0],
                                            comment=comment, is_list=True, has_none=True)
                    continue

                if self.is_reject(card_name):  # pragma: no cover
                    msg = f"save_file_structure=True doesn't support {card_name}"
                    raise NotImplementedError(msg)
                    #self.reject_card_lines(card_name, card_lines, comment)
                else:
                    self.add_card_ifile(ifile, card_lines, card_name, comment=comment,
                                        is_list=False, has_none=False)

        else:
            for icard, card in enumerate(cards_list):
                card_name, comment, card_lines, (ifile, unused_iline) = card
                #print(unused_iline, card_lines[0])
                if card_name is None:
                    msg = f'card_name = {card_name!r}\n'
                    msg += f'card_lines = {card_lines}'
                    raise RuntimeError(msg)

                if '=' in card_name:
                    #print(card)
                    try:
                        replicated_cards = self._expand_replication(
                            card_name, icard, cards_list, card_lines)
                    except ReplicationError:
                        self.log.error('failed to expand %s\n%s' % (card_name, ''.join(card_lines)))
                        raise

                    _check_replicated_cards(replicated_cards)
                    for replicated_card in replicated_cards:
                        add_card(replicated_card, replicated_card[0], comment=comment,
                                 is_list=True, has_none=True)
                    continue

                if self.is_reject(card_name):
                    try:
                        self.reject_card_lines(card_name, card_lines, comment=comment)
                    except:
                        card_old = cards_list[icard-1]
                        old_card_name, old_comment, old_card_lines, unused_ifile_iline = card_old
                        self.log.error('Last card was:\n%s' % '\n'.join(old_card_lines))
                        print('Last card was:\n%s' % '\n'.join(old_card_lines))
                        raise
                else:
                    add_card(card_lines, card_name, comment=comment, ifile=ifile,
                             is_list=False, has_none=False)

    #def _is_case_control_deck(self, line):
        #line_upper = line.upper().strip()
        #if 'CEND' in line.upper():
            #raise SyntaxError('invalid Case Control Deck card...CEND...')
        #if '=' in line_upper or ' ' in line_upper:
            #return True
        #for card in self.uniqueBulkDataCards:
            #lenCard = len(card)
            #if card in line_upper[:lenCard]:
                #return False
        #return True

    def _parse_primary_file_header(self, bdf_filename: PathLike | StringIO) -> None:
        """
        Extract encoding, nastran_format, and punch from the primary BDF.

        Parameters
        ----------
        bdf_filename : str
            the input filename

        ..code-block :: python

            $ pyNastran: version=NX
            $ pyNastran: encoding=latin-1
            $ pyNastran: punch=True
            $ pyNastran: dumplines=True
            $ pyNastran: nnodes=10
            $ pyNastran: nelements=100
            $ pyNastran: skip_cards=PBEAM,CBEAM
            $ pyNastran: units=in,lb,s
            $ pyNastran: skip properties=1,2,3
            $ pyNastran: skip elements=4,5,6
            $ pyNastran: skip materials=7,8,9
            $ pyNastran: skip thermal_materials=10,11

        ..warning :: pyNastran lines must be at the top of the file

        """
        if isinstance(bdf_filename, (str, PurePath)):
            try:
                with open(bdf_filename, 'r') as bdf_file:
                    lines = bdf_file.readlines()
            except UnicodeDecodeError:
                with open(bdf_filename, 'r', errors='replace') as bdf_file:
                    line = 'temp'
                    lines = []
                    while line:
                        line = bdf_file.readline()
                        lines.append(line)
                        try:
                            # try to force a crash
                            unused_bytes_line = line.encode('ascii')  # TODO: use the encoding
                        except UnicodeEncodeError:
                            break
                    n = 20
                    i = 0
                    i0 = len(lines) - n
                    for i, line in enumerate(lines[-n:-1]):
                        self.log.debug(f'Line {i0+i}: {line.strip()!r}')
                    self.log.error(f'Line {i0+i+1}: {lines[-1].strip()!r}')
                    raise
        else:
            # StringIO
            if hasattr(bdf_filename, 'read') and hasattr(bdf_filename, 'write'):
                lines = bdf_filename.readlines()
                bdf_filename.seek(0)  # need to rewind the buffer!

        self._check_pynastran_header(lines, check_header=True)
        map_update(self, self.nastran_format)

    def _update_for_nastran(self) -> None:
        """updates for msc/nx/optistruct"""
        # TODO: undo the changes for zona
        card_parser = self._card_parser
        CARD_MAP['PARAM'] = PARAM
        card_parser['PARAM'] = (PARAM, self._add_methods._add_param_object)
        self.add_param = self._add_param_nastran

    def _update_for_optistruct(self) -> None:
        """updates for mystran"""
        self._update_for_nastran() # copies this...
        card_parser = self._card_parser
        CARD_MAP['PBUSH_OPTISTRUCT'] = PBUSH_OPTISTRUCT
        card_parser['PBUSH'] = (PBUSH_OPTISTRUCT, self._add_methods._add_property_object)

    def _update_for_mystran(self) -> None:
        """updates for mystran"""
        card_parser = self._card_parser
        CARD_MAP['PARAM'] = PARAM_MYSTRAN
        card_parser['PARAM'] = (PARAM_MYSTRAN, self._add_methods._add_param_object)
        self.add_param = self._add_param_mystran

    def _update_for_nasa95(self) -> None:
        """updates for nasa95"""
        CARD_MAP['PARAM'] = PARAM_NASA95
        card_parser = self._card_parser
        card_parser['PARAM'] = (PARAM_NASA95, self._add_methods._add_param_object)
        self.add_param = self._add_param_nasa95

    def _check_pynastran_header(self, lines: list[str],
                                check_header: bool=True) -> None:
        """updates the $pyNastran: key=value variables"""
        if not check_header:
            return
        for line in lines:
            if not line.startswith('$'):
                break

            key, value = _parse_pynastran_header(line)
            if not key:
                break

            # key/value are lowercase
            if key == 'version':
                assert value.lower() in {'msc', 'nx', 'optistruct', 'zona', 'nasa95', 'mystran'}, f'version={value!r} is not supported'
                self.nastran_format = value
            elif key == 'encoding':
                self._encoding = value
            elif key == 'punch':
                self.punch = _bool(value)
            elif key in ['nnodes', 'nelements']:
                pass
            elif key == 'dumplines':
                self.dumplines = _bool(value)
            elif key == 'is_superelements':
                self.is_superelements = _bool(value)
            elif key == 'skip_cards':
                cards = {value.strip() for value in value.upper().split(',')}
                self.cards_to_read = self.cards_to_read - cards
            elif 'skip ' in key:
                type_to_skip = key[5:].strip()
                #values = [int(value) for value in value.upper().split(',')]
                values = parse_patran_syntax(value)
                if type_to_skip not in self.object_attributes():
                    raise RuntimeError(f'{type_to_skip!r} is an invalid key')
                if type_to_skip not in self.values_to_skip:
                    self.values_to_skip[type_to_skip] = values
                else:
                    self.values_to_skip[type_to_skip] = np.hstack([
                        self.values_to_skip[type_to_skip],
                        values
                    ])
            #elif key == 'skip_elements'
            #elif key == 'skip_properties'
            elif key == 'units':
                self.units = [value.strip() for value in value.upper().split(',')]
            elif key in {'code-block', 'code_block'}:
                value = line.split('=', 1)[1]
                if not hasattr(self, 'code_block'):
                    self.code_block = ''
                    char0 = value.lstrip()[0]
                    indent = value.index(char0)
                self.code_block += value[indent:]
            else:
                raise NotImplementedError(key)

        if hasattr(self, 'code_block'):
            exec(self.code_block)

#---------------------------------------------------------------------------------------------------
    # HDF5
    def _read_bdf_cards(self, bdf_filename: Optional[str]=None,
                        punch: bool=False,
                        read_includes: bool=True,
                        encoding: Optional[str]=None) -> dict[str, list[Any]]:
        """
        Read method for the bdf files

        Parameters
        ----------
        bdf_filename : str / None
            the input bdf (default=None; popup a dialog)
        punch : bool; default=False
            indicates whether the file is a punch file
        read_includes : bool; default=True
            indicates whether INCLUDE files should be read
        encoding : str; default=None -> system default
            the unicode encoding

        .. code-block:: python

           >>> bdf = BDF()
           >>> bdf.read_bdf(bdf_filename, xref=True)
           >>> g1 = bdf.Node(1)
           >>> print(g1.get_position())
           [10.0, 12.0, 42.0]
           >>> bdf.write_card(bdf_filename2)
           >>> print(bdf.card_stats())

           ---BDF Statistics---
           SOL 101
           bdf.nodes = 20
           bdf.elements = 10
           etc.

        """
        self._is_cards_dict = True

        self._read_bdf_helper(bdf_filename, encoding, punch, read_includes)
        self.log.debug(f'---starting BDF.read_bdf of {self.bdf_filename}---')
        self._parse_primary_file_header(bdf_filename)

        obj = BDFInputPy(self.read_includes, self.dumplines, self._encoding,
                         nastran_format=self.nastran_format,
                         log=self.log, debug=self.debug)
        obj.use_new_parser = self.use_new_deck_parser

        out = obj.get_lines(bdf_filename, punch=self.punch, make_ilines=True)
        (system_lines, executive_control_lines, case_control_lines,
         bulk_data_lines, bulk_data_ilines,
         additional_deck_lines, additional_deck_ilines) = out
        self._set_pybdf_attributes(obj, save_file_structure=False)

        self.system_command_lines = system_lines
        self.executive_control_lines = executive_control_lines
        self.case_control_lines = case_control_lines

        sol, method, sol_iline, app = parse_executive_control_deck(executive_control_lines)
        self.app = app
        self.update_solution(sol, method, sol_iline)

        #self._is_cards_dict = True
        if self._is_cards_dict:
            cards, card_count = self.get_bdf_cards_dict(bulk_data_lines, bulk_data_ilines)
        cards_out = self._parse_cards_hdf5(cards, card_count)
        assert isinstance(cards_out, dict), cards_out

        self.case_control_deck = CaseControlDeck(case_control_lines, log=self.log)
        self.case_control_deck.solmap_to_value = self._solmap_to_value
        self.case_control_deck.rsolmap_to_str = self.rsolmap_to_str
        return cards_out

    def create_subcases(self, subcase_ids: Optional[int | list[int]]=None) -> dict[int, Subcase]:
        """creates a series of subcases"""
        if subcase_ids is None:
            subcase_ids = []
        elif isinstance(subcase_ids, int):
            subcase_ids = [subcase_ids]

        self.punch = False
        if self.case_control_deck is None:
            self.case_control_deck = CaseControlDeck([], log=self.log)

        subcases = {}
        for subcase_id in subcase_ids:
            subcase = self.case_control_deck.create_new_subcase(subcase_id)
            subcases[subcase_id] = subcase
        return subcases

    def _parse_cards_hdf5(self, cards: dict[str, Any],
                          unused_card_count) -> dict[str, list[Any]]:
        """creates card objects and adds the parsed cards to the deck"""
        self.echo = False
        cards_out = {}
        for card_name, card in sorted(cards.items()):
            cards_list = []
            cards_out[card_name] = cards_list
            if self.is_reject(card_name):
                self.log.info(f'    rejecting card_name = {card_name}')
                for comment, card_lines, unused_ifile_iline in card:
                    self.increase_card_count(card_name)
                    self.reject_lines.append([_format_comment(comment)] + card_lines)
            else:
                for comment, card_lines, unused_ifile_iline in card:
                    class_instance = self._add_card_hdf5(card_lines, card_name, comment=comment,
                                                         is_list=False, has_none=False)
                    cards_list.append(class_instance)
        return cards_out

    def _add_card_hdf5(self, card_lines: list[str], card_name: str,
                       comment: str='',
                       is_list: bool=True,
                       has_none: bool=True) -> Any:
        """
        Creates a BaseCard object that will be used to simplify HDF5 adding.

        Parameters
        ----------
        card_lines: list[str]
            the list of the card fields
        card_name : str
            the card_name -> 'GRID'
        comment : str
            an optional the comment for the card
        is_list : bool, optional
            False : input is a list of card fields -> ['GRID', 1, None, 3.0, 4.0, 5.0]
            True :  input is list of card_lines -> ['GRID, 1,, 3.0, 4.0, 5.0']
        has_none : bool; default=True
            can there be trailing Nones in the card data (e.g. ['GRID', 1, 2, 3.0, 4.0, 5.0, None])
            can there be trailing Nones in the card data (e.g. ['GRID, 1, 2, 3.0, 4.0, 5.0, '])

        Returns
        -------
        class_instance : BaseCard()
            the card object representation of card

        .. code-block:: python

           >>> model = BDF()

           # is_list is a somewhat misleading name; is it a list of card_lines
           # where a card_line is an unparsed string
           >>> card_lines = ['GRID,1,2']
           >>> comment = 'this is a comment'
           >>> model.add_card(card_lines, 'GRID', comment, is_list=True)

           # here is_list=False because it's been parsed
           >>> card = ['GRID', 1, 2,]
           >>> model.add_card(card_lines, 'GRID', comment, is_list=False)

           # here is_list=False because it's been parsed
           # Note the None at the end of the 1st line, which is there
           #      because the CONM2 card has a blank field.
           #      It must be there.
           # We also set i32 on the 2nd line, so it will default to 0.0
           >>> card = [
                   'CONM2', eid, nid, cid, mass, x1, x2, x3, None,
                            i11, i21, i22, i31, None, i33,
               ]
           >>> model.add_card(card_lines, 'CONM2', comment, is_list=False)

           # here's an alternate approach for the CONM2
           # we use Nastran's CSV format
           # There are many blank fields, but it's parsed exactly like a
           # standard CONM2.
           >>> card = [
                   'CONM2,1,2,3,10.0',
                   ',1.0,,5.0'
               ]
           >>> model.add_card(card_lines, 'CONM2', comment, is_list=True)

        Notes
        -----
        This is a very useful method for interfacing with the code.

        The card_object is not a card-type object...so not a GRID
        card or CQUAD4 object.  It's a BDFCard Object.  However,
        you know the type (assuming a GRID), so just call the
        *mesh.Node(nid)* to get the Node object that was just
        created.

        """
        card_name = card_name.upper()
        card_obj, unused_card = self.create_card_object(
            card_lines, card_name,
            is_list=is_list, has_none=has_none)
        class_instance = self._add_card_helper_hdf5(card_obj, card_name, card_name, comment)
        return class_instance

    def _add_card_helper_hdf5(self, card_obj: BDFCard,
                              card: list[str],
                              card_name: str, comment: str='') -> None:
        """
        Adds a card object to the BDF object.

        Parameters
        ----------
        card_object : BDFCard()
            the card object representation of card
        card : list[str]
            the fields of the card object; used for rejection and special cards
        card_name : str
            the card_name -> 'GRID'
        comment : str
            an optional the comment for the card

        Returns
        -------
        class_instance : obj or None
            obj : GRID, CQUAD4, ...
            None : ECHOON, ECHOOFF, reject

        """
        if card_name == 'ECHOON':
            self.echo = True
            return None
        elif card_name == 'ECHOOFF':
            self.echo = False
            return None

        if self.echo and not self.force_echo_off:
            try:
                print(print_card_8(card_obj).rstrip())
            except Exception:
                if card in ['DEQATN']:
                    print(str(card_obj).rstrip())
                else:
                    print(print_card_16(card_obj).rstrip())

        if card_name in self._card_parser:
            card_class, add_card_function = self._card_parser[card_name]

            # simplified, so no error catching
            class_instance = card_class.add_card(card_obj, comment=comment)
            #add_card_function(class_instance)

        elif card_name in self._card_parser_prepare:
            add_card_function = self._card_parser_prepare[card_name]
            # simplified, so no error catching
            class_instance = add_card_function(card, card_obj, comment=comment)

        else:
            self.reject_cards.append(card_obj)
            class_instance = None
        return class_instance

class BDF(BDF_):
    """NASTRAN BDF Reader/Writer/Editor class."""
    _properties = ['is_bdf_vectorized', 'nid_map', 'wtmass', 'type_slot_str'] + [
        'nastran_format', 'is_long_ids', 'sol', 'subcases',
        'nnodes', 'node_ids', 'point_ids', 'npoints',
        'nelements', 'element_ids', 'nproperties', 'property_ids',
        'nmaterials', 'material_ids', 'ncoords', 'coord_ids',
        'ncaeros', 'caero_ids', 'wtmass', 'is_bdf_vectorized', 'nid_map',
        #'dmigs', 'dmijs', 'dmiks', 'dmijis', 'dtis', 'dmis',
    ]

    def __init__(self, debug: Optional[bool]=True, log: Any=None,
                 mode: str='msc') -> None:
        """
        Initializes the BDF object

        Parameters
        ----------
        debug : bool/None; default=True
            used to set the logger if no logger is passed in
                True:  logs debug/info/warning/error messages
                False: logs info/warning/error messages
                None:  logs warning/error messages
        log : logging module object / None
            if log is set, debug is ignored and uses the
            settings the logging object has
        mode : str; default='msc'
            the type of Nastran
            valid_modes = {'msc', 'nx', 'nasa95', 'mystran', 'zona'}

        """
        BDF_.__init__(self, debug=debug, log=log, mode=mode)
        #: stores SPOINT, GRID cards
        self.nodes: dict[int, Any] = {}

        # loads
        #: stores LOAD, FORCE, FORCE1, FORCE2, MOMENT, MOMENT1, MOMENT2,
        #: PLOAD, PLOAD2, PLOAD4, SLOAD
        #: GMLOAD, SPCD, DEFORM,
        #: QVOL
        self.loads: dict[int, list[Any]] = {}
        self.load_combinations: dict[int, list[Any]] = {}

    def __deepcopy__(self, memo: dict[str, Any]):
        """performs a deepcopy"""
        #newone = type(self)()
        #newone.__dict__.update(self.__dict__)
        #return newone
        cls = self.__class__
        result = cls.__new__(cls)
        memo[id(self)] = result
        for key, value in self.__dict__.items():
            setattr(result, key, deepcopy(value, memo))
        if result._xref:
            result.cross_reference(
                xref=True, xref_nodes=True, xref_elements=True, xref_nodes_with_elements=False,
                xref_properties=True, xref_masses=True, xref_materials=True, xref_loads=True,
                xref_constraints=True, xref_aero=True, xref_sets=True, xref_optimization=True,
                word='')
        return result

    def __copy__(self):
        """performs a copy"""
        result = type(self)()
        result.__dict__.update(self.__dict__)
        #if result._xref:
        #    result.cross_reference(
        #        xref=True, xref_nodes=True, xref_elements=True, xref_nodes_with_elements=False,
        #        xref_properties=True, xref_masses=True, xref_materials=True, xref_loads=True,
        #        xref_constraints=True, xref_aero=True, xref_sets=True, xref_optimization=True,
        #        word='')
        return result

    def _add_disabled_cards(self) -> None:
        self._remove_disabled_cards = False
        self.cards_to_read.update(REMOVED_CARDS)  # add


def _echo_card(card, card_obj):
    """echos a card"""
    try:
        print(print_card_8(card_obj).rstrip())
    except Exception:
        if card in ['DEQATN']:
            print(str(card_obj).rstrip())
        else:
            print(print_card_16(card_obj).rstrip())

def read_bdf(bdf_filename: Optional[str]=None, validate: bool=True,
             xref: bool=True, punch: bool=False,
             save_file_structure: bool=False,
             skip_cards: Optional[list[str]]=None,
             read_cards: Optional[list[str]]=None,
             encoding: Optional[str]=None,
             log: Optional[SimpleLogger]=None,
             debug: bool=True, mode: str='msc') -> BDF:
    """
    Creates the BDF object

    Parameters
    ----------
    bdf_filename : str (default=None -> popup)
        the bdf filename
    debug : bool/None
        used to set the logger if no logger is passed in
            True:  logs debug/info/error messages
            False: logs info/error messages
            None:  logs error messages
    log : logging module object / None
        if log is set, debug is ignored and uses the
        settings the logging object has
    validate : bool; default=True
        runs various checks on the BDF
    xref :  bool; default=True
        should the bdf be cross referenced
    punch : bool; default=False
        indicates whether the file is a punch file
    save_file_structure : bool; default=False
        enables the ``write_bdfs`` method
    skip_cards : list[str]; default=None
        None : include all cards
        list of cards to skip
    read_cards : list[str]; default=None
        None : include all cards
        list of cards to read (all the cards)
    encoding : str; default=None -> system default
        the unicode encoding
    mode : str; default='msc'
        the type of Nastran
        valid_modes = {'msc', 'nx'}

    Returns
    -------
    model : BDF()
        an BDF object

    .. code-block:: python

       >>> bdf = BDF()
       >>> bdf.read_bdf(bdf_filename, xref=True)
       >>> g1 = bdf.Node(1)
       >>> print(g1.get_position())
       [10.0, 12.0, 42.0]
       >>> bdf.write_card(bdf_filename2)
       >>> print(bdf.card_stats())

       ---BDF Statistics---
       SOL 101
       bdf.nodes = 20
       bdf.elements = 10
       etc.

    .. note :: this method will change in order to return an object that
               does not have so many methods
    .. todo:: finish this

    """
    model = BDF(log=log, debug=debug, mode=mode)
    if read_cards and skip_cards:
        msg = f'read_cards={read_cards} skip_cards={skip_cards} cannot be used at the same time'
        raise NotImplementedError(msg)
    if skip_cards:
        model.disable_cards(skip_cards)
    elif read_cards:
        model.enable_cards(read_cards)

    if bdf_filename and not isinstance(bdf_filename, StringIO):
        check_path(bdf_filename, 'bdf_filename')
    model.read_bdf(bdf_filename=bdf_filename, validate=validate,
                   xref=xref, punch=punch, read_includes=True,
                   save_file_structure=save_file_structure,
                   encoding=encoding)

    #if 0:
        ### TODO: remove all the extra methods

        #keys_to_suppress = []
        #method_names = model.object_methods(keys_to_skip=keys_to_suppress)

        #methods_to_remove = [
            #'_process_card', 'read_bdf', 'disable_cards', 'set_dynamic_syntax',
            #'create_card_object', 'create_card_object_fields', 'create_card_object_list',

            #'set_as_msc',
            #'set_as_nx',

            #'pop_parse_errors',
            ##'pop_xref_errors',
            #'set_error_storage',
            #'is_reject',
        #]
        #for method_name in method_names:
            #if method_name not in methods_to_remove + keys_to_suppress:
                ##print(method_name)
                #pass
            #else:
                ### TODO: doesn't work...
                ##delattr(model, method_name)
                #pass
        #model.get_bdf_stats()
    return model

def _prep_comment(comment: str) -> str:
    return comment.rstrip()
    #print('comment = %r' % comment)
    #comment = '  this\n  is\n  a comment\n'
    #print(comment.rstrip('\n').split('\n'))
    #sline = [comment[1:] if len(comment) and comment[0] == ' ' else comment
             #for comment in comment.rstrip().split('\n')]
    #print('sline = ', sline)

def _check_replicated_cards(replicated_cards):
    """helper method for ``parse_cards_list``"""
    replicated_card_old = []
    try:
        for replicated_card in replicated_cards:
            assert replicated_card != replicated_card_old
            replicated_card_old = replicated_card
    except AssertionError:
        #print('card_list = %s' % card_list)
        #print('card_lines = %s' % card_lines)
        replicated_card_old = []
        for replicated_card in replicated_cards:
            #print('adding ', replicated_card)
            assert replicated_card != replicated_card_old
            replicated_card_old = replicated_card
        raise


def _set_nodes(model: BDF,
               spoints, epoints,
               nnodes: int, nspoints: int, nepoints: int, ngridb: int,
               idtype: str, fdtype: str):
    """helper method for ``get_displacement_index_xyz_cp_cd``"""
    i = 0
    nids_cd_transform: dict[int, np.ndarray] = defaultdict(list)
    nids_cp_transform: dict[int, np.ndarray] = defaultdict(list)
    nxyz = nnodes + nspoints + nepoints + ngridb
    xyz_cp = np.zeros((nxyz, 3), dtype=fdtype)
    nid_cp_cd = np.zeros((nxyz, 3), dtype=idtype)
    for nid, node in sorted(model.nodes.items()):
        cd = node.Cd()
        cp = node.Cp()
        nids_cp_transform[cp].append(nid)
        nids_cd_transform[cd].append(nid)
        nid_cp_cd[i, :] = [nid, cp, cd]
        xyz_cp[i, :] = node.xyz
        i += 1
    if nspoints:
        for nid in sorted(spoints):
            nid_cp_cd[i, 0] = nid
            i += 1
    if nepoints:
        for nid in sorted(epoints):
            nid_cp_cd[i, 0] = nid
            i += 1
    if ngridb:
        for nid, node in sorted(model.gridb.items()):
            phi = node.phi
            cd = node.cd
            ringfl_id = node.ringfl
            ringfl = model.ringfl[ringfl_id]
            x = ringfl.xa  ## TODO: what about xb?
            y = phi  ## TODO: is this really phi?
            z = 0.
            axif = model.axif
            cp = axif.cid
            nid_cp_cd[i, :] = [nid, cp, cd]
            xyz_cp[i, :] = [x, y, z]
            i += 1
    return nid_cp_cd, xyz_cp, nids_cd_transform, nids_cp_transform

def _bool(value) -> bool:
    """casts a lower string to a booean"""
    return True if value == 'true' else False


def _get_coords_to_update(coords: dict[int, Coord],
                          cps_to_check: list[int],
                          cps_checked: list[int],
                          nids_checked: list[int]) -> tuple[int, list[int], list[int], list[int]]:
    """helper method for ``transform_xyzcp_to_xyz_cid``"""
    cord1s_to_update_temp = []
    cord2s_to_update_list = []
    for cp in sorted(cps_to_check):
        coord = coords[cp]
        if coord.type in ['CORD2R', 'CORD2C', 'CORD2S']:
            if coord.rid in cps_checked:
                cord2s_to_update_list.append(cp)
        elif coord.type in ['CORD1R', 'CORD1C', 'CORD1S']:
            cord1s_to_update_temp.append(cp)
        else:
            raise NotImplementedError(coord.rstrip())

    cord1s_to_update_list = []
    if cord1s_to_update_temp:
        cord1s_to_update = set()
        if len(nids_checked) == 0:
            raise RuntimeError('len(nids_checked)=0...this should not happen.')
        elif len(nids_checked) == 1:
            pass
        else:
            nids_checked = [np.hstack(nids_checked)]

        nids_checkedi = nids_checked[0]
        if len(nids_checkedi) != 0:
            # check the CORD1x cards
            #
            #print('nids_checked = ', nids_checkedi)
            for cp in cord1s_to_update_temp:
                coord = coords[cp]
                nids = coord.node_ids
                #print('cp=%s nids=%s' % (cp, nids))
                for nid in nids:
                    if nid not in nids_checkedi:
                        #print('  nid=%s break...' % nid)
                        break
                else:
                    #print('  passed')
                    # all nids passed
                    cord1s_to_update.add(cp)
            cord1s_to_update_list = list(cord1s_to_update)
            cord1s_to_update_list.sort()

    ncoords = len(cord1s_to_update_list) + len(cord2s_to_update_list)
    #if ncoords == 0:
        #msg = 'CPs not handled=%s cord1s_to_update=%s cord2s_to_update=%s\n' % (
            #cps_to_check, cord1s_to_update, cord2s_to_update)
        #for cp in (cord1s_to_update + cord2s_to_update):
            #msg += str(cp)
        #raise RuntimeError(msg)
    return ncoords, cord1s_to_update_list, cord2s_to_update_list, nids_checked

def map_version(fem: BDF, version: str) -> None:
    version_map = {
        'msc': fem.set_as_msc,
        'nx': fem.set_as_nx,
        'optistruct': fem.set_as_optistruct,
        'mystran': fem.set_as_mystran,
        'nasa95': fem.set_as_nasa95,
        'zona': fem.set_as_zona,
    }
    try:
        func = version_map[version]
    except KeyError: # msc, nx, zona, nasa95, mystran
        fmts = ', '.join(version_map)
        msg = f'mode={version!r} is not supported; modes=[{fmts}]'
        raise RuntimeError(msg)
    func()

def map_update(fem: BDF, version: str) -> None:
    #if self.nastran_format == 'zona':
        #self.zona.update_for_zona()
    #elif self.nastran_format == 'mystran':
        #self._update_for_mystran()
    #elif self.nastran_format == 'nasa95':
        #self._update_for_nasa95()
    #else:
        # msc / nx / optistruct
        #self._update_for_nastran()

    version_map = {
        'msc': fem._update_for_nastran,
        'nx': fem._update_for_nastran,
        'optistruct': fem._update_for_optistruct,
        'mystran': fem._update_for_mystran,
        'nasa95': fem._update_for_nasa95,
        'zona': fem.zona.update_for_zona,
    }
    try:
        func = version_map[version]
    except KeyError:
        msg = f'mode={version!r} is not supported; modes=[msc, nx, optistruct, zona, nasa95, mystran]'
        raise RuntimeError(msg)
    func()


#if mode == 'msc':
    #self.set_as_msc()
#elif mode == 'nx':
    #self.set_as_nx()
#elif mode == 'nasa95':
    #self.set_as_nasa95()
#elif mode == 'mystran':
    #self.set_as_mystran()
#elif mode == 'zona':
    #self.set_as_zona()
#else:  # pragma: no cover
    #msg = f'mode={self._nastran_format!r} is not supported; modes=[msc, nx, zona, nasa95, mystran]'
    #raise NotImplementedError(msg)


def main() -> None:  # pragma: no cover
    """shows off how unicode works because it's overly complicated"""
    import pyNastran
    pkg_path = pyNastran.__path__[0]
    bdf_filename = os.path.abspath(os.path.join(
        pkg_path, '..', 'models', 'solid_bending', 'solid_bending.bdf'))
    model = BDF()
    model.read_bdf(bdf_filename, encoding='latin-1')
    node1 = model.nodes[1]

    # decode when we receive, encode on send
    note = 'helló wörld from two'  # must be same encoding as the header (utf-8)
    #note = b'helló wörld from two\n'.decode('utf-8')
    print(note)

    # this will be wrong because it's inconsistent with the header (utf-8)
    #note = b'á'.decode('latin-1')

    # this will work
    note = 'á'

    # so will this
    #note = b'á'.decode('utf-8')

    # The encoding that goes into the comment must be consistent with the local
    # file, so if your print doesn't work right, your comment will be bad too.
    #
    # If the print is correct, assuming all the characters are supported in your
    # desired encoding, it *should* work.
    print(note)

    # Comments are unmodified, so you can inadvertently add cards/bugs.
    # A comment is a single string where all lines start with $ and end
    # with an endline character.
    node1.comment = '$ ' + note + '\n'

    # in other words, msg is a bad comment:
    msg = '$ line 1\n'
    msg += 'line 2\n'
    msg += '$ line 3\n'
    print(msg)
    model.write_bdf('test.bdf')


#if __name__ == '__main__':  # pragma: no cover
    #from pyNastran.bdf.test.test_bdf import main
    #main()<|MERGE_RESOLUTION|>--- conflicted
+++ resolved
@@ -1493,53 +1493,30 @@
         """
         cards_dict, card_count = self.get_bdf_cards_dict(
             bulk_data_lines, bulk_data_ilines)
-<<<<<<< HEAD
-
-        cards = {}
-        load_cards = [
-            'FORCE', 'FORCE1', 'FORCE2',
-            'MOMENT', 'MOMENT1', 'MOMENT2',
-            'PLOAD', 'PLOAD2', 'PLOAD4',
-            'SPC', 'SPC1', 'MPC',
-            'NSM', 'NSML', 'NSM1', 'NSML1',
-        ]
-=======
-        #cards = {}
-        string_names = ['PARAM']
+
+        string_names = ['PARAM',
+            'DMI', 'DMIG', 'DMIJ', 'DMIK',]
         dict_list_cards = [
             # dict[spc_id][list_index]
             'FORCE', 'FORCE1', 'FORCE2',
             'MOMENT', 'MOMENT1', 'MOMENT2',
             'PLOAD', 'PLOAD1', 'PLOAD2', 'PLOAD4',
             'SPC', 'SPC1', 'MPC',
+            'NSM', 'NSML', 'NSM1', 'NSML1',
         ]
         special_cards = [
-            'DMI', 'DMIG', 'DMIJ', 'DMIK',
             #'SPC', 'SPC1', 'MPC',
         ]
         rslot_to_type_map = self.get_rslot_map()
-        #print(rslot_to_type_map)
->>>>>>> 8c5155d8
         for card_name, cards_list in cards_dict.items():
             slot_name = rslot_to_type_map[card_name]
-            print(card_name, slot_name)
+            #print(card_name, slot_name)
             slot = getattr(self, slot_name)
             if card_name not in self.cards_to_read:
                 for (comment, card_lines, ifile_iline) in cards_list:
                     self.reject_lines.append([_format_comment(comment)] + card_lines)
                 continue
 
-<<<<<<< HEAD
-            if card_name in load_cards:
-                # FORCE, PLOAD2, ...
-                cardsi = {}
-                cards[card_name] = cardsi
-                for (comment, card_lines, ifile_iline) in cards_list:
-                    fields = to_fields_line0(card_lines[0], card_name)
-                    idi1 = fields[1].strip()
-                    idi2 = fields[2].strip()
-                    cardsi[idi] = (comment, card_lines)
-=======
             if card_name in string_names:
                 # DMI, PARAM
                 for (comment, card_lines, ifile_iline) in cards_list:
@@ -1560,7 +1537,6 @@
                     slot[idi].append((comment, card_lines))
             elif card_name in special_cards:
                 pass
->>>>>>> 8c5155d8
             else:
                 #cardsi = {}
                 #cards[card_name] = cardsi
