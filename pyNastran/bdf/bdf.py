--- conflicted
+++ resolved
@@ -1765,10 +1765,6 @@
                 #self.log.debug("card_name = %r" % card_name)
                 #self.log.debug("failed! Unreduced Card=%s\n" % list_print(card))
                 #self.log.debug("filename = %r\n" % self.bdf_filename)
-<<<<<<< HEAD
-            raise
-=======
->>>>>>> 834be952
         return card_obj
 
     def get_bdf_stats(self, return_type='string'):
