# coding: utf-8
# pylint: disable=W0201,R0915,R0912
"""
Main BDF class.  Defines:
  - BDF

see https://docs.plm.automation.siemens.com/tdoc/nxnastran/10/help/#uid:index
"""
from __future__ import (nested_scopes, generators, division, absolute_import,
                        print_function, unicode_literals)
import os
import sys
import traceback
from codecs import open as codec_open
from collections import defaultdict

from six import string_types, iteritems, itervalues, iterkeys
from six.moves.cPickle import load, dump

import numpy as np

from pyNastran.bdf.utils import _parse_pynastran_header
from pyNastran.utils import object_attributes, print_bad_path
from pyNastran.bdf.utils import (to_fields, get_include_filename,
                                 parse_executive_control_deck, parse_patran_syntax)
from pyNastran.bdf.field_writer_8 import print_card_8
from pyNastran.bdf.field_writer_16 import print_card_16
from pyNastran.bdf.cards.utils import wipe_empty_fields

from pyNastran.utils import _filename
from pyNastran.utils.log import get_logger2

from pyNastran.bdf.write_path import write_include
from pyNastran.bdf.bdf_interface.assign_type import (integer,
                                                     integer_or_string, string)

from pyNastran.bdf.cards.elements.elements import CFAST, CGAP, CRAC2D, CRAC3D, PLOTEL
from pyNastran.bdf.cards.properties.properties import PFAST, PGAP, PRAC2D, PRAC3D, PCONEAX
from pyNastran.bdf.cards.properties.solid import PLSOLID, PSOLID, PIHEX, PCOMPS

from pyNastran.bdf.cards.elements.springs import (CELAS1, CELAS2, CELAS3, CELAS4,)
from pyNastran.bdf.cards.properties.springs import PELAS, PELAST

from pyNastran.bdf.cards.elements.solid import (CTETRA, CPYRAM, CPENTA, CHEXA, CIHEX1)
from pyNastran.bdf.cards.elements.rigid import RBAR, RBAR1, RBE1, RBE2, RBE3, RROD

from pyNastran.bdf.cards.elements.shell import (CQUAD, CQUAD4, CQUAD8, CQUADR, CQUADX,
                                                CSHEAR, CTRIA3, CTRIA6, CTRIAX,
                                                CTRIAX6, CTRIAR)
from pyNastran.bdf.cards.properties.shell import PSHELL, PCOMP, PCOMPG, PSHEAR, PLPLANE
from pyNastran.bdf.cards.elements.bush import CBUSH, CBUSH1D, CBUSH2D
from pyNastran.bdf.cards.properties.bush import PBUSH, PBUSH1D, PBUSHT
from pyNastran.bdf.cards.elements.damper import (CVISC, CDAMP1, CDAMP2, CDAMP3, CDAMP4,
                                                 CDAMP5)
from pyNastran.bdf.cards.properties.damper import PVISC, PDAMP, PDAMP5, PDAMPT
from pyNastran.bdf.cards.elements.rods import CROD, CONROD, CTUBE
from pyNastran.bdf.cards.elements.bars import CBAR, CBEAM3, CBEND
from pyNastran.bdf.cards.elements.beam import CBEAM
from pyNastran.bdf.cards.properties.rods import PROD, PTUBE
from pyNastran.bdf.cards.properties.bars import PBAR, PBARL  # PBEND
from pyNastran.bdf.cards.properties.beam import PBEAM, PBEAML, PBCOMP
# CMASS5
from pyNastran.bdf.cards.elements.mass import CONM1, CONM2, CMASS1, CMASS2, CMASS3, CMASS4
from pyNastran.bdf.cards.properties.mass import PMASS, NSM
from pyNastran.bdf.cards.aero import (AECOMP, AEFACT, AELINK, AELIST, AEPARM, AESTAT,
                                      AESURF, AESURFS, AERO, AEROS, CSSCHD,
                                      CAERO1, CAERO2, CAERO3, CAERO4, CAERO5,
                                      PAERO1, PAERO2, PAERO3, PAERO5, # PAERO4
                                      MONPNT1,
                                      FLFACT, FLUTTER, GUST, MKAERO1,
                                      MKAERO2, SPLINE1, SPLINE2, SPLINE3, SPLINE4,
                                      SPLINE5, TRIM, DIVERG)
from pyNastran.bdf.cards.constraints import (SPC, SPCADD, SPCAX, SPC1,
                                             MPC, MPCADD, SUPORT1, SUPORT, SESUP,
                                             GMSPC)
from pyNastran.bdf.cards.coordinate_systems import (CORD1R, CORD1C, CORD1S,
                                                    CORD2R, CORD2C, CORD2S, CORD3G,
                                                    GMCORD)
from pyNastran.bdf.cards.dmig import DMIG, DMI, DMIJ, DMIK, DMIJI
from pyNastran.bdf.cards.deqatn import DEQATN
from pyNastran.bdf.cards.dynamic import (DELAY, DPHASE, FREQ, FREQ1, FREQ2, FREQ4, TSTEP,
                                         TSTEPNL, NLPARM, NLPCI, TF)
from pyNastran.bdf.cards.loads.loads import LSEQ, SLOAD, DAREA, RANDPS, RFORCE, SPCD
from pyNastran.bdf.cards.loads.dloads import DLOAD, TLOAD1, TLOAD2, RLOAD1, RLOAD2
from pyNastran.bdf.cards.loads.static_loads import (LOAD, GRAV, ACCEL, ACCEL1, FORCE,
                                                    FORCE1, FORCE2, MOMENT, MOMENT1, MOMENT2,
                                                    PLOAD, PLOAD1, PLOAD2, PLOAD4, PLOADX1,
                                                    GMLOAD)

from pyNastran.bdf.cards.materials import (MAT1, MAT2, MAT3, MAT4, MAT5,
                                           MAT8, MAT9, MAT10, MAT11,
                                           MATHP, CREEP, EQUIV)
# TODO: add MATT3, MATT8, MATT9
from pyNastran.bdf.cards.material_deps import MATT1, MATT2, MATT4, MATT5, MATS1

from pyNastran.bdf.cards.methods import EIGB, EIGC, EIGR, EIGP, EIGRL
from pyNastran.bdf.cards.nodes import GRID, GRDSET, SPOINTs, EPOINTs
from pyNastran.bdf.cards.optimization import (DCONADD, DCONSTR, DESVAR, DDVAL, DOPTPRM, DLINK,
                                              DRESP1, DRESP2, DRESP3,
                                              DVCREL1,
                                              DVMREL1,
                                              DVPREL1, DVPREL2)
from pyNastran.bdf.cards.params import PARAM
from pyNastran.bdf.cards.bdf_sets import (ASET, BSET, CSET, QSET, USET,
                                          ASET1, BSET1, CSET1, QSET1, USET1,
                                          SET1, SET3, RADSET,
                                          SEBSET, SECSET, SEQSET, # SEUSET
                                          SEBSET1, SECSET1, SEQSET1, # SEUSET1
                                          SESET, SEQSEP)
from pyNastran.bdf.cards.thermal.loads import QBDY1, QBDY2, QBDY3, QHBDY, TEMP, TEMPD, QVOL
from pyNastran.bdf.cards.thermal.thermal import (CHBDYE, CHBDYG, CHBDYP, PCONV, PCONVM,
                                                 PHBDY, CONV, CONVM, RADM, RADBC)
from pyNastran.bdf.cards.bdf_tables import (TABLED1, TABLED2, TABLED3, TABLED4,
                                            TABLEM1, TABLEM2, TABLEM3, TABLEM4,
                                            TABLES1, TABDMP1, TABLEST, TABRND1, TABRNDG, TIC,
                                            DTABLE)
from pyNastran.bdf.cards.contact import BCRPARA, BCTADD, BCTSET, BSURF, BSURFS, BCTPARA
from pyNastran.bdf.case_control_deck import CaseControlDeck
from pyNastran.bdf.bdf_methods import BDFMethods
from pyNastran.bdf.bdf_interface.get_card import GetMethods
from pyNastran.bdf.bdf_interface.add_card import AddMethods
from pyNastran.bdf.bdf_interface.bdf_card import BDFCard
from pyNastran.bdf.bdf_interface.write_mesh import WriteMesh
from pyNastran.bdf.bdf_interface.cross_reference import XrefMesh
from pyNastran.bdf.errors import CrossReferenceError, DuplicateIDsError, CardParseSyntaxError
from pyNastran.bdf.field_writer_16 import print_field_16



def read_bdf(bdf_filename=None,
             xref=True, punch=False, encoding=None,
             log=None, debug=True, mode='msc'):
    """
    Creates the BDF object

    Parameters
    ----------
    bdf_filename : str (default=None -> popup)
        the bdf filename
    debug : bool/None
        used to set the logger if no logger is passed in
            True:  logs debug/info/error messages
            False: logs info/error messages
            None:  logs error messages
    log : logging module object / None
        if log is set, debug is ignored and uses the
        settings the logging object has
    xref :  bool
        should the bdf be cross referenced (default=True)
    punch : bool
        indicates whether the file is a punch file (default=False)
    encoding : str
        the unicode encoding (default=None; system default)

    Returns
    -------
    model : BDF()
        an BDF object

    .. code-block:: python

        >>> bdf = BDF()
        >>> bdf.read_bdf(bdf_filename, xref=True)
        >>> g1 = bdf.Node(1)
        >>> print(g1.get_position())
        [10.0, 12.0, 42.0]
        >>> bdf.write_card(bdf_filename2)
        >>> print(bdf.card_stats())

        ---BDF Statistics---
        SOL 101
        bdf.nodes = 20
        bdf.elements = 10
        etc.

    .. note :: this method will change in order to return an object that
               does not have so many methods
    .. todo:: finish this
    """
    model = BDF(log=log, debug=debug, mode=mode)
    model.read_bdf(bdf_filename=bdf_filename, xref=xref, punch=punch, read_includes=False, encoding=encoding)

    #if 0:
        ### TODO: remove all the extra methods

        #keys_to_suppress = []
        #method_names = model.object_methods(keys_to_skip=keys_to_suppress)

        #methods_to_remove = [
            #'process_card', 'read_bdf', 'fill_dmigs', 'disable_cards', 'set_dynamic_syntax',
            #'create_card_object', 'create_card_object_fields', 'create_card_object_list',

            #'add_AECOMP', 'add_AEFACT', 'add_AELINK', 'add_AELIST', 'add_AEPARM', 'add_AERO',
            #'add_AEROS', 'add_AESTAT', 'add_AESURF', 'add_ASET', 'add_BCRPARA', 'add_BCTADD',
            #'add_BCTPARA', 'add_BCTSET', 'add_BSET', 'add_BSURF', 'add_BSURFS', 'add_CAERO',
            #'add_DIVERG',
            #'add_CSET', 'add_CSSCHD', 'add_DAREA', 'add_DCONADD', 'add_DCONSTR', 'add_DDVAL',
            #'add_DELAY', 'add_DEQATN', 'add_DESVAR', 'add_DLINK', 'add_DMI', 'add_DMIG',
            #'add_DMIJ', 'add_DMIJI', 'add_DMIK', 'add_DPHASE', 'add_DRESP', 'add_DTABLE',
            #'add_DVMREL', 'add_DVPREL', 'add_EPOINT', 'add_FLFACT', 'add_FLUTTER', 'add_FREQ',
            #'add_GUST', 'add_LSEQ', 'add_MKAERO', 'add_MONPNT', 'add_NLPARM', 'add_NLPCI',
            #'add_PAERO', 'add_PARAM', 'add_PBUSHT', 'add_PDAMPT', 'add_PELAST', 'add_PHBDY',
            #'add_QSET', 'add_SEBSET', 'add_SECSET', 'add_SEQSET', 'add_SESET', 'add_SET',
            #'add_SEUSET', 'add_SPLINE', 'add_spoint', 'add_TEMPD', 'add_TF', 'add_TRIM',
            #'add_TSTEP', 'add_TSTEPNL', 'add_USET',

            #'add_card', 'add_card_fields', 'add_card_lines', 'add_cmethod', 'add_constraint',
            #'add_constraint_MPC', 'add_constraint_MPCADD',
            #'add_constraint_SPC', 'add_constraint_SPCADD',
            #'add_convection_property', 'add_coord', 'add_creep_material', 'add_damper',
            #'add_dload', 'add_dload_entry', 'add_element', 'add_hyperelastic_material',
            #'add_load', 'add_mass', 'add_material_dependence', 'add_method', 'add_node',
            #'add_plotel', 'add_property', 'add_property_mass', 'add_random_table',
            #'add_rigid_element', 'add_structural_material', 'add_suport', 'add_suport1',
            #'add_table', 'add_table_sdamping', 'add_thermal_BC', 'add_thermal_element',
            #'add_thermal_load', 'add_thermal_material',

            #'set_as_msc',
            #'set_as_nx',

            #'pop_parse_errors',
            ##'pop_xref_errors',
            #'set_error_storage',
            #'is_reject',
        #]
        #for method_name in method_names:
            #if method_name not in methods_to_remove + keys_to_suppress:
                ##print(method_name)
                #pass
            #else:
                ### TODO: doesn't work...
                ##delattr(model, method_name)
                #pass
        #model.get_bdf_stats()
    return model


class BDF(BDFMethods, GetMethods, AddMethods, WriteMesh, XrefMesh):
    """
    NASTRAN BDF Reader/Writer/Editor class.
    """
    #: required for sphinx bug
    #: http://stackoverflow.com/questions/11208997/autoclass-and-instance-attributes
    __slots__ = ['_is_dynamic_syntax']
    def __init__(self, debug=True, log=None, mode='msc'):
        """
        Initializes the BDF object

        Parameters
        ----------
        debug : bool/None
            used to set the logger if no logger is passed in
                True:  logs debug/info/error messages
                False: logs info/error messages
                None:  logs error messages
        log : logging module object / None
            if log is set, debug is ignored and uses the
            settings the logging object has
        """
        assert debug in [True, False, None], 'debug=%r' % debug
        self.echo = False
        self.read_includes = True

        # file management parameters
        self.active_filenames = []
        self.active_filename = None
        self.include_dir = ''
        self.dumplines = False

        # this flag will be flipped to True someday (and then removed), but
        # doesn't support 100% of cards yet.  It enables a new method for card
        # parsing.
        #
        # 80.3 seconds -> 67.2 seconds for full_bay model
        # (multiple BDF passes among other things)
        self._fast_add = True

        self._relpath = True
        if sys.version_info < (2, 6):
            self._relpath = False

        self.log = get_logger2(log, debug)

        #: list of all read in cards - useful in determining if entire BDF
        #: was read & really useful in debugging
        self.card_count = {}
        #: stores the card_count of cards that have been rejected
        self.reject_count = {}

        #: was an ENDDATA card found
        #self.foundEndData = False

        #: allows the BDF variables to be scoped properly (i think...)
        GetMethods.__init__(self)
        AddMethods.__init__(self)
        BDFMethods.__init__(self)
        WriteMesh.__init__(self)
        XrefMesh.__init__(self)

        #: useful in debugging errors in input
        self.debug = debug

        #: flag that allows for OpenMDAO-style optimization syntax to be used
        self._is_dynamic_syntax = False

        #: lines that were rejected b/c they were for a card that isnt supported
        self.reject_lines = []

        #: cards that were created, but not processed
        self.reject_cards = []

        # self.__init_attributes()

        #: the list of possible cards that will be parsed
        self.cards_to_read = set([
            '/',
            'ECHOON', 'ECHOOFF',
            'PARAM',

            ## nodes
            'GRID', 'GRDSET', 'SPOINT', 'EPOINT',
            #'POINT', 'POINTAX', 'RINGAX', 'GRIDG'

            # mass
            'CONM1', 'CONM2', 'CMASS1', 'CMASS2', 'CMASS3', 'CMASS4',

            ## elements
            # springs
            'CELAS1', 'CELAS2', 'CELAS3', 'CELAS4', # 'CELAS5',
            # bushings
            'CBUSH', 'CBUSH1D', 'CBUSH2D',
            # dampers
            'CDAMP1', 'CDAMP2', 'CDAMP3', 'CDAMP4', 'CDAMP5',
            'CFAST',

            'CBAR', 'CROD', 'CTUBE', 'CBEAM', 'CBEAM3', 'CONROD', 'CBEND',
            'CTRIA3', 'CTRIA6', 'CTRIAR', 'CTRIAX', 'CTRIAX6',
            'CQUAD4', 'CQUAD8', 'CQUADR', 'CQUADX', 'CQUAD',
            'CTETRA', 'CPYRAM', 'CPENTA', 'CHEXA',
            'CIHEX1',
            'CSHEAR', 'CVISC', 'CRAC2D', 'CRAC3D',
            'CGAP',

            ## rigid_elements
            'RBAR', 'RBAR1', 'RBE1', 'RBE2', 'RBE3', 'RROD',

            ## plotels
            'PLOTEL',

            ## properties
            'PMASS',
            'PELAS', 'PGAP', 'PFAST', 'PLPLANE',
            'PBUSH', 'PBUSH1D',
            'PDAMP', 'PDAMP5',
            'PROD', 'PBAR', 'PBARL', 'PBEAM', 'PTUBE', 'PBCOMP', # 'PBEND',
            'PBEAML',  # not fully supported
            # 'PBEAM3',

            'PSHELL', 'PCOMP', 'PCOMPG', 'PSHEAR',
            'PSOLID', 'PLSOLID', 'PVISC', 'PRAC2D', 'PRAC3D',
            'PIHEX', 'PCOMPS',
            # PQUAD4

            ## pdampt
            'PDAMPT',

            ## pelast
            'PELAST',

            ## pbusht
            'PBUSHT',

            ## creep_materials
            'CREEP',

            ## materials
            'MAT1', 'MAT2', 'MAT3', 'MAT8', 'MAT9', 'MAT10', 'MAT11', 'MATHP',

            ## Material dependence - MATT1/MATT2/etc.
            'MATT1', 'MATT2', 'MATT4', 'MATT5',  #'MATT3', 'MATT8', 'MATT9',
            'MATS1', #'MATS3', 'MATS8',
            # 'MATHE'
            #'EQUIV', # testing only, should never be activated...

            ## thermal_materials
            'MAT4', 'MAT5',

            ## spcs/spcadds
            'SPC', 'SPCADD', 'SPC1', 'SPCAX',
            'GMSPC',

            ## mpcs/mpcadds
            'MPC', 'MPCADD',

            ## suport/suport1/se_suport
            'SUPORT', 'SUPORT1', 'SESUP',

            ## loads
            'LOAD', 'LSEQ', 'RANDPS',
            'DLOAD', 'SLOAD', 'TLOAD1', 'TLOAD2', 'RLOAD1', 'RLOAD2',
            'FORCE', 'FORCE1', 'FORCE2',
            'MOMENT', 'MOMENT1', 'MOMENT2',
            'GRAV', 'ACCEL', 'ACCEL1',
            'PLOAD', 'PLOAD1', 'PLOAD2', 'PLOAD4',
            'PLOADX1', 'RFORCE',
            'GMLOAD', 'SPCD',
            #thermal
            'QVOL',

            # aero cards
            'AERO',  ## aero
            'AEROS',  ## aeros
            'GUST',  ## gusts
            'FLUTTER',   ## flutters
            'FLFACT',   ## flfacts
            'MKAERO1', 'MKAERO2',  ## mkaeros
            'AECOMP',   ## aecomps
            'AEFACT',   ## aefacts
            'AELINK',   ## aelinks
            'AELIST',   ## aelists
            'AEPARAM',   ## aeparams
            'AESTAT',   ## aestats
            'AESURF',  ## aesurfs
            'CAERO1', 'CAERO2', 'CAERO3', 'CAERO4',  ## caeros
            # 'CAERO5',
            'PAERO1', 'PAERO2', 'PAERO3',  ## paeros
            # 'PAERO4', 'PAERO5',
            'MONPNT1',                                   ## monitor_points
            'SPLINE1', 'SPLINE2', 'SPLINE4', 'SPLINE5',  ## splines
            #'SPLINE3', 'SPLINE6', 'SPLINE7',
            'TRIM',  ## trims
            'CSSCHD', ## csschds
            'DIVERG', ## divergs

            ## coords
            'CORD1R', 'CORD1C', 'CORD1S',
            'CORD2R', 'CORD2C', 'CORD2S',
            'GMCORD',

            # temperature cards
            'TEMP', 'TEMPD',
            'QBDY1', 'QBDY2', 'QBDY3', 'QHBDY',
            'CHBDYE', 'CHBDYG', 'CHBDYP',
            'PCONV', 'PCONVM', 'PHBDY',
            'RADBC', 'CONV',  # 'RADM',

            # ---- dynamic cards ---- #
            'DAREA',  ## dareas
            #'DPHASE',  ## dphases
            'DELAY',  ## delays
            'NLPARM',  ## nlparms
            'NLPCI',  ## nlpcis
            'TSTEP',  ## tsteps
            'TSTEPNL',  ## tstepnls
            'TF',  ## transfer_functions

            ## frequencies
            'FREQ', 'FREQ1', 'FREQ2', #'FREQ4',

            # direct matrix input cards
            'DMIG', 'DMIJ', 'DMIJI', 'DMIK', 'DMI',


            # optimization cards
            'DEQATN', 'DTABLE',
            'DCONSTR', 'DESVAR', 'DDVAL', 'DRESP1', 'DRESP2', 'DRESP3',
            'DVCREL1', # DVCREL2
            'DVPREL1', 'DVPREL2',
            'DVMREL1', # DVMREL2
            'DOPTPRM', 'DLINK', 'DCONADD',
            #'DSCREEN',

            'SET1', 'SET3',  ## sets
            'ASET', 'ASET1',  ## asets
            'BSET', 'BSET1',  ## bsets
            'CSET', 'CSET1',  ## csets
            'QSET', 'QSET1',  ## qsets
            'USET', 'USET1',  ## usets


            # super-element sets
            'SESET',  ## se_sets

            'SEBSET', 'SEBSET1',  ## se_bsets
            'SECSET', 'SECSET1',  ## se_csets
            'SEQSET', 'SEQSET1',  ## se_qsets
            #'SEUSET', 'SEUSET1',  ## se_usets
            'SEQSEP',
            #'RADSET',

            #------------------------------------------------------------------
            ## tables
            #'TABLEHT', 'TABRNDG',
            'TABLED1', 'TABLED2', 'TABLED3', 'TABLED4',  # dynamic tables - freq/time loads
            'TABLEM1', 'TABLEM2', 'TABLEM3', 'TABLEM4',  # material tables - temperature

            # nonlinear elastic temperature dependent materials (e.g. creep)
            # sees TABLES1
            'TABLEST',
            # material tables - stress (MATS1, CREEP, MATHP)
            'TABLES1',


            ## modal damping table - tables_sdamping
            'TABDMP1',

            ## randomTables
            # PSD=func(freq); used by RANDPS card
            'TABRND1',
            # gust for aeroelastic response; used by RANDPS card
            'TABRNDG',

            #------------------------------------------------------------------

            # initial conditions - sid (set ID)
            #'TIC',  (in bdf_tables.py)

            #: methods
            'EIGB', 'EIGR', 'EIGRL',

            #: cMethods
            'EIGC', 'EIGP',

            #: contact
            'BCTPARA',  ## bctpara
            'BCRPARA',  ## bcrpara
            'BCTADD',  ## bctadds
            'BCTSET',  ## bctsets
            'BSURF',  ## bsurf
            'BSURFS',  ## bsurfs

            # other
            'INCLUDE',  # '='
            'ENDDATA',
        ])

        case_control_cards = set(['FREQ', 'GUST', 'MPC', 'SPC', 'NLPARM', 'NSM',
                                  'TEMP', 'TSTEPNL', 'INCLUDE'])
        self._unique_bulk_data_cards = self.cards_to_read.difference(case_control_cards)

        #: / is the delete from restart card
        self.special_cards = ['DEQATN', '/']
        self._make_card_parser()

        if self.is_msc:
            self.set_as_msc()
        elif self.is_nx:
            self.set_as_nx()
        else:
            msg = 'mode=%r is not supported; modes=[msc, nx]' % self._nastran_format
            raise NotImplementedError(msg)

    def __getstate__(self):
        """clears out a few variables in order to pickle the object"""
        # Copy the object's state from self.__dict__ which contains
        # all our instance attributes. Always use the dict.copy()
        # method to avoid modifying the original state.
        state = self.__dict__.copy()
        # Remove the unpicklable entries.
        #del state['spcObject'], state['mpcObject'],
        del state['_card_parser'], state['_card_parser_b'], state['log']
        return state

    def save(self, obj_filename='model.obj', unxref=True):
        """
        ..warning:: doesn't work right
        """
        #del self.log
        #del self.spcObject
        #del self.mpcObject
        #del self._card_parser, self._card_parser_prepare

        #try:
            #del self.log
        #except AttributeError:
            #pass
        #self.case_control_lines = str(self.case_control_deck).split('\n')
        #del self.case_control_deck

        if unxref:
            self.uncross_reference()
        with open(obj_filename, 'w') as obj_file:
            dump(self, obj_file)

    def load(self, obj_filename='model.obj'):
        """
        ..warning:: doesn't work right
        """
        #del self.log
        #del self.spcObject
        #del self.mpcObject
        #lines = print(self.case_control_deck)
        #self.case_control_lines = lines.split('\n')
        #del self.case_control_deck
        #self.uncross_reference()
        #import types
        with open(obj_filename, "r") as obj_file:
            obj = load(obj_file)

        keys_to_skip = [
            'case_control_deck',
            'log', #'mpcObject', 'spcObject',
            'node_ids', 'coord_ids', 'element_ids', 'property_ids',
            'material_ids', 'caero_ids', 'is_long_ids',
            'nnodes', 'ncoords', 'nelements', 'nproperties',
            'nmaterials', 'ncaeros',

            'point_ids', 'subcases',
            '_card_parser', '_card_parser_b',
        ]
        for key in object_attributes(self, mode="all", keys_to_skip=keys_to_skip):
            if key.startswith('__') and key.endswith('__'):
                continue

            #print('key =', key)
            val = getattr(obj, key)
            #print(key)
            #if isinstance(val, types.FunctionType):
                #continue
            setattr(self, key, val)

        self.case_control_deck = CaseControlDeck(self.case_control_lines, log=self.log)
        self.log.debug('done loading!')

    def disable_cards(self, cards):
        """
        Method for removing broken cards from the reader

        Paramters
        ---------
        cards : List[str]; Set[str]
            a list/set of cards that should not be read

        .. python ::

            bdfModel.disable_cards(['DMIG', 'PCOMP'])
        """
        if isinstance(cards, string_types):
            disable_set = set([cards])
        else:
            disable_set = set(cards)
        self.cards_to_read = self.cards_to_read.difference(disable_set)

    def set_error_storage(self, nparse_errors=100, stop_on_parsing_error=True,
                          nxref_errors=100, stop_on_xref_error=True):
        """
        Catch parsing errors and store them up to print them out all at once
        (not all errors are caught).

        Parameters
        ----------
        nparse_errors : int
            how many parse errors should be stored
            (default=0; all=None; no storage=0)
        stop_on_parsing_error : bool
            should an error be raised if there
            are parsing errors (default=True)
        nxref_errors : int
            how many cross-reference errors
            should be stored (default=0; all=None; no storage=0)
        stop_on_xref_error : bool
            should an error be raised if there
            are cross-reference errors (default=True)
        """
        assert isinstance(nparse_errors, int), type(nparse_errors)
        assert isinstance(nxref_errors, int), type(nxref_errors)
        self._nparse_errors = nparse_errors
        self._nxref_errors = nxref_errors
        self._stop_on_parsing_error = stop_on_parsing_error
        self._stop_on_xref_error = stop_on_xref_error

    def read_bdf(self, bdf_filename=None,
                 xref=True, punch=False, read_includes=True, encoding=None):
        """
        Read method for the bdf files

        Parameters
        ----------
        bdf_filename : str / None
            the input bdf (default=None; popup a dialog)
        xref :  bool
            should the bdf be cross referenced (default=True)
        punch : bool
            indicates whether the file is a punch file (default=False)
        read_includes : bool
            indicates whether INCLUDE files should be read (default=True)
        encoding : str
            the unicode encoding (default=None; system default)

        .. code-block:: python

            >>> bdf = BDF()
            >>> bdf.read_bdf(bdf_filename, xref=True)
            >>> g1 = bdf.Node(1)
            >>> print(g1.get_position())
            [10.0, 12.0, 42.0]
            >>> bdf.write_card(bdf_filename2)
            >>> print(bdf.card_stats())

            ---BDF Statistics---
            SOL 101
            bdf.nodes = 20
            bdf.elements = 10
            etc.
        """
<<<<<<< HEAD
        self._read_bdf_helper(bdf_filename, encoding, punch)
=======
        self._read_bdf_helper(bdf_filename, encoding, punch, read_includes)


        if bdf_filename.lower().endswith('.pch'):  # .. todo:: should this be removed???
            self.punch = True
>>>>>>> cd844cae
        self._parse_primary_file_header(bdf_filename)

        self.log.debug('---starting BDF.read_bdf of %s---' % self.bdf_filename)
        executive_control_lines, case_control_lines, \
            bulk_data_lines = self._get_lines(self.bdf_filename, self.punch)

        self.case_control_lines = case_control_lines
        self.executive_control_lines = executive_control_lines

        sol, method, isol_line = parse_executive_control_deck(executive_control_lines)
        self.update_solution(sol, method, isol_line)

        self.case_control_deck = CaseControlDeck(self.case_control_lines, self.log)
        self.case_control_deck.solmap_toValue = self._solmap_to_value
        self.case_control_deck.rsolmap_toStr = self.rsolmap_toStr

        if self._is_cards_dict:
            cards, card_count = self.get_bdf_cards_dict(bulk_data_lines)
        else:
            cards, card_count = self.get_bdf_cards(bulk_data_lines)
        self._parse_cards(cards, card_count)

        if self.values_to_skip:
            for key, values in iteritems(self.values_to_skip):
                dict_values = getattr(self, key)
                if not isinstance(dict_values, dict):
                    msg = '%r is an invalid type; only dictionaries are supported' % key
                    raise TypeError(msg)
                for value in values:
                    del dict_values[value]
            # TODO: redo get_card_ids_by_card_types & card_count

        self.pop_parse_errors()
        self.fill_dmigs()

        self.cross_reference(xref=xref)
        self._xref = xref

        self.log.debug('---finished BDF.read_bdf of %s---' % self.bdf_filename)
        self.pop_xref_errors()

    def _read_bdf_helper(self, bdf_filename, encoding, punch, read_includes):
        """creates the file loading if bdf_filename is None"""
        #self.set_error_storage(nparse_errors=None, stop_on_parsing_error=True,
        #                       nxref_errors=None, stop_on_xref_error=True)
        if encoding is None:
            encoding = sys.getdefaultencoding()
        self._encoding = encoding
        if bdf_filename is None:
            from pyNastran.utils.gui_io import load_file_dialog
            wildcard_wx = "Nastran BDF (*.bdf; *.dat; *.nas; *.pch, *.ecd)|" \
                "*.bdf;*.dat;*.nas;*.pch|" \
                "All files (*.*)|*.*"
            wildcard_qt = "Nastran BDF (*.bdf *.dat *.nas *.pch *.ecd);;All files (*)"
            title = 'Please select a BDF/DAT/PCH/ECD to load'
            bdf_filename = load_file_dialog(title, wildcard_wx, wildcard_qt)[0]
            assert bdf_filename is not None, bdf_filename

        if not os.path.exists(bdf_filename):
            msg = 'cannot find bdf_filename=%r\n%s' % (bdf_filename, print_bad_path(bdf_filename))
            raise IOError(msg)
        if bdf_filename.lower().endswith('.pch'):  # .. todo:: should this be removed???
            punch = True

        #: the active filename (string)
        self.bdf_filename = bdf_filename

        #: is this a punch file (no executive control deck)
        self.punch = punch
        self.read_includes = read_includes
        self.active_filenames = []

    def fill_dmigs(self):
        """fills the DMIx cards with the column data that's been stored"""
        for name, card_comments in iteritems(self._dmig_temp):
            card0, comment0 = card_comments[0]
            card_name = card0[0]
            card_name = card_name.rstrip(' *').upper()

            if card_name == 'DMIG':
                # if field2 == 'UACCEL':  # special DMIG card
                card = self.dmigs[name]
            elif card_name == 'DMI':
                card = self.dmis[name]
            elif card_name == 'DMIJ':
                card = self.dmijs[name]
            elif card_name == 'DMIJI':
                card = self.dmijis[name]
            elif card_name == 'DMIK':
                card = self.dmiks[name]
            else:
                raise NotImplementedError(card_name)

            for (card_obj, comment) in card_comments:
                card._add_column(card_obj, comment=comment)
            card.finalize()

        self._dmig_temp = defaultdict(list)

    def pop_parse_errors(self):
        """raises an error if there are parsing errors"""
        if self._stop_on_parsing_error:
            if self._iparse_errors == 1 and self._nparse_errors == 0:
                raise
            is_error = False
            msg = ''
            if self._duplicate_elements:
                duplicate_eids = [elem.eid for elem in self._duplicate_elements]
                uduplicate_eids = np.unique(duplicate_eids)
                msg += 'self.elements IDs are not unique=%s\n' % uduplicate_eids
                for eid in uduplicate_eids:
                    msg += 'old_element=\n%s\n' % self.elements[eid].print_repr_card()
                    msg += 'new_elements=\n'
                    for elem, eidi in zip(self._duplicate_elements, duplicate_eids):
                        if eidi == eid:
                            msg += elem.print_repr_card()
                    msg += '\n'
                    is_error = True
                    raise DuplicateIDsError(msg)

            if self._duplicate_properties:
                duplicate_pids = [prop.pid for prop in self._duplicate_properties]
                uduplicate_pids = np.unique(duplicate_pids)
                msg += 'self.properties IDs are not unique=%s\n' % uduplicate_pids
                for pid in duplicate_pids:
                    msg += 'old_property=\n%s\n' % self.properties[pid].print_repr_card()
                    msg += 'new_properties=\n'
                    for prop, pidi in zip(self._duplicate_properties, duplicate_pids):
                        if pidi == pid:
                            msg += prop.print_repr_card()
                    msg += '\n'
                    is_error = True

            if self._duplicate_masses:
                duplicate_eids = [elem.eid for elem in self._duplicate_masses]
                uduplicate_eids = np.unique(duplicate_eids)
                msg += 'self.massses IDs are not unique=%s\n' % uduplicate_eids
                for eid in uduplicate_eids:
                    msg += 'old_mass=\n%s\n' % self.masses[eid].print_repr_card()
                    msg += 'new_masses=\n'
                    for elem, eidi in zip(self._duplicate_masses, duplicate_eids):
                        if eidi == eid:
                            msg += elem.print_repr_card()
                    msg += '\n'
                    is_error = True

            if self._duplicate_materials:
                duplicate_mids = [mat.mid for mat in self._duplicate_materials]
                uduplicate_mids = np.unique(duplicate_mids)
                msg += 'self.materials IDs are not unique=%s\n' % uduplicate_mids
                for mid in uduplicate_mids:
                    msg += 'old_material=\n%s\n' % self.materials[mid].print_repr_card()
                    msg += 'new_materials=\n'
                    for mat, midi in zip(self._duplicate_materials, duplicate_mids):
                        if midi == mid:
                            msg += mat.print_repr_card()
                    msg += '\n'
                    is_error = True

            if self._duplicate_thermal_materials:
                duplicate_mids = [mat.mid for mat in self._duplicate_thermal_materials]
                uduplicate_mids = np.unique(duplicate_mids)
                msg += 'self.thermal_materials IDs are not unique=%s\n' % uduplicate_mids
                for mid in uduplicate_mids:
                    msg += 'old_thermal_material=\n%s\n' % self.thermal_materials[mid].print_repr_card()
                    msg += 'new_thermal_materials=\n'
                    for mat, midi in zip(self._duplicate_thermal_materials, duplicate_mids):
                        if midi == mid:
                            msg += mat.print_repr_card()
                    msg += '\n'
                    is_error = True

            if self._duplicate_coords:
                duplicate_cids = [coord.cid for coord in self._duplicate_coords]
                uduplicate_cids = np.unique(duplicate_cids)
                msg += 'self.coords IDs are not unique=%s\n' % uduplicate_cids
                for cid in uduplicate_cids:
                    msg += 'old_coord=\n%s\n' % self.coords[cid].print_repr_card()
                    msg += 'new_coords=\n'
                    for coord, cidi in zip(self._duplicate_coords, duplicate_cids):
                        if cidi == cid:
                            msg += coord.print_repr_card()
                    msg += '\n'
                    is_error = True

            if is_error:
                msg = 'There are dupliate cards.\n\n' + msg

            if self._stop_on_xref_error:
                msg += 'There are parsing errors.\n\n'
                for (card, an_error) in self._stored_parse_errors:
                    msg += '%scard=%s\n' % (an_error[0], card)
                    msg += 'xref errror: %s\n\n'% an_error[0]
                    is_error = True

            if is_error:
                print('%s' % msg)
                raise DuplicateIDsError(msg.rstrip())

    def pop_xref_errors(self):
        """raises an error if there are cross-reference errors"""
        is_error = False
        if self._stop_on_xref_error:
            if self._ixref_errors == 1 and self._nxref_errors == 0:
                raise
            if self._stored_xref_errors:
                msg = 'There are cross-reference errors.\n\n'
                for (card, an_error) in self._stored_xref_errors:
                    msg += '%scard=%s\n' % (an_error[0], card)
                    is_error = True

                if is_error and self._stop_on_xref_error:
                    raise CrossReferenceError(msg.rstrip())

    def get_bdf_cards(self, bulk_data_lines):
        """Parses the BDF lines into a list of card_lines"""
        cards = []
        #cards = defaultdict(list)
        card_count = defaultdict(int)
        full_comment = ''
        card_lines = []
        old_card_name = None
        backup_comment = ''
        nlines = len(bulk_data_lines)
        for i, line in enumerate(bulk_data_lines):
            #print('    backup=%r' % backup_comment)
            comment = ''
            if '$' in line:
                line, comment = line.split('$', 1)
            card_name = line.split(',', 1)[0].split('\t', 1)[0][:8].rstrip().upper()
            if card_name and card_name[0] not in ['+', '*']:
                if old_card_name:
                    if self.echo:
                        self.log.info('Reading %s:\n' %
                                      old_card_name + full_comment + ''.join(card_lines))

                    # old dictionary version
                    # cards[old_card_name].append([full_comment, card_lines])

                    # new list version
                    cards.append([old_card_name, full_comment, card_lines])

                    card_count[old_card_name] += 1
                    card_lines = []
                    full_comment = ''

                    if old_card_name == 'ECHOON':
                        self.echo = True
                    elif old_card_name == 'ECHOOFF':
                        self.echo = False
                old_card_name = card_name.rstrip(' *')
                if old_card_name == 'ENDDATA':
                    self.card_count['ENDDATA'] = 1
                    if nlines - i > 1:
                        nleftover = nlines - i - 1
                        msg = 'exiting due to ENDDATA found with %i lines left' % nleftover
                        self.log.debug(msg)
                    return cards, card_count
                #print("card_name = %s" % card_name)

            comment = _clean_comment(comment)
            if line.rstrip():
                card_lines.append(line)
                if backup_comment:
                    if comment:
                        full_comment += backup_comment + '$' + comment + '\n'
                    else:
                        full_comment += backup_comment
                    backup_comment = ''
                elif comment:
                    full_comment += '$' + comment + '\n'
                    backup_comment = ''

            elif comment:
                backup_comment += '$' + comment + '\n'
                #print('add backup=%r' % backup_comment)
            #elif comment:
                #backup_comment += '$' + comment + '\n'

        if card_lines:
            if self.echo:
                self.log.info('Reading %s:\n' % old_card_name + full_comment + ''.join(card_lines))
            #print('end_add %s' % card_lines)

            # old dictionary version
            #cards[old_card_name].append([backup_comment + full_comment, card_lines])

            # new list version
            cards.append([old_card_name, backup_comment + full_comment, card_lines])
            card_count[old_card_name] += 1
        return cards, card_count

    def get_bdf_cards_dict(self, bulk_data_lines):
        """Parses the BDF lines into a list of card_lines"""
        cards = defaultdict(list)
        card_count = defaultdict(int)
        full_comment = ''
        card_lines = []
        old_card_name = None
        backup_comment = ''
        nlines = len(bulk_data_lines)
        for i, line in enumerate(bulk_data_lines):
            #print('    backup=%r' % backup_comment)
            comment = ''
            if '$' in line:
                line, comment = line.split('$', 1)
            card_name = line.split(',', 1)[0].split('\t', 1)[0][:8].rstrip().upper()
            if card_name and card_name[0] not in ['+', '*']:
                if old_card_name:
                    if self.echo:
                        self.log.info('Reading %s:\n' %
                                      old_card_name + full_comment + ''.join(card_lines))

                    # old dictionary version
                    cards[old_card_name].append([full_comment, card_lines])

                    # new list version
                    #cards.append([old_card_name, full_comment, card_lines])

                    card_count[old_card_name] += 1
                    card_lines = []
                    full_comment = ''

                    if old_card_name == 'ECHOON':
                        self.echo = True
                    elif old_card_name == 'ECHOOFF':
                        self.echo = False
                old_card_name = card_name.rstrip(' *')
                if old_card_name == 'ENDDATA':
                    self.card_count['ENDDATA'] = 1
                    if nlines - i > 1:
                        nleftover = nlines - i - 1
                        msg = 'exiting due to ENDDATA found with %i lines left' % nleftover
                        self.log.debug(msg)
                    return cards, card_count
                #print("card_name = %s" % card_name)

            comment = _clean_comment(comment)
            if line.rstrip():
                card_lines.append(line)
                if backup_comment:
                    if comment:
                        full_comment += backup_comment + '$' + comment + '\n'
                    else:
                        full_comment += backup_comment
                    backup_comment = ''
                elif comment:
                    full_comment += '$' + comment + '\n'
                    backup_comment = ''

            elif comment:
                backup_comment += '$' + comment + '\n'
                #print('add backup=%r' % backup_comment)
            #elif comment:
                #backup_comment += '$' + comment + '\n'

        if card_lines:
            if self.echo:
                self.log.info('Reading %s:\n' % old_card_name + full_comment + ''.join(card_lines))
            #print('end_add %s' % card_lines)

            # old dictionary version
            cards[old_card_name].append([backup_comment + full_comment, card_lines])

            # new list version
            #cards.append([old_card_name, backup_comment + full_comment, card_lines])
            card_count[old_card_name] += 1
        return cards, card_count

    def update_solution(self, sol, method, isol_line):
        """
        Updates the overall solution type (e.g. 101,200,600)

        Parameters
        ----------
        sol : int
            the solution type (101, 103, etc)
        method : str
            the solution method (only for SOL=600)
        isol_line : int
            the line to put the SOL/method on
        """
        self.iSolLine = isol_line
        # the integer of the solution type (e.g. SOL 101)
        if sol is None:
            self.sol = None
            self.solMethod = None
            return

        try:
            self.sol = int(sol)
        except ValueError:
            try:
                self.sol = self._solmap_to_value[sol]
            except KeyError:
                self.sol = sol

        if self.sol == 600:
            #: solution 600 method modifier
            self.solMethod = method.strip()
            self.log.debug("sol=%s method=%s" % (self.sol, self.solMethod))
        else:  # very common
            self.solMethod = None

    def set_dynamic_syntax(self, dict_of_vars):
        """
        Uses the OpenMDAO syntax of %varName in an embedded BDF to
        update the values for an optimization study.

        Parameters
        ----------
        dict_of_vars : dict[str] = int/float/str
            dictionary of 7 character variable names to map.

        .. code-block:: python

          GRID, 1, %xVar, %yVar, %zVar

          >>> dict_of_vars = {'xVar': 1.0, 'yVar', 2.0, 'zVar':3.0}
          >>> bdf = BDF()
          >>> bdf.set_dynamic_syntax(dict_of_vars)
          >>> bdf,read_bdf(bdf_filename, xref=True)
          >>>

        .. note:: Case sensitivity is supported.
        .. note:: Variables should be 7 characters or less to fit in an
                     8-character field.
        .. warning:: Type matters!
        """
        self.dict_of_vars = {}
        assert len(dict_of_vars) > 0, 'nvars = %s' % len(dict_of_vars)
        for (key, value) in sorted(iteritems(dict_of_vars)):
            assert len(key) <= 7, ('max length for key is 7; '
                                   'len(%s)=%s' % (key, len(key)))
            assert len(key) >= 1, ('min length for key is 1; '
                                   'len(%s)=%s' % (key, len(key)))
            if not isinstance(key, string_types):
                msg = 'key=%r must be a string.  type=%s' % (key, type(key))
                raise TypeError(msg)
            self.dict_of_vars[key] = value
        self._is_dynamic_syntax = True

    def is_reject(self, card_name):
        """
        Can the card be read.

        If the card is rejected, it's added to self.reject_count

        Parameters
        ----------
        card_name : str
            the card_name -> 'GRID'
        """
        if card_name.startswith('='):
            return False
        elif card_name in self.cards_to_read:
            return False
        if card_name:
            if card_name not in self.reject_count:
                self.reject_count[card_name] = 0
            self.reject_count[card_name] += 1
        return True

    def process_card(self, card_lines):
        """
        Converts card_lines into a card.
        Considers dynamic syntax and removes empty fields

        Parameters
        ----------
        card_lines : List[str]
            list of strings that represent the card's lines

        Returns
        -------
        fields : list[str]
            the parsed card's fields
        card_name : str
            the card's name

        .. code-block:: python

        >>> card_lines = ['GRID,1,,1.0,2.0,3.0,,']
        >>> model = BDF()
        >>> fields, card_name = model.process_card(card_lines)
        >>> fields
        ['GRID', '1', '', '1.0', '2.0', '3.0']
        >>> card_name
        'GRID'
        """
        card_name = self._get_card_name(card_lines)
        fields = to_fields(card_lines, card_name)
        if self._is_dynamic_syntax:
            fields = [self._parse_dynamic_syntax(field) if '%' in
                      field[0:1] else field for field in fields]
        card = wipe_empty_fields(fields)
        card[0] = card_name
        return card

    def create_card_object(self, card_lines, card_name, is_list=True, has_none=True):
        """
        Creates a BDFCard object, which is really just a list that
        allows indexing past the last field
        """
        card_name = card_name.upper()
        self._increase_card_count(card_name)
        if card_name in ['DEQATN']:
            card_obj = card_lines
            card = card_lines
        else:
            if is_list:
                fields = card_lines
            else:
                fields = to_fields(card_lines, card_name)

            # apply OPENMDAO syntax
            if self._is_dynamic_syntax:
                fields = [print_field_16(self._parse_dynamic_syntax(field)) if '%' in
                          field.strip()[0:1] else print_field_16(field) for field in fields]
                has_none = False

            if has_none:
                card = wipe_empty_fields([print_field_16(field) for field in fields])
            else:
                #card = remove_trailing_fields(fields)
                card = wipe_empty_fields(fields)
            card_obj = BDFCard(card, has_none=False)
        return card_obj, card

    def create_card_object_list(self, card_lines, card_name, has_none=True):
        """
        Creates a BDFCard object, which is really just a list that
        allows indexing past the last field
        """
        card_name = card_name.upper()
        self._increase_card_count(card_name)
        if card_name in ['DEQATN']:
            card_obj = card_lines
            card = card_lines
        else:
            fields = card_lines

            # apply OPENMDAO syntax
            if self._is_dynamic_syntax:
                fields = [print_field_16(self._parse_dynamic_syntax(field)) if '%' in
                          field.strip()[0:1] else print_field_16(field) for field in fields]
                has_none = False

            if has_none:
                card = wipe_empty_fields([print_field_16(field) for field in fields])
            else:
                #card = remove_trailing_fields(fields)
                card = wipe_empty_fields(fields)
            card_obj = BDFCard(card, has_none=False)
        return card_obj, card

    def create_card_object_fields(self, card_lines, card_name, has_none=True):
        """
        Creates a BDFCard object, which is really just a list that
        allows indexing past the last field
        """
        card_name = card_name.upper()
        self._increase_card_count(card_name)
        if card_name in ['DEQATN']:
            card_obj = card_lines
            card = card_lines
        else:
            fields = to_fields(card_lines, card_name)

            # apply OPENMDAO syntax
            if self._is_dynamic_syntax:
                fields = [print_field_16(self._parse_dynamic_syntax(field)) if '%' in
                          field.strip()[0:1] else print_field_16(field) for field in fields]
                has_none = False

            if has_none:
                card = wipe_empty_fields([print_field_16(field) for field in fields])
            else:
                #card = remove_trailing_fields(fields)
                card = wipe_empty_fields(fields)
            card_obj = BDFCard(card, has_none=False)
        return card_obj, card

    def _make_card_parser(self):
        """creates the card parser variables that are used by add_card"""
        class Crash(object):
            def __init__(self):
                pass
            @classmethod
            def add_card(cls, card, comment=''):
                raise NotImplementedError(card)

        self._card_parser = {
            #'=' : (Crash, None),
            '/' : (Crash, None),
            'GRID' : (GRID, self.add_node),
            'SPOINT' : (SPOINTs, self.add_spoint),
            'EPOINT' : (EPOINTs, self.add_epoint),

            'PARAM' : (PARAM, self.add_PARAM),

            'CORD2R' : (CORD2R, self.add_coord),
            'CORD2C' : (CORD2C, self.add_coord),
            'CORD2S' : (CORD2S, self.add_coord),
            'GMCORD' : (GMCORD, self.add_coord),

            'PLOTEL' : (PLOTEL, self.add_plotel),

            'CONROD' : (CONROD, self.add_element),
            'CROD' : (CROD, self.add_element),
            'PROD' : (PROD, self.add_property),
            'CTUBE' : (CTUBE, self.add_element),
            'PTUBE' : (PTUBE, self.add_property),

            'CBAR' : (CBAR, self.add_element),
            'PBAR' : (PBAR, self.add_property),
            'PBARL' : (PBARL, self.add_property),

            'CBEAM' : (CBEAM, self.add_element),
            'PBEAM' : (PBEAM, self.add_property),
            'PBEAML' : (PBEAML, self.add_property),
            'PBCOMP' : (PBCOMP, self.add_property),

            'CBEAM3' : (CBEAM3, self.add_element),
            #'PBEAM3' : (PBEAM3, self.add_property),

            'CBEND' : (CBEND, self.add_element),
            #'PBEND' : (PBEND, self.add_property),

            'CTRIA3' : (CTRIA3, self.add_element),
            'CQUAD4' : (CQUAD4, self.add_element),
            'CQUAD' : (CQUAD, self.add_element),
            'CQUAD8' : (CQUAD8, self.add_element),
            'CQUADX' : (CQUADX, self.add_element),
            'CQUADR' : (CQUADR, self.add_element),
            'CTRIA6' : (CTRIA6, self.add_element),
            'CTRIAR' : (CTRIAR, self.add_element),
            'CTRIAX' : (CTRIAX, self.add_element),
            'CTRIAX6' : (CTRIAX6, self.add_element),
            'PCOMP' : (PCOMP, self.add_property),
            'PCOMPG' : (PCOMPG, self.add_property),
            'PSHELL' : (PSHELL, self.add_property),
            'PLPLANE' : (PLPLANE, self.add_property),

            'CSHEAR' : (CSHEAR, self.add_element),
            'PSHEAR' : (PSHEAR, self.add_property),

            'CTETRA' : (CTETRA, self.add_element),
            'CPYRAM' : (CPYRAM, self.add_element),
            'CPENTA' : (CPENTA, self.add_element),
            'CHEXA' : (CHEXA, self.add_element),
            'CIHEX1' : (CIHEX1, self.add_element),
            'PIHEX' : (PIHEX, self.add_property),
            'PSOLID' : (PSOLID, self.add_property),
            'PLSOLID' : (PLSOLID, self.add_property),
            'PCOMPS' : (PCOMPS, self.add_property),

            'CELAS1' : (CELAS1, self.add_element),
            'CELAS2' : (CELAS2, self.add_element),
            'CELAS3' : (CELAS3, self.add_element),
            'CELAS4' : (CELAS4, self.add_element),
            'CVISC' : (CVISC, self.add_element),
            'PELAST' : (PELAST, self.add_PELAST),

            'CDAMP1' : (CDAMP1, self.add_damper),
            'CDAMP2' : (CDAMP2, self.add_damper),
            'CDAMP3' : (CDAMP3, self.add_damper),
            # CDAMP4 added later because the documentation is wrong
            'CDAMP5' : (CDAMP5, self.add_damper),
            'PDAMP5' : (PDAMP5, self.add_property),

            'CFAST' : (CFAST, self.add_damper),
            'PFAST' : (PFAST, self.add_property),

            'CGAP' : (CGAP, self.add_element),
            'PGAP' : (PGAP, self.add_property),

            'CBUSH' : (CBUSH, self.add_damper),
            'CBUSH1D' : (CBUSH1D, self.add_damper),
            'CBUSH2D' : (CBUSH2D, self.add_damper),
            'PBUSH' : (PBUSH, self.add_property),
            'PBUSH1D' : (PBUSH1D, self.add_property),

            'CRAC2D' : (CRAC2D, self.add_element),
            'PRAC2D' : (PRAC2D, self.add_property),

            'CRAC3D' : (CRAC3D, self.add_element),
            'PRAC3D' : (PRAC3D, self.add_property),

            'PDAMPT' : (PDAMPT, self.add_PDAMPT),
            'PBUSHT' : (PBUSHT, self.add_PBUSHT),

            'PCONEAX' : (PCONEAX, self.add_property),

            'RBAR' : (RBAR, self.add_rigid_element),
            'RBAR1' : (RBAR1, self.add_rigid_element),
            'RBE1' : (RBE1, self.add_rigid_element),
            'RBE2' : (RBE2, self.add_rigid_element),
            'RBE3' : (RBE3, self.add_rigid_element),
            'RROD' : (RROD, self.add_rigid_element),


            ## there is no MAT6 or MAT7
            'MAT1' : (MAT1, self.add_structural_material),
            'MAT2' : (MAT2, self.add_structural_material),
            'MAT3' : (MAT3, self.add_structural_material),
            'MAT8' : (MAT8, self.add_structural_material),
            'MAT9' : (MAT9, self.add_structural_material),
            'MAT10' : (MAT10, self.add_structural_material),
            'MAT11' : (MAT11, self.add_structural_material),
            'EQUIV' : (EQUIV, self.add_structural_material),

            ##'MATHE' : (MATHE, self.add_hyperelastic_material),
            'MATHP' : (MATHP, self.add_hyperelastic_material),
            'MAT4' : (MAT4, self.add_thermal_material),
            'MAT5' : (MAT5, self.add_thermal_material),

            'MATS1' : (MATS1, self.add_material_dependence),
            #'MATS3' : (MATS3, self.add_material_dependence),
            #'MATS8' : (MATS8, self.add_material_dependence),
            'MATT1' : (MATT1, self.add_material_dependence),
            'MATT2' : (MATT2, self.add_material_dependence),
            #'MATT3' : (MATT3, self.add_material_dependence),
            'MATT4' : (MATT4, self.add_material_dependence),
            'MATT5' : (MATT5, self.add_material_dependence),
            #'MATT8' : (MATT8, self.add_material_dependence),
            #'MATT9' : (MATT9, self.add_material_dependence),

            ## hasnt been verified, links up to MAT1, MAT2, MAT9 w/ same MID
            'CREEP' : (CREEP, self.add_creep_material),

            'CONM1' : (CONM1, self.add_mass),
            'CONM2' : (CONM2, self.add_mass),
            'CMASS1' : (CMASS1, self.add_mass),
            'CMASS2' : (CMASS2, self.add_mass),
            'CMASS3' : (CMASS3, self.add_mass),
            ## CMASS4 - added later because documentation is wrong

            'MPC' : (MPC, self.add_constraint_MPC),
            'MPCADD' : (MPCADD, self.add_constraint_MPC),

            'SPC' : (SPC, self.add_constraint_SPC),
            'SPC1' : (SPC1, self.add_constraint_SPC),
            'SPCAX' : (SPCAX, self.add_constraint_SPC),
            'SPCADD' : (SPCADD, self.add_constraint_SPC),
            'GMSPC' : (GMSPC, self.add_constraint_SPC),

            'SESUP' : (SESUP, self.add_sesuport), # pseudo-constraint
            'SUPORT' : (SUPORT, self.add_suport), # pseudo-constraint
            'SUPORT1' : (SUPORT1, self.add_suport1),  # pseudo-constraint

            'FORCE' : (FORCE, self.add_load),
            'FORCE1' : (FORCE1, self.add_load),
            'FORCE2' : (FORCE2, self.add_load),
            'MOMENT' : (MOMENT, self.add_load),
            'MOMENT1' : (MOMENT1, self.add_load),
            'MOMENT2' : (MOMENT2, self.add_load),

            'LSEQ' : (LSEQ, self.add_LSEQ),
            'LOAD' : (LOAD, self.add_load),
            'GRAV' : (GRAV, self.add_load),
            'ACCEL' : (ACCEL, self.add_load),
            'ACCEL1' : (ACCEL1, self.add_load),
            'PLOAD' : (PLOAD, self.add_load),
            'PLOAD1' : (PLOAD1, self.add_load),
            'PLOAD2' : (PLOAD2, self.add_load),
            'PLOAD4' : (PLOAD4, self.add_load),
            'PLOADX1' : (PLOADX1, self.add_load),
            'RFORCE' : (RFORCE, self.add_load),
            'SLOAD' : (SLOAD, self.add_load),
            'RANDPS' : (RANDPS, self.add_load),
            'GMLOAD' : (GMLOAD, self.add_load),
            'SPCD' : (SPCD, self.add_load),  # enforced displacement
            'QVOL' : (QVOL, self.add_load),  # thermal

            'DLOAD' : (DLOAD, self.add_dload),
            'TLOAD1' : (TLOAD1, self.add_dload_entry),
            'TLOAD2' : (TLOAD2, self.add_dload_entry),
            'RLOAD1' : (RLOAD1, self.add_dload_entry),
            'RLOAD2' : (RLOAD2, self.add_dload_entry),

            'FREQ' : (FREQ, self.add_FREQ),
            'FREQ1' : (FREQ1, self.add_FREQ),
            'FREQ2' : (FREQ2, self.add_FREQ),
            'FREQ4' : (FREQ4, self.add_FREQ),

            'DOPTPRM' : (DOPTPRM, self._add_doptprm),
            'DESVAR' : (DESVAR, self.add_DESVAR),
            # BCTSET

            'TEMP' : (TEMP, self.add_thermal_load),
            'QBDY1' : (QBDY1, self.add_thermal_load),
            'QBDY2' : (QBDY2, self.add_thermal_load),
            'QBDY3' : (QBDY3, self.add_thermal_load),
            'QHBDY' : (QHBDY, self.add_thermal_load),
            'PHBDY' : (PHBDY, self.add_PHBDY),

            'CHBDYE' : (CHBDYE, self.add_thermal_element),
            'CHBDYG' : (CHBDYG, self.add_thermal_element),
            'CHBDYP' : (CHBDYP, self.add_thermal_element),
            'PCONV' : (PCONV, self.add_convection_property),
            'PCONVM' : (PCONVM, self.add_convection_property),

            # aero
            'AECOMP' : (AECOMP, self.add_AECOMP),
            'AEFACT' : (AEFACT, self.add_AEFACT),
            'AELINK' : (AELINK, self.add_AELINK),
            'AELIST' : (AELIST, self.add_AELIST),
            'AEPARM' : (AEPARM, self.add_AEPARM),
            'AESTAT' : (AESTAT, self.add_AESTAT),
            'AESURF' : (AESURF, self.add_AESURF),
            'AESURFS' : (AESURFS, self.add_AESURF),

            'CAERO1' : (CAERO1, self.add_CAERO),
            'CAERO2' : (CAERO2, self.add_CAERO),
            'CAERO3' : (CAERO3, self.add_CAERO),
            'CAERO4' : (CAERO4, self.add_CAERO),
            'CAERO5' : (CAERO5, self.add_CAERO),

            'PAERO1' : (PAERO1, self.add_PAERO),
            'PAERO2' : (PAERO2, self.add_PAERO),
            'PAERO3' : (PAERO3, self.add_PAERO),
            ##'PAERO4' : (PAERO4, self.add_PAERO),
            'PAERO5' : (PAERO5, self.add_PAERO),

            'SPLINE1' : (SPLINE1, self.add_SPLINE),
            'SPLINE2' : (SPLINE2, self.add_SPLINE),
            'SPLINE3' : (SPLINE3, self.add_SPLINE),
            'SPLINE4' : (SPLINE4, self.add_SPLINE),
            'SPLINE5' : (SPLINE5, self.add_SPLINE),

            # SOL 144
            'AEROS' : (AEROS, self.add_AEROS),
            'TRIM' : (TRIM, self.add_TRIM),
            'DIVERG' : (DIVERG, self.add_DIVERG),

            # SOL 145
            'AERO' : (AERO, self.add_AERO),
            'FLUTTER' : (FLUTTER, self.add_FLUTTER),
            'FLFACT' : (FLFACT, self.add_FLFACT),
            'MKAERO1' : (MKAERO1, self.add_MKAERO),
            'MKAERO2' : (MKAERO2, self.add_MKAERO),

            'GUST' : (GUST, self.add_gust),
            'CSSCHD' : (CSSCHD, self.add_CSSCHD),
            'MONPNT1' : (MONPNT1, self.add_MONPNT),

            #'NLPARM' : (NLPARM, self.add_NLPARM),
            'NLPCI' : (NLPCI, self.add_NLPCI),
            'TSTEP' : (TSTEP, self.add_TSTEP),
            'TSTEPNL' : (TSTEPNL, self.add_TSTEPNL),

            'TF' : (TF, self.add_TF),
            'DELAY' : (DELAY, self.add_DELAY),

            'DCONADD' : (DCONADD, self.add_DCONADD),
            'DCONSTR' : (DCONSTR, self.add_DCONSTR),
            'DDVAL' : (DDVAL, self.add_DDVAL),
            'DLINK' : (DLINK, self.add_DLINK),

            'DTABLE' : (DTABLE, self.add_DTABLE),
            'DRESP1' : (DRESP1, self.add_DRESP),
            'DRESP2' : (DRESP2, self.add_DRESP), # deqatn
            'DRESP3' : (DRESP3, self.add_DRESP),
            'DVCREL1' : (DVCREL1, self.add_DVCREL),
            # DVCREL2 - deqatn
            'DVPREL1' : (DVPREL1, self.add_DVPREL),
            'DVPREL2' : (DVPREL2, self.add_DVPREL), # deqatn
            'DVMREL1' : (DVMREL1, self.add_DVMREL),
            #'DVMREL2' : (DVMREL2, self.add_DVMREL), # deqatn

            'TABLED1' : (TABLED1, self.add_table),
            'TABLED2' : (TABLED2, self.add_table),
            'TABLED3' : (TABLED3, self.add_table),
            'TABLED4' : (TABLED4, self.add_table),
            'TABLEM1' : (TABLEM1, self.add_table),
            'TABLEM2' : (TABLEM2, self.add_table),
            'TABLEM3' : (TABLEM3, self.add_table),
            'TABLEM4' : (TABLEM4, self.add_table),

            'TABLES1' : (TABLES1, self.add_table),
            'TABLEST' : (TABLEST, self.add_table),

            'TABDMP1' : (TABDMP1, self.add_table_sdamping),
            'TABRND1' : (TABRND1, self.add_random_table),
            'TABRNDG' : (TABRNDG, self.add_random_table),

            'EIGB' : (EIGB, self.add_method),
            'EIGR' : (EIGR, self.add_method),
            'EIGRL' : (EIGRL, self.add_method),
            'EIGC' : (EIGC, self.add_cmethod),
            'EIGP' : (EIGP, self.add_cmethod),

            'BCRPARA' : (BCRPARA, self.add_BCRPARA),
            'BCTADD' : (BCTADD, self.add_BCTADD),
            'BCTPARA' : (BCTPARA, self.add_BCTPARA),
            'BSURF' : (BSURF, self.add_BSURF),
            'BSURFS' : (BSURFS, self.add_BSURFS),

            'ASET' : (ASET, self.add_ASET),
            'ASET1' : (ASET1, self.add_ASET),

            'BSET' : (BSET, self.add_BSET),
            'BSET1' : (BSET1, self.add_BSET),

            'CSET' : (CSET, self.add_CSET),
            'CSET1' : (CSET1, self.add_CSET),

            'QSET' : (QSET, self.add_QSET),
            'QSET1' : (QSET1, self.add_QSET),

            'USET' : (USET, self.add_USET),
            'USET1' : (USET1, self.add_USET),

            'SET1' : (SET1, self.add_SET),
            'SET3' : (SET3, self.add_SET),

            'SESET' : (SESET, self.add_SESET),

            'SEBSET' : (SEBSET, self.add_SEBSET),
            'SEBSET1' : (SEBSET1, self.add_SEBSET),

            'SECSET' : (SECSET, self.add_SECSET),
            'SECSET1' : (SECSET1, self.add_SECSET),

            'SEQSET' : (SEQSET, self.add_SEQSET),
            'SEQSET1' : (SEQSET1, self.add_SEQSET),

            #'SESUP' : (SESUP, self.add_SESUP),  # pseudo-constraint

            #'SEUSET' : (SEUSET, self.add_SEUSET),
            #'SEUSET1' : (SEUSET1, self.add_SEUSET),

            'NLPARM' : (NLPARM, self.add_NLPARM),
            # BCTSET
        }
        self._card_parser_prepare = {
            'CORD1R' : self._prepare_cord1r,
            'CORD1C' : self._prepare_cord1c,
            'CORD1S' : self._prepare_cord1s,
            #'CORD3G' : self._prepare_CORD3G,

            'DAREA' : self._prepare_darea,
            'DPHASE' : self._prepare_dphase,
            'PMASS' : self._prepare_pmass,
            'CMASS4' : self._prepare_cmass4,
            'CDAMP4' : self._prepare_cdamp4,

            'DMIG' : self._prepare_dmig,
            'DMI' : self._prepare_dmi,
            'DMIJ' : self._prepare_dmij,
            'DMIK' : self._prepare_dmik,
            'DMIJI' : self._prepare_dmiji,

            'DEQATN' : self._prepare_dequatn,

            'PVISC' : self._prepare_pvisc,
            'PELAS' : self._prepare_pelas,
            'PDAMP' : self._prepare_pdamp,

            'TEMPD' : self._prepare_tempd,
            'CONVM' : self._prepare_convm,
            'CONV' : self._prepare_conv,
            'RADM' : self._prepare_radm,
            'RADBC' : self._prepare_radbc,
            # GRDSET-will be last card to update from _card_parser_prepare
            'GRDSET' : self._prepare_grdset,

            'BCTSET' : self._prepare_bctset,
        }

    def _prepare_bctset(self, card, card_obj, comment=''):
        """adds a GRDSET"""
        card = BCTSET.add_card(card_obj, comment=comment, sol=self.sol)
        self.add_BCTSET(card)

    def _prepare_grdset(self, card, card_obj, comment=''):
        """adds a GRDSET"""
        self.gridSet = GRDSET(card_obj, comment=comment)

    def _prepare_cdamp4(self, card, card_obj, comment=''):
        """adds a CDAMP4"""
        self.add_damper(CDAMP4(card_obj, comment=comment))
        if card_obj.field(5):
            self.add_damper(CDAMP4(card_obj, 1, comment=''))
        return card_obj

    def _prepare_convm(self, card, card_obj, comment=''):
        """adds a CONVM"""
        boundary_condition = CONVM.add_card(card_obj, comment=comment)
        self.add_thermal_BC(boundary_condition, boundary_condition.eid)

    def _prepare_conv(self, card, card_obj, comment=''):
        """adds a CONV"""
        boundary_condition = CONV.add_card(card_obj, comment=comment)
        self.add_thermal_BC(boundary_condition, boundary_condition.eid)

    def _prepare_radm(self, card, card_obj, comment=''):
        """adds a RADM"""
        boundary_condition = RADM(card_obj, comment=comment)
        self.add_thermal_BC(boundary_condition, boundary_condition.radmid)

    def _prepare_radbc(self, card, card_obj, comment=''):
        """adds a RADBC"""
        boundary_condition = RADBC(card_obj, comment=comment)
        self.add_thermal_BC(boundary_condition, boundary_condition.nodamb)

    def _prepare_tempd(self, card, card_obj, comment=''):
        """adds a TEMPD"""
        self.add_TEMPD(TEMPD.add_card(card_obj, 0, comment=comment))
        if card_obj.field(3):
            self.add_TEMPD(TEMPD.add_card(card_obj, 1, comment=''))
            if card_obj.field(5):
                self.add_TEMPD(TEMPD.add_card(card_obj, 3, comment=''))
                if card_obj.field(7):
                    self.add_TEMPD(TEMPD.add_card(card_obj, 4, comment=''))

    def _add_doptprm(self, doptprm, comment=''):
        """adds a DOPTPRM"""
        self.doptprm = doptprm

    def _prepare_dequatn(self, card, card_obj, comment=''):
        """adds a DEQATN"""
        if hasattr(self, 'test_deqatn') or 1:
            self.add_DEQATN(DEQATN(card_obj, comment=comment))
        else:
            if comment:
                self.rejects.append([comment])
            self.rejects.append(card)

    def _prepare_dmig(self, card, card_obj, comment=''):
        """adds a DMIG"""
        # not done...
        field2 = integer_or_string(card_obj, 2, 'flag')
        if field2 == 0:
            card = DMIG(card_obj, comment=comment)
            self.add_DMIG(card)
        # elif field2 == 'UACCEL':  # special DMIG card
            # self.reject_cards(card)
        else:
            name = string(card_obj, 1, 'name')
            self._dmig_temp[name].append((card_obj, comment))


    def _prepare_dmix(self, class_obj, add_method, card_obj, comment=''):
        """adds a DMIx"""
        #elif card_name in ['DMI', 'DMIJ', 'DMIJI', 'DMIK']:
        field2 = integer(card_obj, 2, 'flag')
        if field2 == 0:
            add_method(class_obj(card_obj, comment=comment))
        else:
            name = string(card_obj, 1, 'name')
            self._dmig_temp[name].append((card_obj, comment))

    def _prepare_dmi(self, card, card_obj, comment=''):
        """adds a DMI"""
        self._prepare_dmix(DMI, self.add_DMI, card_obj, comment=comment)

    def _prepare_dmij(self, card, card_obj, comment=''):
        """adds a DMIJ"""
        self._prepare_dmix(DMIJ, self.add_DMIJ, card_obj, comment=comment)

    def _prepare_dmik(self, card, card_obj, comment=''):
        """adds a DMIK"""
        self._prepare_dmix(DMIK, self.add_DMIK, card_obj, comment=comment)

    def _prepare_dmiji(self, card, card_obj, comment=''):
        """adds a DMIJI"""
        self._prepare_dmix(DMIJI, self.add_DMIJI, card_obj, comment=comment)

    def _prepare_cmass4(self, card, card_obj, comment=''):
        """adds a CMASS4"""
        class_instance = CMASS4.add_card(card_obj, icard=0, comment=comment)
        self.add_mass(class_instance)
        if card_obj.field(5):
            class_instance = CMASS4.add_card(card_obj, icard=1, comment=comment)
            self.add_mass(class_instance)

    def _prepare_pelas(self, card, card_obj, comment=''):
        """adds a PELAS"""
        class_instance = PELAS.add_card(card_obj, icard=0, comment=comment)
        self.add_property(class_instance)
        if card_obj.field(5):
            class_instance = PELAS.add_card(card_obj, icard=1, comment=comment)
            self.add_property(class_instance)

    def _prepare_pvisc(self, card, card_obj, comment=''):
        """adds a PVISC"""
        class_instance = PVISC.add_card(card_obj, icard=0, comment=comment)
        self.add_property(class_instance)
        if card_obj.field(5):
            class_instance = PVISC.add_card(card_obj, icard=1, comment=comment)
            self.add_property(class_instance)

    def _prepare_pdamp(self, card, card_obj, comment=''):
        """adds a PDAMP"""
        class_instance = PDAMP.add_card(card_obj, icard=0, comment=comment)
        self.add_property(class_instance)
        if card_obj.field(3):
            class_instance = PDAMP.add_card(card_obj, icard=1, comment=comment)
            self.add_property(class_instance)
        if card_obj.field(5):
            class_instance = PDAMP.add_card(card_obj, icard=2, comment=comment)
            self.add_property(class_instance)
        if card_obj.field(7):
            class_instance = PDAMP.add_card(card_obj, icard=3, comment=comment)
            self.add_property(class_instance)

    def _prepare_pmass(self, card, card_obj, comment=''):
        """adds a PMASS"""
        card_instance = PMASS(card_obj, icard=0, comment=comment)
        self.add_property_mass(card_instance)
        for (i, j) in enumerate([3, 5, 7]):
            if card_obj.field(j):
                card_instance = PMASS(card_obj, icard=i+1, comment=comment)
                self.add_property_mass(card_instance)

    def _prepare_darea(self, card, card_obj, comment=''):
        """adds a DAREA"""
        class_instance = DAREA.add_card(card_obj, comment=comment)
        self.add_DAREA(class_instance)
        if card_obj.field(5):
            class_instance = DAREA.add_card(card_obj, icard=1, comment=comment)
            self.add_DAREA(class_instance)

    def _prepare_dphase(self, card, card_obj, comment=''):
        """adds a DPHASE"""
        class_instance = DPHASE.add_card(card_obj, comment=comment)
        self.add_DPHASE(class_instance)
        # if card_obj.field(5):
            # class_instance = DPHASE(card_obj, icard=1, comment=comment)
            # self.add_DPHASE(class_instance)

    def _prepare_cord1r(self, card, card_obj, comment=''):
        """adds a CORD1R"""
        class_instance = CORD1R.add_card(card_obj, comment=comment)
        self.add_coord(class_instance)
        if card_obj.field(5):
            class_instance = CORD1R.add_card(card_obj, icard=1, comment=comment)
            self.add_coord(class_instance)

    def _prepare_cord1c(self, card, card_obj, comment=''):
        """adds a CORD1C"""
        class_instance = CORD1C.add_card(card_obj, comment=comment)
        self.add_coord(class_instance)
        if card_obj.field(5):
            class_instance = CORD1C.add_card(card_obj, icard=1, comment=comment)
            self.add_coord(class_instance)

    def _prepare_cord1s(self, card, card_obj, comment=''):
        """adds a CORD1S"""
        class_instance = CORD1S.add_card(card_obj, comment=comment)
        self.add_coord(class_instance)
        if card_obj.field(5):
            class_instance = CORD1S.add_card(card_obj, icard=1, comment=comment)
            self.add_coord(class_instance)

    def add_card(self, card_lines, card_name, comment='', is_list=True, has_none=True):
        """
        Adds a card object to the BDF object.

        Parameters
        ----------
        card_lines: list[str]
            the list of the card fields
        card_name : str
            the card_name -> 'GRID'
        comment : str
            an optional the comment for the card
        is_list : bool, optional
            False : input is a list of card fields -> ['GRID', 1, None, 3.0, 4.0, 5.0]
            True :  input is list of card_lines -> ['GRID, 1,, 3.0, 4.0, 5.0']

        Returns
        -------
        card_object : BDFCard()
            the card object representation of card

        .. code-block:: python

          >>> model = BDF()

          # is_list is a somewhat misleading name; is it a list of card_lines
          # where a card_line is an unparsed string
          >>> card_lines = ['GRID,1,2']
          >>> comment = 'this is a comment'
          >>> model.add_card(card_lines, 'GRID', comment, is_list=True)

          # here is_list=False because it's been parsed
          >>> card = ['GRID', 1, 2,]
          >>> model.add_card(card_lines, 'GRID', comment, is_list=False)

          # here is_list=False because it's been parsed
          # Note the None at the end of the 1st line, which is there
          #      because the CONM2 card has a blank field.
          #      It must be there.
          # We also set i32 on the 2nd line, so it will default to 0.0
          >>> card = [
                  'CONM2', eid, nid, cid, mass, x1, x2, x3, None,
                           i11, i21, i22, i31, None, i33,
              ]
          >>> model.add_card(card_lines, 'CONM2', comment, is_list=False)

          # here's an alternate approach for the CONM2
          # we use Nastran's CSV format
          # There are many blank fields, but it's parsed exactly like a
          # standard CONM2.
          >>> card = [
                  'CONM2,1,2,3,10.0',
                  ',1.0,,5.0'
              ]
          >>> model.add_card(card_lines, 'CONM2', comment, is_list=True)

        .. note:: this is a very useful method for interfacing with the code
        .. note:: the card_object is not a card-type object...so not a GRID
                  card or CQUAD4 object.  It's a BDFCard Object.  However,
                  you know the type (assuming a GRID), so just call the
                  *mesh.Node(nid)* to get the Node object that was just
                  created.
        """
        card_name = card_name.upper()
        card_obj, card = self.create_card_object(card_lines, card_name,
                                                 is_list=is_list, has_none=has_none)
        self._add_card_helper(card_obj, card_name, card_name, comment)
        return card_obj

    def add_card_fields(self, card_lines, card_name, comment='', has_none=True):
        """
        Adds a card object to the BDF object.

        Parameters
        ----------
        card_lines: list[str]
            the list of the card fields
            input is a list of card fields -> ['GRID', 1, 2, 3.0, 4.0, 5.0]
        card_name : str
            the card_name -> 'GRID'
        comment : str
            an optional the comment for the card

        Returns
        -------
        card_object : BDFCard()
            the card object representation of card
        """
        card_name = card_name.upper()
        card_obj, card = self.create_card_object(card_lines, card_name,
                                                 is_list=True, has_none=has_none)
        self._add_card_helper(card_obj, card_name, card_name, comment)

    def add_card_lines(self, card_lines, card_name, comment='', has_none=True):
        """
        Adds a card object to the BDF object.

        Parameters
        ----------
        card_lines: list[str]
            the list of the card fields
            input is list of card_lines -> ['GRID, 1, 2, 3.0, 4.0, 5.0']
        card_name : str
            the card_name -> 'GRID'
        comment : str
            an optional the comment for the card

        Returns
        -------
        card_object : BDFCard()
            the card object representation of card
        """
        card_name = card_name.upper()
        card_obj, card = self.create_card_object(card_lines, card_name,
                                                 is_list=False, has_none=has_none)
        self._add_card_helper(card_obj, card, card_name, comment)

    def get_xyz_in_coord(self, cid=0, dtype='float32'):
        """
        Gets the xyz points (including SPOINTS) in the desired coordinate frame

        .. warning:: Only suppoprt cid=0
        """
        assert cid == 0, cid
        nnodes = len(self.nodes)
        nspoints = 0
        spoints = None
        if self.spoints:
            spoints = self.spoints.points
            nspoints = len(spoints)

        assert nnodes + nspoints > 0, 'nnodes=%s nspoints=%s' % (nnodes, nspoints)
        xyz_cid0 = np.zeros((nnodes + nspoints, 3), dtype=dtype)
        if nspoints:
            nids = self.nodes.keys()
            newpoints = nids + list(spoints)
            newpoints.sort()
            for i, nid in enumerate(newpoints):
                if nid not in spoints:
                    node = self.nodes[nid]
                    xyz_cid0[i, :] = node.get_position()
        else:
            for i, (nid, node) in enumerate(sorted(iteritems(self.nodes))):
                xyz = node.get_position()
                xyz_cid0[i, :] = xyz
        return xyz_cid0

    def _add_card_helper(self, card_obj, card, card_name, comment=''):
        """
        Adds a card object to the BDF object.

        Parameters
        ----------
        card_object : BDFCard()
            the card object representation of card
        card : ???
            ???
        card_name : str
            the card_name -> 'GRID'
        comment : str
            an optional the comment for the card
        """
        if self._auto_reject:
            self.reject_cards.append(card)
            print('rejecting processed auto=rejected %s' % card)

        if card_name == 'ECHOON':
            self.echo = True
            return
        elif card_name == 'ECHOOFF':
            self.echo = False
            return

        if self.echo:
            try:
                print(print_card_8(card_obj).rstrip())
            except:
                print(print_card_16(card_obj).rstrip())

        if card_name in self._card_parser:
            card_class, add_card_function = self._card_parser[card_name]
            try:
                class_instance = card_class.add_card(card_obj, comment=comment)
                add_card_function(class_instance)
            except TypeError:
                msg = 'problem adding %s' % card_obj
                #raise
                raise TypeError(msg)
            except (SyntaxError, AssertionError, KeyError, ValueError) as exception:
                #raise
                # WARNING: Don't catch RuntimeErrors or a massive memory leak can occur
                #tpl/cc451.bdf
                #raise
                # NameErrors should be caught
                self._iparse_errors += 1
                #self.log.error(card_obj)
                var = traceback.format_exception_only(type(exception), exception)
                self._stored_parse_errors.append((card, var))
                if self._iparse_errors > self._nparse_errors:
                    self.pop_parse_errors()
                #raise
            #except AssertionError as exception:
                #self.log.error(card_obj)

        elif card_name in self._card_parser_prepare:
            add_card_function = self._card_parser_prepare[card_name]
            try:
                add_card_function(card, card_obj)
            except (SyntaxError, AssertionError, KeyError, ValueError) as exception:
                #raise
                # WARNING: Don't catch RuntimeErrors or a massive memory leak can occur
                #tpl/cc451.bdf
                #raise
                # NameErrors should be caught
                self._iparse_errors += 1
                self.log.error(card_obj)
                var = traceback.format_exception_only(type(exception), exception)
                self._stored_parse_errors.append((card, var))
                if self._iparse_errors > self._nparse_errors:
                    self.pop_parse_errors()
            #except AssertionError as exception:
                #self.log.error(card_obj)
                #raise
        else:
            #raise RuntimeError(card_obj)
            self.reject_cards.append(card_obj)

    def add_card_class(self, class_instance):
        """
        Adds a card object to the BDF object.

        Parameters
        ----------
        class_instance : BaseCard()
            the card class representation of card
        """
        #if card_name == 'ECHOON':
            #self.echo = True
            #return
        #elif card_name == 'ECHOOFF':
            #self.echo = False
            #return

        if self.echo:
            try:
                print(print_card_8(class_instance).rstrip())
            except:
                print(print_card_16(class_instance).rstrip())

        card_name = class_instance.type
        if card_name in self._card_parser:
            add_card_function = self._card_parser[card_name][1]
            add_card_function(class_instance)

        elif card_name in self._card_parser_prepare:
            # TODO: could be faster...
            comment = class_instance.comment
            class_instance.comment = ''
            card_lines = str(class_instance).split('\n')
            self.add_card(card_lines, card_name, comment=comment,
                          is_list=False, has_none=True)
            #add_card_function = self._card_parser_prepare[card_name]
            #add_card_function(card, card_obj)
        else:
            self.reject_cards.append(class_instance)

    def get_bdf_stats(self, return_type='string'):
        """
        Print statistics for the BDF

        Parameters
        ----------
        return_type : str (default='string')
            the output type ('list', 'string')
                'list' : list of strings
                'string' : single, joined string

        Returns
        -------
        return_data : str, optional
            the output data

        .. note:: if a card is not supported and not added to the proper
                  lists, this method will fail
        """
        card_stats = [
            'params', 'nodes', 'points', 'elements', 'rigid_elements',
            'properties', 'materials', 'creep_materials',
            'MATT1', 'MATT2', 'MATT3', 'MATT4', 'MATT5', 'MATT8', 'MATT9',
            'MATS1', 'MATS3', 'MATT8',
            'coords', 'mpcs', 'mpcadds',

            # dynamic cards
            'dareas', 'dphases', 'nlparms', 'nlpcis', 'tsteps', 'tstepnls',

            # direct matrix input - DMIG - dict
            'dmis', 'dmigs', 'dmijs', 'dmijis', 'dmiks',
            'dequations',

            # frequencies - dict
            'frequencies',

            # optimization - dict
            'dconadds', 'dconstrs', 'desvars', 'ddvals', 'dlinks', 'dresps',
            'dvcrels', 'dvmrels', 'dvprels',

            # SESETx - dict
            'suport1',
            'se_sets',
            'se_usets',

            # tables
            'tables', 'randomTables',

            # methods
            'methods', 'cMethods',

            # aero
            'caeros', 'paeros', 'aecomps', 'aefacts', 'aelinks',
            'aelists', 'aeparams', 'aesurfs', 'aestats', 'gusts', 'flfacts',
            'flutters', 'splines', 'trims',

            # thermal
            'bcs', 'thermal_materials', 'phbdys',
            'convection_properties', ]

        # These are ignored because they're lists
        ignored_types = set([
            'spoints', 'spointi',  # singleton
            'gridSet',  # singleton

            'spcs', 'spcadds',

            'suport', 'se_suport', # suport, suport1 - list
            'doptprm',  # singleton

            # SETx - list
            'sets', 'asets', 'bsets', 'csets', 'qsets',
            'se_bsets', 'se_csets', 'se_qsets',
        ])

        ## TODO: why are some of these ignored?
        ignored_types2 = set([
            'case_control_deck', 'caseControlDeck',
            'spcObject2', 'mpcObject2',

            # done
            'sol', 'loads', 'mkaeros',
            'rejects', 'reject_cards',

            # not cards
            'debug', 'executive_control_lines',
            'case_control_lines', 'cards_to_read', 'card_count',
            'isStructured', 'uniqueBulkDataCards',
            'nCardLinesMax', 'model_type', 'includeDir',
            'solMethod', 'log',
            'linesPack', 'lineNumbers', 'iSolLine',
            'reject_count', '_relpath', 'isOpened',
            #'foundEndData',
            'specialCards',])

        unsupported_types = ignored_types.union(ignored_types2)
        all_params = object_attributes(self, keys_to_skip=unsupported_types)

        msg = ['---BDF Statistics---']
        # sol
        msg.append('SOL %s\n' % self.sol)

        # loads
        for (lid, loads) in sorted(iteritems(self.loads)):
            msg.append('bdf.loads[%s]' % lid)
            groups_dict = {}
            for load in loads:
                groups_dict[load.type] = groups_dict.get(load.type, 0) + 1
            for name, count_name in sorted(iteritems(groups_dict)):
                msg.append('  %-8s %s' % (name + ':', count_name))
            msg.append('')

        # dloads
        for (lid, loads) in sorted(iteritems(self.dloads)):
            msg.append('bdf.dloads[%s]' % lid)
            groups_dict = {}
            for load in loads:
                groups_dict[load.type] = groups_dict.get(load.type, 0) + 1
            for name, count_name in sorted(iteritems(groups_dict)):
                msg.append('  %-8s %s' % (name + ':', count_name))
            msg.append('')

        for (lid, loads) in sorted(iteritems(self.dload_entries)):
            msg.append('bdf.dload_entries[%s]' % lid)
            groups_dict = {}
            for load in loads:
                groups_dict[load.type] = groups_dict.get(load.type, 0) + 1
            for name, count_name in sorted(iteritems(groups_dict)):
                msg.append('  %-8s %s' % (name + ':', count_name))
            msg.append('')

        # aero
        if self.aero:
            msg.append('bdf:aero')
            msg.append('  %-8s %s' % ('AERO:', 1))

        # aeros
        if self.aeros:
            msg.append('bdf:aeros')
            msg.append('  %-8s %s' % ('AEROS:', 1))

        #mkaeros
        if self.mkaeros:
            msg.append('bdf:mkaeros')
            msg.append('  %-8s %s' % ('MKAERO:', len(self.mkaeros)))

        for card_group_name in card_stats:
            card_group = getattr(self, card_group_name)
            groups = set([])

            if not isinstance(card_group, dict):
                msg = '%s is a %s; not dictionary' % (card_group_name, type(card_group))
                raise RuntimeError(msg)
            for card in itervalues(card_group):
                if isinstance(card, list):
                    for card2 in card:
                        groups.add(card2.type)
                else:
                    groups.add(card.type)

            group_msg = []
            for card_name in sorted(groups):
                try:
                    ncards = self.card_count[card_name]
                    group_msg.append('  %-8s : %s' % (card_name, ncards))
                except KeyError:
                    group_msg.append('  %-8s : ???' % card_name)
                    #assert card_name == 'CORD2R', self.card_count
            if group_msg:
                msg.append('bdf.%s' % card_group_name)
                msg.append('\n'.join(group_msg))
                msg.append('')

        # rejects
        if self.rejects:
            msg.append('Rejected Cards')
            for name, counter in sorted(iteritems(self.card_count)):
                if name not in self.cards_to_read:
                    msg.append('  %-8s %s' % (name + ':', counter))
        msg.append('')
        if return_type == 'string':
            return '\n'.join(msg)
        else:
            return msg

    def get_displacement_index_transforms(self):
        """
        Get index and transformation matricies for nodes with
        their output in coordinate systems other than the global.
        Used in combination with ``OP2.transform_displacements_to_global``

        Returns
        ----------
        i_transform : dict{int:(n,) int ndarray}
            Dictionary from coordinate id to index of the nodes in
            ``self.point_ids`` that their output (`CD`) in that
            coordinate system.
        beta_transforms : dict{in:3x3 float ndarray}
            Dictionary from coordinate id to 3 x 3 transformation
            matrix for that coordinate system.

        Example
        -------
        # assume GRID 1 has a CD=10
        # assume GRID 2 has a CD=10
        # assume GRID 5 has a CD=50
        >>> model.point_ids
        [1, 2, 5]
        >>> i_transform, beta_transforms = model.get_displacement_index_transforms()
        >>> i_transform[10]
        [0, 1]
        >>> beta_transforms[10]
        [1., 0., 0.]
        [0., 0., 1.]
        [0., 1., 0.]

        >>> i_transform[50]
        [2]
        >>> beta_transforms[50]
        [1., 0., 0.]
        [0., 1., 0.]
        [0., 0., 1.]
        """
        nids_transform = {}
        i_transform = {}
        beta_transforms = {}
        if len(self.coords) == 1:  # was ncords > 2; changed b/c seems dangerous
            return i_transform, beta_transforms

        for nid, node in sorted(iteritems(self.nodes)):
            cid_d = node.Cd()
            if cid_d:
                if cid_d not in nids_transform:
                    nids_transform[cid_d] = []
                nids_transform[cid_d].append(nid)

        nids_all = np.array(sorted(self.point_ids))
        for cid in sorted(iterkeys(nids_transform)):
            nids = np.array(nids_transform[cid])
            i_transform[cid] = np.where(np.in1d(nids_all, nids))[0]
            beta_transforms[cid] = self.coords[cid].beta()
        return i_transform, beta_transforms

    def _get_card_name(self, lines):
        """
        Returns the name of the card defined by the provided lines

        Parameters
        ----------
        lines : list[str]
            the lines of the card

        Returns
        -------
        card_name : str
            the name of the card
        """
        card_name = lines[0][:8].rstrip('\t, ').split(',')[0].split('\t')[0].strip('*\t ')
        if len(card_name) == 0:
            return None
        if ' ' in card_name or len(card_name) == 0:
            msg = 'card_name=%r\nline=%r in filename=%r is invalid' \
                  % (card_name, lines[0], self.active_filename)
            print(msg)
            raise CardParseSyntaxError(msg)
        return card_name.upper()

    def _show_bad_file(self, bdf_filename):
        """
        Prints the 10 lines before the UnicodeDecodeError occurred.

        Paramters
        ---------
        bdf_filename : str
            the filename to print the lines of
        """
        lines = []
        print('ENCODING - show_bad_file=%r' % self._encoding)

        # rU
        with codec_open(_filename(bdf_filename), 'r', encoding=self._encoding) as bdf_file:
            iline = 0
            nblank = 0
            while 1:
                try:
                    line = bdf_file.readline().rstrip()
                except UnicodeDecodeError:
                    iline0 = max([iline - 10, 0])
                    self.log.error('filename=%s' % self.bdf_filename)
                    for iline1, line in enumerate(lines[iline0:iline]):
                        self.log.error('lines[%i]=%r' % (iline0 + iline1, line))
                    msg = "\n%s encoding error on line=%s of %s; not '%s'" % (
                        self._encoding, iline, bdf_filename, self._encoding)
                    raise RuntimeError(msg)
                if line:
                    nblank = 0
                else:
                    nblank += 1
                if nblank == 20:
                    raise RuntimeError('20 blank lines')
                iline += 1
                lines.append(line)

    def _get_lines(self, bdf_filename, punch=False):
        """
        Opens the bdf and extracts the lines

        Parameters
        ----------

        bdf_filename : str
            the main bdf_filename
        punch : bool, optional
            is this a punch file (default=False; no executive/case control decks)

        Returns
        -------
        executive_control_lines : list[str]
            the executive control deck as a list of strings
        case_control_lines : list[str]
            the case control deck as a list of strings
        bulk_data_lines : list[str]
            the bulk data deck as a list of strings
        """
        #: the directory of the 1st BDF (include BDFs are relative to this one)
        self.include_dir = os.path.dirname(os.path.abspath(bdf_filename))

        with self._open_file(bdf_filename, basename=True) as bdf_file:
            try:
                lines = bdf_file.readlines()
            except:
                self._show_bad_file(bdf_filename)

        nlines = len(lines)

        i = 0
        while i < nlines:
            try:
                line = lines[i].rstrip('\r\n\t')
            except IndexError:
                break
            uline = line.upper()
            if uline.startswith('INCLUDE'):
                j = i + 1
                line_base = line.split('$')[0]
                include_lines = [line_base.strip()]
                # print('----------------------')

                line_base = line_base[8:].strip()
                if line_base.startswith("'") and line_base.endswith("'"):
                    pass
                else:
                    while not line.split('$')[0].endswith("'") and j < nlines:
                        # print('j=%s nlines=%s less?=%s'  % (j, nlines, j < nlines))
                        try:
                            line = lines[j].split('$')[0].strip()
                        except IndexError:
                            # print('bdf_filename=%r' % bdf_filename)
                            crash_name = 'pyNastran_crash.bdf'
                            self._dump_file(crash_name, lines, i+1)
                            msg = 'There was an invalid filename found while parsing (index).\n'
                            msg += 'Check the end of %r\n' % crash_name
                            msg += 'bdf_filename2 = %r' % bdf_filename
                            raise IndexError(msg)
                        # print('endswith_quote=%s; %r' % (line.split('$')[0].strip().endswith(""), line.strip()))
                        include_lines.append(line.strip())
                        j += 1
                    # print('j=%s nlines=%s less?=%s'  % (j, nlines, j < nlines))

                    #print('*** %s' % line)
                    #bdf_filename2 = line[7:].strip(" '")
                    #include_lines = [line] + lines[i+1:j]
                #print(include_lines)
                bdf_filename2 = get_include_filename(include_lines, include_dir=self.include_dir)
                if self.read_includes:
                    try:
                        self._open_file_checks(bdf_filename2)
                    except IOError:
                        crash_name = 'pyNastran_crash.bdf'
                        self._dump_file(crash_name, lines, j)
                        msg = 'There was an invalid filename found while parsing.\n'
                        msg += 'Check the end of %r\n' % crash_name
                        msg += 'bdf_filename2 = %r' % bdf_filename2
                        #msg += 'len(bdf_filename2) = %s' % len(bdf_filename2)
                        raise IOError(msg)

                    with self._open_file(bdf_filename2, basename=False) as bdf_file:
                        #print('bdf_file.name = %s' % bdf_file.name)
                        lines2 = bdf_file.readlines()

                    #print('lines2 = %s' % lines2)
                    nlines += len(lines2)

                    #line2 = lines[j].split('$')
                    #if not line2[0].isalpha():
                        #print('** %s' % line2)

                    include_comment = '\n$ INCLUDE processed:  %s\n' % bdf_filename2
                    #for line in lines2:
                        #print("  ?%s" % line.rstrip())
                    lines = lines[:i] + [include_comment] + lines2 + lines[j:]
                    #for line in lines:
                        #print("  *%s" % line.rstrip())
                else:
                    lines = lines[:i] + lines[j:]
                    self.reject_lines.append(include_lines)
                    #self.reject_lines.append(write_include(bdf_filename2))
            i += 1

        if self.dumplines:
            self._dump_file('pyNastran_dump.bdf', lines, i)

        return _lines_to_decks(lines, i, punch)

    def _dump_file(self, bdf_dump_filename, lines, i):
        """
        Writes a BDF up to some failed line index

        Parameters
        ----------
        bdf_dump_filename : str
            the bdf filename to dump
        lines : List[str]
            the entire list of lines
        i : int
            the last index to write
        """
        with codec_open(_filename(bdf_dump_filename),
                        'w', encoding=self._encoding) as crash_file:
            for line in lines[:i]:
                crash_file.write(line)

    def _increase_card_count(self, card_name, count_name=1):
        """
        Used for testing to check that the number of cards going in is the
        same as each time the model is read verifies proper writing of cards

        Parameters
        ----------
        card_name : str
            the card_name -> 'GRID'
        count_name : int, optional
            the amount to increment by (default=1)

        >>> bdf.read_bdf(bdf_filename)
        >>> bdf.card_count['GRID']
        50
        """
        if card_name in self.card_count:
            self.card_count[card_name] += count_name
        else:
            self.card_count[card_name] = count_name

    def _open_file_checks(self, bdf_filename, basename=False):
        """
        Verifies that the BDF about to be opened:
           1.  Exists
           2.  Is Unique
           3.  Isn't an OP2
           4.  Is a File
        """
        if basename:
            bdf_filename_inc = os.path.join(self.include_dir, os.path.basename(bdf_filename))
        else:
            bdf_filename_inc = os.path.join(self.include_dir, bdf_filename)

        if not os.path.exists(_filename(bdf_filename_inc)):
            msg = 'No such bdf_filename: %r\n' % bdf_filename_inc
            msg += 'cwd: %r\n' % os.getcwd()
            msg += 'include_dir: %r\n' % self.include_dir
            msg += print_bad_path(bdf_filename_inc)
            print(msg)
            raise IOError(msg)
        elif bdf_filename_inc.endswith('.op2'):
            print(msg)
            msg = 'Invalid filetype: bdf_filename=%r' % bdf_filename_inc
            raise IOError(msg)
        bdf_filename = bdf_filename_inc

        if bdf_filename in self.active_filenames:
            msg = 'bdf_filename=%s is already active.\nactive_filenames=%s' \
                % (bdf_filename, self.active_filenames)
            print(msg)
            raise RuntimeError(msg)
        elif os.path.isdir(_filename(bdf_filename)):
            current_filename = self.active_filename if len(self.active_filenames) > 0 else 'None'
            msg = 'Found a directory: bdf_filename=%r\ncurrent_file=%s' % (
                bdf_filename_inc, current_filename)
            print(msg)
            raise IOError(msg)
        elif not os.path.isfile(_filename(bdf_filename)):
            msg = 'Not a file: bdf_filename=%r' % bdf_filename
            print(msg)
            raise IOError(msg)

    def _open_file(self, bdf_filename, basename=False, check=True):
        """
        Opens a new bdf_filename with the proper encoding and include directory

        Parameters
        ----------
        bdf_filename : str
            the filename to open
        basename : bool (default=False)
            should the basename of bdf_filename be appended to the include directory
        """
        if basename:
            bdf_filename_inc = os.path.join(self.include_dir, os.path.basename(bdf_filename))
        else:
            bdf_filename_inc = os.path.join(self.include_dir, bdf_filename)

        self._validate_open_file(bdf_filename, bdf_filename_inc, check)


        self.log.debug('opening %r' % bdf_filename_inc)
        self.active_filenames.append(bdf_filename_inc)

        #print('ENCODING - _open_file=%r' % self._encoding)
        bdf_file = codec_open(_filename(bdf_filename_inc), 'r', encoding=self._encoding)
        return bdf_file

    def _validate_open_file(self, bdf_filename, bdf_filename_inc, check):
        """
        checks that the file doesn't have obvious errors
         - hasn't been used
         - not a directory
         - is a file

        Parameters
        ----------
        bdf_filename : str
           the current bdf filename
        bdf_filename_inc : str
           the next bdf filename

        Raises
        ------
        RuntimeError : file is active
        IOError : Invalid file type
        """
        if check:
            if not os.path.exists(_filename(bdf_filename_inc)):
                msg = 'No such bdf_filename: %r\n' % bdf_filename_inc
                msg += 'cwd: %r\n' % os.getcwd()
                msg += 'include_dir: %r\n' % self.include_dir
                msg += print_bad_path(bdf_filename_inc)
                raise IOError(msg)
            elif bdf_filename_inc.endswith('.op2'):
                raise IOError('Invalid filetype: bdf_filename=%r' % bdf_filename_inc)

            bdf_filename = bdf_filename_inc
            if bdf_filename in self.active_filenames:
                msg = 'bdf_filename=%s is already active.\nactive_filenames=%s' \
                    % (bdf_filename, self.active_filenames)
                raise RuntimeError(msg)
            elif os.path.isdir(_filename(bdf_filename)):
                current_filename = self.active_filename if len(self.active_filenames) > 0 else 'None'
                raise IOError('Found a directory: bdf_filename=%r\ncurrent_file=%s' % (
                    bdf_filename_inc, current_filename))
            elif not os.path.isfile(_filename(bdf_filename)):
                raise IOError('Not a file: bdf_filename=%r' % bdf_filename)

    def _parse_cards(self, cards, card_count):
        """creates card objects and adds the parsed cards to the deck"""
        #print('card_count = %s' % card_count)
        if isinstance(cards, dict): # self._is_cards_dict = True
            for card_name, card in sorted(iteritems(cards)):
                if self.is_reject(card_name):
                    self.log.info('    rejecting card_name = %s' % card_name)
                    for cardi in card:
                        self._increase_card_count(card_name)
                        self.rejects.append([cardi[0]] + cardi[1])
                else:
                    for comment, card_lines in card:
                        self.add_card(card_lines, card_name, comment=comment,
                                      is_list=False, has_none=False)
        else:
            for card in cards:
                card_name, comment, card_lines = card
                if card_name is None:
                    msg = 'card_name = %r\n' % card_name
                    msg += 'card_lines = %s' % card_lines
                    raise RuntimeError(msg)
                if self.is_reject(card_name):
                    if card_name not in self.card_count:
                        if ' ' in card_name:
                            msg = (
                                'No spaces allowed in card name %r.  '
                                'Should this be a comment?\n%s%s' % (
                                    card_name, comment, card_lines))
                            raise RuntimeError(msg)
                        if card_name in ['SUBCASE ', 'CEND']:
                            raise RuntimeError('No executive/case control deck was defined.')
                        self.log.info('    rejecting card_name = %s' % card_name)
                    self._increase_card_count(card_name)
                    self.rejects.append([comment] + card_lines)
                else:
                    self.add_card(card_lines, card_name, comment=comment,
                                  is_list=False, has_none=False)

    def _parse_dynamic_syntax(self, key):
        """
        Applies the dynamic syntax for %varName

        Parameters
        ----------
        key : str
            the uppercased key

        Returns
        -------
        value : int/float/str
            the dynamic value defined by dict_of_vars

        .. seealso:: :func: `set_dynamic_syntax`
        """
        key = key.strip()[1:]
        self.log.debug("dynamic key = %r" % key)
        #self.dict_of_vars = {'P5':0.5,'ONEK':1000.}
        if key not in self.dict_of_vars:
            msg = "key=%r not found in keys=%s" % (key, self.dict_of_vars.keys())
            raise KeyError(msg)
        return self.dict_of_vars[key]

    #def _is_case_control_deck(self, line):
        #line_upper = line.upper().strip()
        #if 'CEND' in line.upper():
            #raise SyntaxError('invalid Case Control Deck card...CEND...')
        #if '=' in line_upper or ' ' in line_upper:
            #return True
        #for card in self.uniqueBulkDataCards:
            #lenCard = len(card)
            #if card in line_upper[:lenCard]:
                #return False
        #return True

    def _parse_primary_file_header(self, bdf_filename):
        """
        Extract encoding, nastran_format, and punch from the primary BDF.

        Parameters
        ----------
        bdf_filename : str
            the input filename

        ..code-block :: python

            $ pyNastran: version=NX
            $ pyNastran: encoding=latin-1
            $ pyNastran: punch=True
            $ pyNastran: dumplines=True
            $ pyNastran: nnodes=10
            $ pyNastran: nelements=100
            $ pyNastran: skip_cards=PBEAM,CBEAM
            $ pyNastran: units=in,lb,s

        ..warning :: pyNastran lines must be at the top of the file
        """
        with open(bdf_filename, 'r') as bdf_file:
            check_header = True
            while check_header:
                try:
                    line = bdf_file.readline()
                except:
                    break

                if line.startswith('$'):
                    key, value = _parse_pynastran_header(line)

                    if key:
                        #print('pyNastran key=%s value=%s' % (key, value))
                        if key == 'version':
                            self.nastran_format = value
                        elif key == 'encoding':
                            self._encoding = value
                        elif key == 'punch':
                            self.punch = True if value == 'true' else False
                        elif key in ['nnodes', 'nelements']:
                            pass
                        elif key == 'dumplines':
                            self.dumplines = True if value == 'true' else False
                        elif key == 'skip_cards':
                            cards = {value.strip() for value in value.upper().split(',')}
                            self.cards_to_read = self.cards_to_read - cards
                        elif 'skip ' in key:
                            type_to_skip = key[5:].strip()
                            #values = [int(value) for value in value.upper().split(',')]
                            values = parse_patran_syntax(value)
                            if type_to_skip not in self.object_attributes():
                                raise RuntimeError('%r is an invalid key' % type_to_skip)
                            if type_to_skip not in self.values_to_skip:
                                self.values_to_skip[type_to_skip] = values
                            else:
                                self.values_to_skip[type_to_skip] = np.hstack([
                                    self.values_to_skip[type_to_skip],
                                    values
                                ])
                        #elif key == 'skip_elements'
                        #elif key == 'skip_properties'
                        elif key == 'units':
                            self.units = [value.strip() for value in value.upper().split(',')]
                        else:
                            raise NotImplementedError(key)
                    else:
                        break
                else:
                    break

    def _verify_bdf(self, xref=None):
        """
        Cross reference verification method.
        """
        if xref is None:
            xref = self._xref
        #for key, card in sorted(iteritems(self.params)):
            #card._verify(xref)
        for key, card in sorted(iteritems(self.nodes)):
            try:
                card._verify(xref)
            except:
                print(str(card))
                raise
        for key, card in sorted(iteritems(self.coords)):
            try:
                card._verify(xref)
            except:
                print(str(card))
                raise
        for key, card in sorted(iteritems(self.elements)):
            try:
                card._verify(xref)
            except Exception as e:
                exc_type, exc_value, exc_traceback = sys.exc_info()
                print(repr(traceback.format_exception(exc_type, exc_value,
                                                      exc_traceback)))
                print(str(card))

                #raise
        for key, card in sorted(iteritems(self.properties)):
            try:
                card._verify(xref)
            except:
                print(str(card))
                raise
        for key, card in sorted(iteritems(self.materials)):
            try:
                card._verify(xref)
            except:
                print(str(card))
                raise

        for key, card in sorted(iteritems(self.dresps)):
            #try:
            card._verify(xref)
            #except:
                #print(str(card))
                #raise

        for key, card in sorted(iteritems(self.dvcrels)):
            try:
                card._verify(xref)
            except:
                print(str(card))
                raise
        for key, card in sorted(iteritems(self.dvmrels)):
            try:
                card._verify(xref)
            except:
                print(str(card))
                raise
        for key, card in sorted(iteritems(self.dvprels)):
            try:
                card._verify(xref)
            except:
                print(str(card))
                raise

IGNORE_COMMENTS = (
    '$EXECUTIVE CONTROL DECK',
    '$CASE CONTROL DECK',
    'NODES', 'SPOINTS', 'EPOINTS', 'ELEMENTS',
    'PARAMS', 'PROPERTIES', 'ELEMENTS_WITH_PROPERTIES',
    'ELEMENTS_WITH_NO_PROPERTIES (PID=0 and unanalyzed properties)',
    'UNASSOCIATED_PROPERTIES',
    'MATERIALS', 'THERMAL MATERIALS',
    'CONSTRAINTS', 'SPCs', 'MPCs', 'RIGID ELEMENTS',
    'LOADS', 'AERO', 'AERO CONTROL SURFACES',
    'FLUTTER', 'GUST', 'DYNAMIC', 'OPTIMIZATION',
    'COORDS', 'THERMAL', 'TABLES', 'RANDOM TABLES',
    'SETS', 'CONTACT', 'REJECTS', 'REJECT_LINES',
    'PROPERTIES_MASS', 'MASSES')

def _clean_comment(comment):
    """
    Removes specific pyNastran comment lines so duplicate lines aren't
    created.

    Parameters
    ----------
    comment : str
        the comment to possibly remove

    Returns
    -------
    updated_comment : str
        the comment
    """
    if comment == '':
        pass
    elif comment in IGNORE_COMMENTS:
        comment = ''
    elif 'pynastran' in comment.lower():
        comment = ''

    #if comment:
        #print(comment)
    return comment

def _lines_to_decks(lines, i, punch):
    """
    Splits the lines into their deck.
    """
    executive_control_lines = []
    case_control_lines = []
    bulk_data_lines = []

    if punch:
        bulk_data_lines = lines
    else:
        flag = 1
        for i, line in enumerate(lines):
            if flag == 1:
                #line = line.upper()
                if line.upper().startswith('CEND'):
                    assert flag == 1
                    flag = 2
                executive_control_lines.append(line.rstrip())
            elif flag == 2:
                uline = line.upper()
                if 'BEGIN' in uline and ('BULK' in uline or 'SUPER' in uline):
                    assert flag == 2
                    flag = 3
                case_control_lines.append(line.rstrip())
            else:
                break
        for line in lines[i:]:
            bulk_data_lines.append(line.rstrip())
    del lines
    #for line in bulk_data_lines:
        #print(line)

    # clean comments
    executive_control_lines = [_clean_comment(line) for line in executive_control_lines]
    case_control_lines = [_clean_comment(line) for line in case_control_lines]
    return executive_control_lines, case_control_lines, bulk_data_lines


def main():
    """
    shows off how unicode works becausee it's overly complicated
    """
    import pyNastran
    pkg_path = pyNastran.__path__[0]
    bdf_filename = os.path.abspath(os.path.join(
        pkg_path, '..', 'models', 'solid_bending', 'solid_bending.bdf'))
    model = BDF()
    model.read_bdf(bdf_filename, encoding='latin-1')
    node1 = model.nodes[1]

    # decode when we receive, encode on send
    note = 'helló wörld from two'  # must be same encoding as the header (utf-8)
    #note = b'helló wörld from two\n'.decode('utf-8')
    print(note)

    # this will be wrong because it's inconsistent with the header (utf-8)
    #note = b'á'.decode('latin-1')

    # this will work
    note = 'á'

    # so will this
    #note = b'á'.decode('utf-8')

    # The encoding that goes into the comment must be consisent with the local
    # file, so if your print doesn't work right, your comment will be bad too.
    #
    # If the print is correct, assuming all the characters are supported in your
    # desired encoding, it *should* work.
    print(note)

    # Comments are unmodified, so you can inadvertantly add cards/bugs.
    # A comment is a single string where all lines start with $ and end
    # with an endline character.
    node1.comment = '$ ' + note + '\n'

    # in other words, msg is a bad comment:
    msg = '$ line 1\n'
    msg += 'line 2\n'
    msg += '$ line 3\n'
    print(msg)
    model.write_bdf('test.bdf')


if __name__ == '__main__':  # pragma: no cover
    from pyNastran.bdf.test.test_bdf import main
    #main()<|MERGE_RESOLUTION|>--- conflicted
+++ resolved
@@ -703,15 +703,8 @@
             bdf.elements = 10
             etc.
         """
-<<<<<<< HEAD
-        self._read_bdf_helper(bdf_filename, encoding, punch)
-=======
         self._read_bdf_helper(bdf_filename, encoding, punch, read_includes)
 
-
-        if bdf_filename.lower().endswith('.pch'):  # .. todo:: should this be removed???
-            self.punch = True
->>>>>>> cd844cae
         self._parse_primary_file_header(bdf_filename)
 
         self.log.debug('---starting BDF.read_bdf of %s---' % self.bdf_filename)
@@ -2510,34 +2503,34 @@
                 #print(include_lines)
                 bdf_filename2 = get_include_filename(include_lines, include_dir=self.include_dir)
                 if self.read_includes:
-                    try:
-                        self._open_file_checks(bdf_filename2)
-                    except IOError:
-                        crash_name = 'pyNastran_crash.bdf'
-                        self._dump_file(crash_name, lines, j)
-                        msg = 'There was an invalid filename found while parsing.\n'
-                        msg += 'Check the end of %r\n' % crash_name
-                        msg += 'bdf_filename2 = %r' % bdf_filename2
-                        #msg += 'len(bdf_filename2) = %s' % len(bdf_filename2)
-                        raise IOError(msg)
-
-                    with self._open_file(bdf_filename2, basename=False) as bdf_file:
-                        #print('bdf_file.name = %s' % bdf_file.name)
-                        lines2 = bdf_file.readlines()
-
-                    #print('lines2 = %s' % lines2)
-                    nlines += len(lines2)
-
-                    #line2 = lines[j].split('$')
-                    #if not line2[0].isalpha():
-                        #print('** %s' % line2)
-
-                    include_comment = '\n$ INCLUDE processed:  %s\n' % bdf_filename2
-                    #for line in lines2:
-                        #print("  ?%s" % line.rstrip())
-                    lines = lines[:i] + [include_comment] + lines2 + lines[j:]
-                    #for line in lines:
-                        #print("  *%s" % line.rstrip())
+                try:
+                    self._open_file_checks(bdf_filename2)
+                except IOError:
+                    crash_name = 'pyNastran_crash.bdf'
+                    self._dump_file(crash_name, lines, j)
+                    msg = 'There was an invalid filename found while parsing.\n'
+                    msg += 'Check the end of %r\n' % crash_name
+                    msg += 'bdf_filename2 = %r' % bdf_filename2
+                    #msg += 'len(bdf_filename2) = %s' % len(bdf_filename2)
+                    raise IOError(msg)
+
+                with self._open_file(bdf_filename2, basename=False) as bdf_file:
+                    #print('bdf_file.name = %s' % bdf_file.name)
+                    lines2 = bdf_file.readlines()
+
+                #print('lines2 = %s' % lines2)
+                nlines += len(lines2)
+
+                #line2 = lines[j].split('$')
+                #if not line2[0].isalpha():
+                    #print('** %s' % line2)
+
+                include_comment = '\n$ INCLUDE processed:  %s\n' % bdf_filename2
+                #for line in lines2:
+                    #print("  ?%s" % line.rstrip())
+                lines = lines[:i] + [include_comment] + lines2 + lines[j:]
+                #for line in lines:
+                    #print("  *%s" % line.rstrip())
                 else:
                     lines = lines[:i] + lines[j:]
                     self.reject_lines.append(include_lines)
