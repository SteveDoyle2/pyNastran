import os
import sys
import warnings
#from functools import wraps
from pathlib import Path
from typing import Callable, Optional, Any

ICON_PATH = Path('')
try:
    import json5 as json
except ModuleNotFoundError:
    warnings.warn('couldnt find json5, using json')
    import json
from functools import partial
#import numpy as np
from matplotlib import pyplot as plt
import matplotlib.gridspec as gridspec

from qtpy import QtCore
from qtpy.compat import getopenfilename #, getsavefilename
from qtpy.QtWidgets import (
    QLabel, QWidget,
    QApplication, QMenu, QVBoxLayout, QLineEdit, QComboBox,
    QHBoxLayout, QPushButton, QGridLayout,
    QAction,
    QCheckBox, QListWidgetItem, QAbstractItemView,
    QListWidget, QSpinBox,
)
from qtpy.QtGui import QIcon
QLINEEDIT_WHITE = 'QLineEdit {background-color: white;}'
QLINEEDIT_RED = 'QLineEdit {background-color: red;}'

from cpylog import SimpleLogger
#import pyNastran
from pyNastran.gui.utils.qt.pydialog import QFloatEdit, make_font
from pyNastran.gui.qt_files.named_dock_widget import NamedDockWidget
from pyNastran.gui.qt_files.loggable_gui import LoggableGui

from pyNastran.f06.flutter_response import FlutterResponse, Limit
from pyNastran.f06.parse_flutter import make_flutter_response


X_PLOT_TYPES = ['eas', 'tas', 'rho', 'q', 'mach', 'alt', 'kfreq', 'ikfreq']
PLOT_TYPES = ['x-damp-freq', 'x-damp-kfreq', 'root-locus']
UNITS_IN = ['english_in', 'english_kt', 'english_ft',
            'si', 'si_mm']
UNITS_OUT = UNITS_IN
HOME_DIRNAME = os.path.expanduser('~')
HOME_FILENAME = os.path.join(HOME_DIRNAME, 'plot_flutter.json')

#FONT_SIZE = 12

class Action:
    def __init__(self, name: str, text: str, icon: str='',
                 func=Callable, show: bool=True):
        self.name = name
        self.text = text
        self.ico = icon
        self.func = func
        self.show = show

    def __repr__(self) -> str:
        return f'Action(name={self.name}, text={self.text}'

    @property
    def icon_path(self) -> str:
        if self.ico == '':
            return self.ico
        return str(ICON_PATH / self.ico)

class MainWindow(LoggableGui):
    def __init__(self, f06_filename: str=''):
        super().__init__(html_logging=False)
        self.font_size = 10
        self.show_lines = True
        self.show_points = True
        self._units_in = ''
        self._units_out = ''
        self.units_in = ''
        self.units_out = ''
        self.use_dock_widgets = False
        self.qactions = {}
        self.nrecent_files_max = 9
        self.recent_files = []
        self.save_filename = HOME_FILENAME
        self.is_valid = False

        self.data = {}
        self.f06_filename = ''
        self.subcase = 0
        self.x_plot_type = 'eas'
        self.plot_type = 'x-damp-freq'
        self.eas_lim = []
        self.tas_lim = []
        self.mach_lim = []
        #self.alt_lim = []
        #self.q_lim = []
        #self.rho_lim = []
        #self.x_lim = []
        self.freq_lim = [None, None]
        self.damping_lim = [None, None]
        self.kfreq_lim = [None, None]
        self.eigr_lim = [None, None]
        self.eigi_lim = [None, None]
        self.responses = {}
        self.modes = []
        self.selected_modes = []
        self.freq_tol = -1.0
        self.freq_tol_remove = -1.0
        self.vf = -1.0
        self.vl = -1.0

        self.setup_widgets()
        self.setup_layout()
        self.on_load_settings()
        if f06_filename:
            self.f06_filename_edit.setText(f06_filename)

        self.setup_toolbar()
        self._update_recent_files_actions()
        self.setup_connections()
        self._set_window_title()
        self.on_font_size()

    def setup_toolbar(self):
        #frame = QFrame(self)

        actions_input = {
            #'file_load': Action(name='file_load', text='Load...', func=self.on_file_load, icon='folder.png'),
            #'file_save': Action(name='file_save', text='Save...', func=self.on_file_save, icon='save.png'),
            #'file_save_as': Action(name='file_save_as', text='Save As...', func=self.on_file_save_as),
            'file_exit': Action(name='exit', text='Exit...', icon='exit2.jpg', func=self.on_file_exit),
        }
        recent_files = self._build_recent_file_actions(actions_input)
        actions = build_actions(self, actions_input)
        self.qactions = actions

        file_actions = [
            #'file_load',
            # 'file_save', 'file_save_as',
            ] + recent_files + [
            'file_exit']

        self.menubar = self.menuBar()
        self.file_menu = self.menubar.addMenu('File')
        #self.help_menu = self.menubar.addMenu('Help')

        help_actions = []
        menus_dict = {
            'File': (self.file_menu, file_actions),
            #'Help': (self.help_menu, help_actions),
        }
        build_menus(menus_dict, actions)
        #self.file_menu.addAction(actions['file_load'])
        #self.file_menu.addAction(actions['exit'])

        #self.toolbar = self.addToolBar('Show toolbar')
        #self.toolbar.setObjectName('main_toolbar')
        self.statusbar = self.statusBar()

    def _build_recent_file_actions(self, actions_input: dict[str, Action]) -> list[str]:
        recent_files = []
        nfiles = len(self.recent_files)
        for ifile in range(self.nrecent_files_max):
            name = f'file_{ifile}'
            pth = name
            func = partial(self.set_f06, ifile)
            show = (ifile <= nfiles)
            actions_input[name] = Action(name=name, text=pth, func=func, show=show)
            recent_files.append(name)

        if len(recent_files):
            recent_files.append('') # dash line
        return recent_files

    def set_f06(self, ifile: int) -> None:
        f06_filename = self.recent_files[ifile]
        self.f06_filename_edit.setText(f06_filename)
        self.on_load_f06()

    def setup_modes(self):
        self.modes_widget = QListWidget(self)
        self.modes_widget.setMaximumWidth(100)
        self.modes_widget.setSelectionMode(QAbstractItemView.ExtendedSelection)
        self._set_modes_table(self.modes_widget, [0])

    # def dontcrash(func):
    #     @wraps(func)
    #     def wrapper(self, *args, **kwargs):
    #         # do something before `sum`
    #         result = func(self) # , *args, **kwargs
    #         # do something after `sum`
    #         return result
    #     return wrapper

    # @dontcrash
    def on_file_exit(self):
        if hasattr(self, 'on_file_save') and hasattr(self, 'save_filename'):
            self.on_file_save()

    def on_file_save(self) -> None:
        if self.save_filename == '' or not os.path.exists(self.save_filename):
            self.on_file_save_as()
        else:
            self._save(self.save_filename)

    def on_file_save_as(self) -> None:
        # if 0:
        #     #print('on_file_save')
        #     qt_wildcard = '*.json'
        #     basedir = str(DIRNAME)
        #     json_filename, wildcard = getsavefilename(
        #         self, caption=title, basedir=basedir,
        #         filters=qt_wildcard,
        #         #options=QFileDialog.setLabelText('data.json'),
        #     )
        #     self.log.info(f'json_filename={json_filename!r} wildcard={wildcard!r}')
        json_filename = self.save_filename
        self._save(json_filename)

    def _save(self, json_filename: str):
        is_valid = self.validate()
        #self.log.info(f'self.data = {self.data}')
        if json_filename == '' or len(self.data) == 0:
            return
        #print(f'json_filename={json_filename!r} wildcard={wildcard!r}')
        #print(f'self.data = {self.data}')
        with open(json_filename, 'w') as json_file:
            json.dump(self.data, json_file, indent=4)
        #print(f'fname="{fname}"')
        self.log.info(f'finished saving {json_filename!r}\n')
        self.save_filename = json_filename
        self._set_window_title()

    def _apply_settings(self, data: dict[str, Any]) -> None:
        if 'font_size' in data:
            self.font_size = data['font_size']
            self.font_size_edit.setValue(data['font_size'])

        checkboxs = [
            ('show_points', self.show_points_checkbox),
            ('show_lines', self.show_lines_checkbox),
            ('export_to_f06', self.export_f06_checkbox),
            ('export_to_csv', self.export_csv_checkbox),
            ('export_to_zona', self.export_zona_checkbox),
        ]
        # attrs aren't stored
        for (key, checkbox) in checkboxs:
            if key not in data:
                continue
            val = data[key]
            assert isinstance(val, bool), (key, val)
            checkbox.setChecked(val)

        min_max_line_edits = [
            ('eas_lim', self.eas_lim_edit_min, self.eas_lim_edit_max),
            ('tas_lim', self.tas_lim_edit_min, self.tas_lim_edit_max),
            ('mach_lim', self.mach_lim_edit_min, self.mach_lim_edit_max),
            ('xlim', self.xlim_edit_min, self.xlim_edit_max),
            ('damp_lim', self.damp_lim_edit_min, self.damp_lim_edit_max),
            ('freq_lim', self.freq_lim_edit_min, self.freq_lim_edit_max),
            ('kfreq_lim', self.kfreq_lim_edit_min, self.kfreq_lim_edit_max),
        ]
        for key, line_edit_min, line_edit_max in min_max_line_edits:
            if key not in data:
                #print(f'apply_settings: skipping key={key!r}')
                continue
            values = data[key]
            value0 = _to_str(values[0])
            value1 = _to_str(values[1])
            line_edit_min.setText(value0)
            line_edit_max.setText(value1)

        line_edits = [
            ('recent_files', 0, self.f06_filename_edit),
            ('freq_tol', -1, self.freq_tol_edit),
            ('freq_tol_remove', -1, self.freq_tol_remove_edit),
            ('vl', -1, self.VL_edit),
            ('vf', -1, self.VF_edit),
            ('output_directory', -1, self.output_directory_edit),
        ]
        for key, index, line_edit in line_edits:
            if key not in data:
                #print(f'apply_settings: skipping key={key!r}')
                continue
            values = data[key]
            if index != -1:
                value = values[index]
            else:
                value = values

            str_value = _to_str(value)

            #print('type(value) =', type(value))
            #print(f'{key+":":<10} values={values}[{index!r}]={value!r} -> {str_value!r}')
            line_edit.setText(str_value)

        pulldown_edits = [
            ('x_plot_type', self.x_plot_type_pulldown, X_PLOT_TYPES),
            ('plot_type', self.plot_type_pulldown, PLOT_TYPES),
            ('units_in', self.units_in_pulldown, UNITS_IN),
            ('units_out', self.units_out_pulldown, UNITS_OUT),
        ]
        for key, pulldown_edit, values in pulldown_edits:
            value = data[key]
            index = values.index(value)
            pulldown_edit.setCurrentIndex(index)

        self.recent_files = []
        for fname in data['recent_files']:
            abs_path = os.path.abspath(fname)
            if abs_path not in self.recent_files:
                self.recent_files.append(abs_path)
        self.f06_filename = self.recent_files[0]

    def on_browse_f06(self) -> None:
        """pops a dialgo to select the f06 file"""
        title = 'Load Nastran Flutter F06 File'
        qt_wildcard = 'F06 File (*.f06)'
        basedir = os.path.dirname(self.f06_filename)
        fname, wildcard_level = getopenfilename(
            self, caption=title, basedir=basedir, filters=qt_wildcard,)
        self.f06_filename_edit.setText(fname)
        self.ok_button.setEnabled(False)

    # @dontcrash
    def on_load_settings(self) -> None:
        json_filename = self.save_filename
        if not os.path.exists(json_filename):
            self.log.warning(f'unable to find {json_filename}')
            return
        # self.save_filename = json_filename
        try:
            with open(json_filename, 'r') as json_file:
                data = json.load(json_file)
            is_valid = validate_json(data, self.log)
            self._apply_settings(data)
        except Exception as e:
            self.log.error(f'failed to load {json_filename}\n{str(e)}')
            #raise
            return
        self.log.info(f'finished loading {json_filename!r}')
        #return wildcard_level, fname
        self._set_window_title()

    def _set_window_title(self) -> None:
        if self.save_filename == '':
            self.setWindowTitle('Flutter Plot')
        else:
            self.setWindowTitle(f'Flutter Plot: {self.save_filename}')

    def setup_widgets(self) -> None:
        self.font_size_label = QLabel('Font Size')
        self.font_size_edit = QSpinBox()
        self.font_size_edit.setValue(self.font_size)

        self.f06_filename_label = QLabel('F06 Filename:')
        self.f06_filename_edit = QLineEdit('')
        # self.f06_filename_edit.setText(F06_FILENAME)
        self.f06_filename_browse = QPushButton('Browse...')
        # self.f06_filename_edit.setDisabled(True)
        #self.f06_filename_browse.setDisabled(True)
        #self.f06_filename_browse.setVisible(False)

        self.show_points_checkbox = QCheckBox('Show Points')
        self.show_lines_checkbox = QCheckBox('Show Lines')
        self.show_points_checkbox.setChecked(True)
        self.show_lines_checkbox.setChecked(True)

        self.export_csv_checkbox = QCheckBox('Export CSV')
        self.export_f06_checkbox = QCheckBox('Export F06')
        self.export_zona_checkbox = QCheckBox('Export Zona')
        self.export_csv_checkbox.setChecked(True)
        self.export_f06_checkbox.setChecked(True)
        self.export_zona_checkbox.setChecked(True)

        self.eas_lim_label = QLabel('EAS Limits:')
        self.eas_lim_edit_min = QFloatEdit('0')
        self.eas_lim_edit_max = QFloatEdit()

        self.tas_lim_label = QLabel('TAS Limits:')
        self.tas_lim_edit_min = QFloatEdit('0')
        self.tas_lim_edit_max = QFloatEdit()

        self.mach_lim_label = QLabel('Mach Limits:')
        self.mach_lim_edit_min = QFloatEdit()
        self.mach_lim_edit_max = QFloatEdit()

        self.xlim_label = QLabel('X Limits:')
        self.xlim_edit_min = QFloatEdit('0')
        self.xlim_edit_max = QFloatEdit()

        self.damp_lim_label = QLabel('Damping Limits (g):')
        self.damp_lim_edit_min = QFloatEdit('-0.3')
        self.damp_lim_edit_max = QFloatEdit('0.3')

        self.freq_lim_label = QLabel('Freq Limits (Hz):')
        self.freq_lim_edit_min = QFloatEdit('0')
        self.freq_lim_edit_max = QFloatEdit()

        self.kfreq_lim_label = QLabel('KFreq Limits:')
        self.kfreq_lim_edit_min = QFloatEdit()
        self.kfreq_lim_edit_max = QFloatEdit()


        self.eigr_lim_label = QLabel('Real Eigenvalue:')
        self.eigr_lim_edit_min = QFloatEdit()
        self.eigr_lim_edit_max = QFloatEdit()

        self.eigi_lim_label = QLabel('Imag Eigenvalue:')
        self.eigi_lim_edit_min = QFloatEdit()
        self.eigi_lim_edit_max = QFloatEdit()

        #--------------------------------------------
        self.freq_tol_label = QLabel('dFreq Tol (Hz) Dash:')
        self.freq_tol_edit = QFloatEdit()
        self.freq_tol_edit.setToolTip("Applies a dotted line for modes that don't change by more than some amount")

        self.freq_tol_remove_label = QLabel('dFreq Tol (Hz) Hide:')
        self.freq_tol_remove_edit = QFloatEdit()
        self.freq_tol_remove_edit.setToolTip("Completely remove modes that don't change by more than some amount")
        self.freq_tol_remove_label.setVisible(False)
        self.freq_tol_remove_edit.setVisible(False)

        self.subcase_label = QLabel('Subcase:')
        self.subcase_edit = QComboBox()

        units_msg = (
            "english_in: inch/s, slich/in^3\n"
            "english_ft: ft/s,   slug/ft^3\n"
            "english_kt: knots,  slug/ft^3\n"
            "si:         m/s,    kg/m^3\n"
            "si-mm:      mm/s,   Mg/mm^3\n"
        )
        self.x_plot_type_label = QLabel('X-Axis Plot Type:')
        self.x_plot_type_pulldown = QComboBox(self)
        self.x_plot_type_pulldown.addItems(X_PLOT_TYPES)
        self.x_plot_type_pulldown.setToolTip('sets the x-axis')

        self.plot_type_label = QLabel('Plot Type:')
        self.plot_type_pulldown = QComboBox(self)
        self.plot_type_pulldown.addItems(PLOT_TYPES)
        #self.plot_type_pulldown.setToolTip(units_msg)

        self.units_in_label = QLabel('Units In:')
        self.units_in_pulldown = QComboBox(self)
        self.units_in_pulldown.addItems(UNITS_IN)
        self.units_in_pulldown.setToolTip(units_msg)
        iunits_in = UNITS_IN.index('english_in')
        self.units_in_pulldown.setCurrentIndex(iunits_in)

        self.units_out_label = QLabel('Units Out:')
        self.units_out_pulldown = QComboBox()
        self.units_out_pulldown.addItems(UNITS_OUT)
        self.units_out_pulldown.setToolTip(units_msg)
        iunits_out = UNITS_IN.index('english_kt')
        self.units_out_pulldown.setCurrentIndex(iunits_out)

        self.output_directory_label = QLabel('Output Directory:')
        self.output_directory_edit = QLineEdit('', self)
        self.output_directory_browse = QPushButton('Browse...', self)
        self.output_directory_edit.setDisabled(True)
        self.output_directory_browse.setDisabled(True)

        self.VL_label = QLabel('VL, Limit:')
        self.VL_edit = QFloatEdit('')
        self.VF_label = QLabel('VF, Flutter:')
        self.VF_edit = QFloatEdit('')


        self.f06_load_button = QPushButton('Load F06', self)
        self.ok_button = QPushButton('Run', self)
        self.setup_modes()
        self.on_plot_type()

    def on_plot_type(self) -> None:
        x_plot_type = self.x_plot_type_pulldown.currentText()
        plot_type = self.plot_type_pulldown.currentText()

        show_eas_lim = False
        show_tas_lim = False
        show_mach_lim = False
        show_xlim = False
        show_freq = False
        show_damp = False
        show_root_locus = False

        #PLOT_TYPES = ['x-damp-freq', 'x-damp-kfreq', 'root-locus']
        assert plot_type in PLOT_TYPES, plot_type

        if x_plot_type == 'kfreq':
            show_kfreq = True
        else:
            show_kfreq = False

        if plot_type == 'x-damp-freq':
            show_xlim = True
            show_damp = True
            show_freq = True
        elif plot_type == 'x-damp-kfreq':
            # kfreq-damp-kfreq not handled
            show_xlim = True
            show_damp = True
            show_kfreq = True
        elif plot_type == 'root-locus':
            show_root_locus = True
            show_kfreq = False
        else:  # pragma: no cover
            raise RuntimeError(f'plot_type={plot_type!r}')

        if show_xlim:
            if 'eas' == x_plot_type:
                show_eas_lim = True
                show_xlim = False
            elif 'tas' == x_plot_type:
                show_tas_lim = True
                show_xlim = False
            elif 'mach' == x_plot_type:
                show_mach_lim = True
                show_xlim = False

        self.x_plot_type_label.setVisible(not show_root_locus)
        self.x_plot_type_pulldown.setVisible(not show_root_locus)

        self.eas_lim_label.setVisible(show_eas_lim)
        self.eas_lim_edit_min.setVisible(show_eas_lim)
        self.eas_lim_edit_max.setVisible(show_eas_lim)

        self.tas_lim_label.setVisible(show_tas_lim)
        self.tas_lim_edit_min.setVisible(show_tas_lim)
        self.tas_lim_edit_max.setVisible(show_tas_lim)

        self.mach_lim_label.setVisible(show_mach_lim)
        self.mach_lim_edit_min.setVisible(show_mach_lim)
        self.mach_lim_edit_max.setVisible(show_mach_lim)

        self.xlim_label.setVisible(show_xlim)
        self.xlim_edit_min.setVisible(show_xlim)
        self.xlim_edit_max.setVisible(show_xlim)

        self.damp_lim_label.setVisible(show_damp)
        self.damp_lim_edit_min.setVisible(show_damp)
        self.damp_lim_edit_max.setVisible(show_damp)

        self.freq_lim_label.setVisible(show_freq)
        self.freq_lim_edit_min.setVisible(show_freq)
        self.freq_lim_edit_max.setVisible(show_freq)

        self.kfreq_lim_label.setVisible(show_kfreq)
        self.kfreq_lim_edit_min.setVisible(show_kfreq)
        self.kfreq_lim_edit_max.setVisible(show_kfreq)

        self.eigr_lim_label.setVisible(show_root_locus)
        self.eigr_lim_edit_min.setVisible(show_root_locus)
        self.eigr_lim_edit_max.setVisible(show_root_locus)

        self.eigi_lim_label.setVisible(show_root_locus)
        self.eigi_lim_edit_min.setVisible(show_root_locus)
        self.eigi_lim_edit_max.setVisible(show_root_locus)

    def setup_layout(self) -> None:
        hbox = QHBoxLayout()
        hbox.addWidget(self.f06_filename_label)
        hbox.addWidget(self.f06_filename_edit)
        hbox.addWidget(self.f06_filename_browse)

        grid = QGridLayout()
        irow = 0

        # grid.addWidget(self.f06_filename_label, irow, 0)
        # grid.addWidget(self.f06_filename_edit, irow, 1)
        # grid.addWidget(self.f06_filename_browse, irow, 2)
        # irow += 1

        grid.addWidget(self.font_size_label, irow, 0)
        grid.addWidget(self.font_size_edit, irow, 1)
        irow += 1

        grid.addWidget(self.units_in_label, irow, 0)
        grid.addWidget(self.units_in_pulldown, irow, 1)
        irow += 1

        grid.addWidget(self.units_out_label, irow, 0)
        grid.addWidget(self.units_out_pulldown, irow, 1)
        irow += 1

        grid.addWidget(self.subcase_label, irow, 0)
        grid.addWidget(self.subcase_edit, irow, 1)
        irow += 1

        grid.addWidget(self.x_plot_type_label, irow, 0)
        grid.addWidget(self.x_plot_type_pulldown, irow, 1)
        irow += 1
        grid.addWidget(self.plot_type_label, irow, 0)
        grid.addWidget(self.plot_type_pulldown, irow, 1)
        irow += 1

        #--------------------------------------------------
        # x-axis
        grid.addWidget(self.eas_lim_label, irow, 0)
        grid.addWidget(self.eas_lim_edit_min, irow, 1)
        grid.addWidget(self.eas_lim_edit_max, irow, 2)
        irow += 1

        grid.addWidget(self.tas_lim_label, irow, 0)
        grid.addWidget(self.tas_lim_edit_min, irow, 1)
        grid.addWidget(self.tas_lim_edit_max, irow, 2)
        irow += 1

        grid.addWidget(self.mach_lim_label, irow, 0)
        grid.addWidget(self.mach_lim_edit_min, irow, 1)
        grid.addWidget(self.mach_lim_edit_max, irow, 2)
        irow += 1

        grid.addWidget(self.xlim_label, irow, 0)
        grid.addWidget(self.xlim_edit_min, irow, 1)
        grid.addWidget(self.xlim_edit_max, irow, 2)
        irow += 1

        grid.addWidget(self.kfreq_lim_label, irow, 0)
        grid.addWidget(self.kfreq_lim_edit_min, irow, 1)
        grid.addWidget(self.kfreq_lim_edit_max, irow, 2)
        irow += 1
        #--------------------------------------------------
        # y-axes
        grid.addWidget(self.damp_lim_label, irow, 0)
        grid.addWidget(self.damp_lim_edit_min, irow, 1)
        grid.addWidget(self.damp_lim_edit_max, irow, 2)
        irow += 1

        grid.addWidget(self.freq_lim_label, irow, 0)
        grid.addWidget(self.freq_lim_edit_min, irow, 1)
        grid.addWidget(self.freq_lim_edit_max, irow, 2)
        irow += 1
        #--------------------------------------------------

        grid.addWidget(self.eigr_lim_label, irow, 0)
        grid.addWidget(self.eigr_lim_edit_min, irow, 1)
        grid.addWidget(self.eigr_lim_edit_max, irow, 2)
        irow += 1

        grid.addWidget(self.eigi_lim_label, irow, 0)
        grid.addWidget(self.eigi_lim_edit_min, irow, 1)
        grid.addWidget(self.eigi_lim_edit_max, irow, 2)
        irow += 1
        #------------------------------------------
        grid.addWidget(self.freq_tol_label, irow, 0)
        grid.addWidget(self.freq_tol_edit, irow, 1)
        irow += 1
        grid.addWidget(self.freq_tol_remove_label, irow, 0)
        grid.addWidget(self.freq_tol_remove_edit, irow, 1)
        irow += 1

        grid.addWidget(self.output_directory_label, irow, 0)
        grid.addWidget(self.output_directory_edit, irow, 1)
        grid.addWidget(self.output_directory_browse, irow, 2)
        self.output_directory_label.setDisabled(True)
        self.output_directory_edit.setDisabled(True)
        self.output_directory_browse.setDisabled(True)
        irow += 1

        grid.addWidget(self.VL_label, irow, 0)
        grid.addWidget(self.VL_edit, irow, 1)
        irow += 1

        grid.addWidget(self.VF_label, irow, 0)
        grid.addWidget(self.VF_edit, irow, 1)
        irow += 1

        jrow = 0
        grid_check = QGridLayout()
        grid_check.addWidget(self.show_points_checkbox, jrow, 0)
        grid_check.addWidget(self.show_lines_checkbox, jrow, 1)
        jrow += 1
        grid_check.addWidget(self.export_csv_checkbox, jrow, 0)
        grid_check.addWidget(self.export_f06_checkbox, jrow, 1)
        grid_check.addWidget(self.export_zona_checkbox, jrow, 2)
        jrow += 1

        ok_cancel_hbox = QHBoxLayout()
        ok_cancel_hbox.addWidget(self.f06_load_button)
        ok_cancel_hbox.addWidget(self.ok_button)

        hbox_check = QHBoxLayout()
        hbox_check.addLayout(grid_check)
        hbox_check.addStretch(1)

        vbox = QVBoxLayout()
        vbox.addLayout(hbox)
        vbox.addLayout(grid)
        vbox.addLayout(hbox_check)
        vbox.addStretch(1)
        vbox.addLayout(ok_cancel_hbox)

        #log_widget = ApplicationLogWidget(self)

        log_widget = self.setup_logging()
        if self.use_dock_widgets:
            self.modes_dock_widget = NamedDockWidget('Modes', self.modes_widget, self)
            self.addDockWidget(QtCore.Qt.LeftDockWidgetArea, self.modes_dock_widget)
            self.addDockWidget(QtCore.Qt.BottomDockWidgetArea, self.log_dock_widget)
            vbox2 = vbox
        else:
            #self.log_dock_widget.hide()
            vbox2 = QHBoxLayout()
            vbox2.addWidget(self.modes_widget)
            vbox2.addLayout(vbox)
        widget = QWidget()
        widget.setLayout(vbox2)
        self.setCentralWidget(widget)

    def setup_connections(self) -> None:
        self.f06_load_button.clicked.connect(self.on_load_f06)
        self.x_plot_type_pulldown.currentIndexChanged.connect(self.on_plot_type)
        self.plot_type_pulldown.currentIndexChanged.connect(self.on_plot_type)
        self.subcase_edit.currentIndexChanged.connect(self.on_subcase)
        self.f06_filename_browse.clicked.connect(self.on_browse_f06)
        self.font_size_edit.valueChanged.connect(self.on_font_size)
        #self.modes_widget.itemSelectionChanged.connect(self.on_modes)
        # self.modes_widget.itemClicked.connect(self.on_modes)
        # self.modes_widget.currentRowChanged.connect(self.on_modes)
        self.ok_button.clicked.connect(self.on_ok)

    def on_font_size(self) -> None:
        self.font_size = self.font_size_edit.value()
        font = make_font(self.font_size, is_bold=False)
        self.setFont(font)

    # @dontcrash
    def on_load_f06(self) -> None:
        f06_filename = os.path.abspath(self.f06_filename_edit.text())
        if not os.path.exists(f06_filename) or not os.path.isfile(f06_filename):
            self.f06_filename_edit.setStyleSheet(QLINEEDIT_RED)
            self.log.error(f"can't find {f06_filename}")
            return
        self.f06_filename_edit.setStyleSheet(QLINEEDIT_WHITE)
        f06_units = self.units_in_pulldown.currentText()
        out_units = self.units_out_pulldown.currentText()
        try:
            self.responses: FlutterResponse = make_flutter_response(
                f06_filename,
                f06_units=f06_units, out_units=out_units,
                log=self.log)
        except Exception as e:
            self.log.error(str(e))
            return

        subcases = list(self.responses.keys())
        if len(subcases) == 0:
            self.log.error('No subcases found')
            return
        self.f06_filename = f06_filename
        self._units_in = f06_units
        self._units_out = out_units
        self.add_recent_file(f06_filename)
        self.update_subcases(subcases)

    def add_recent_file(self, f06_filename: str) -> None:
        path = os.path.abspath(f06_filename)
        if path in self.recent_files:
            self.recent_files.remove(path)
        self.recent_files = [path] + self.recent_files
        if len(self.recent_files) > self.nrecent_files_max:
            self.recent_files = self.recent_files[:self.nrecent_files_max]

        self._update_recent_files_actions()
        self._save(self.save_filename)

    def _update_recent_files_actions(self) -> None:
        current_directory = os.getcwd()
        for ifile in range(self.nrecent_files_max):
            name = f'file_{ifile}'
            try:
                fname = self.recent_files[ifile]
                show = True
            except IndexError:
                show = False

            action: QAction = self.qactions[name]
            active_text = action.text()

            if show != action.isVisible():
                action.setVisible(show)

            if show and active_text != fname:
                # only update text if it's visible
                relative_fname = os.path.relpath(fname, current_directory)
                text = fname
                if len(relative_fname) < len(fname):
                    text = relative_fname
                action.setText(text)

    def on_subcase(self) -> None:
        subcase, is_subcase_valid = self._get_subcase()
        if not is_subcase_valid:
            return
        self.update_modes_table(self.responses[subcase].modes)

    def _get_subcase(self) -> tuple[int, bool]:
        subcase_str = self.subcase_edit.currentText()
        subcase_sline = subcase_str.split()
        try:
            subcase = int(subcase_sline[1])
            is_valid = True
        except IndexError:
            self.log.error(f'failed parsing subcase={subcase_str}; subcase_sline={subcase_sline}')
            subcase = -1
            is_valid = False
        return subcase, is_valid

    def update_subcases(self, subcases: list[int]) -> None:
        self.subcase_edit.clear()
        subcases_text = [f'Subcase {isubcase}' for isubcase in subcases]
        self.subcase_edit.addItems(subcases_text)

    def update_modes_table(self, modes: list[int]) -> None:
        self.modes = modes
        self._set_modes_table(self.modes_widget, modes)
        self.ok_button.setEnabled(True)
        self.log.info(f'modes = {self.modes}')

    def on_modes(self) -> None:
        self.on_ok()
        # self.validate()
        # self.plot(self.modes)

    # @dontcrash
    def _set_modes_table(self, modes_widget: QListWidget,
                         modes: list[int]):
        modes_widget.clear()
        for imode in modes:
            mode = QListWidgetItem(f"Mode {imode}")
            # mode.itemClicked.connect(self._on_update_mode)
            mode.setSelected(True)
            modes_widget.addItem(mode)

    def _on_update_mode(self):
        if not self.is_valid:
            self.validate()
        self.plot()

    def on_ok(self) -> None:
        is_valid = self.validate()
        if not is_valid:
            return

        modes = self.selected_modes
        if len(modes) == 0:
            self.log.warning(f'modes = {modes}; assuming all modes -> {self.modes}')
            modes = self.modes
            #return
        self.log.info(f'is_valid = {is_valid}\n')
        self.is_valid = True
        self.plot(modes)
        self._save(self.save_filename)

    # @dontcrash
    def plot(self, modes: list[int]) -> None:
        self.log.info(f'plot; modes = {modes}\n')
        if not self.is_valid:
            self.log.warning(f'not valid\n')
            return
        if len(self.responses) == 0:
            self.log.warning(f'no subcases\n')
            return

        x_plot_type = self.x_plot_type
        plot_type = self.plot_type
        self.log.info(f'plot_type = {plot_type}\n')

        export_to_csv = self.export_csv_checkbox.isChecked()
        export_to_f06 = self.export_f06_checkbox.isChecked()
        export_to_zona = self.export_zona_checkbox.isChecked()

        noline = not self.show_lines
        nopoints = not self.show_points

        freq_tol = self.freq_tol
        freq_tol_remove = self.freq_tol_remove
        self.log.info(f'freq_tol = {freq_tol}\n')
        if noline and nopoints:
            noline = False
            nopoints = True

        v_lines = []
        if x_plot_type == 'eas':
            xlim = self.eas_lim
<<<<<<< HEAD
        elif x_plot_type == 'tas':
            xlim = self.tas_lim
        elif x_plot_type == 'mach':
            xlim = self.mach_lim
        # elif x_plot_type == 'alt':
        #     xlim = self.alt_lim
        # elif x_plot_type == 'q':
        #     xlim = self.q_lim
=======
            if self.vf:
                # name, velocity, color, linestyle
                v_lines.append(('VF', self.vf, 'r', '-'))
            # if self.vd:
            #     # name, velocity, color, linestyle
            #     x_limits.append(('VD', self.vd, 'k', '--'))
            #     x_limits.append(('1.15*VD', 1.15*self.vd, 'k', '-'))
            if self.vl:
                # name, velocity, color, linestyle
                v_lines.append(('VL', self.vl, 'k', '--'))
                v_lines.append(('1.15*VL', 1.15*self.vl, 'k', '-'))
>>>>>>> 55f7556f
        else:
            xlim = self.xlim

        xlim_kfreq = self.kfreq_lim
        ylim_damping = self.ydamp_lim
        ylim_freq = self.freq_lim
        damping_limit = None  # % damping

        # changing directory so we don't make a long filename
        # in teh plot header
        dirname = os.path.abspath(os.path.dirname(self.f06_filename))
        basename = os.path.basename(self.f06_filename)

        base = os.path.splitext(basename)[0]
        current_directory = os.getcwd()
        sys.stdout.flush()
        os.chdir(dirname)

        fig = plt.figure(1)
        fig.clear()
        if plot_type != 'root-locus':
            gridspeci = gridspec.GridSpec(2, 4)
            damp_axes = fig.add_subplot(gridspeci[0, :3])
            freq_axes = fig.add_subplot(gridspeci[1, :3], sharex=damp_axes)

        response = self.responses[self.subcase]

        # you can change the output units without reloading
        if self._units_out != self.units_out:
            response.convert_units(self.units_out)
            self._units_out  = self.units_out

        response.noline = noline
        response.nopoints = nopoints
        response.log = self.log
        #print('trying plots...')
        try:
            if plot_type == 'root-locus':
                png_filename = base + '_root-locus.png'
                axes = fig.add_subplot(111)
                response.plot_root_locus(
                    fig=fig, axes=axes,
                    modes=modes, eigr_lim=self.eigr_lim, eigi_lim=self.eigi_lim,
                    freq_tol=freq_tol,
                    show=True, clear=False, close=False,
                    legend=True,
                    png_filename=png_filename,
                )
            elif plot_type == 'x-damp-kfreq':
                #xlabel: eas
                #ylabel1 = r'Structural Damping; $g = 2 \gamma $'
                #ylabel2 = r'KFreq [rad]; $ \omega c / (2 V)$'
                #print('plot_kfreq_damping')
                png_filename = base + f'_{x_plot_type}-damp-kfreq.png'
                response.plot_kfreq_damping(
                    fig=fig, damp_axes=damp_axes, freq_axes=freq_axes,
                    modes=modes, plot_type=x_plot_type,
                    xlim=xlim, ylim_damping=ylim_damping, ylim_kfreq=xlim_kfreq,
                    freq_tol=freq_tol,
                    show=True, clear=False, close=False,
                    legend=True,
                    png_filename=png_filename,
                )
            else:
                assert plot_type in 'x-damp-freq', plot_type
                #print('plot_vg_vf')
                png_filename = base + f'_{x_plot_type}-damp-freq.png'
                response.plot_vg_vf(
                    fig=fig, damp_axes=damp_axes, freq_axes=freq_axes,
                    plot_type=x_plot_type,
                    modes=modes,
                    xlim=xlim, ylim_damping=ylim_damping, ylim_freq=ylim_freq,
                    freq_tol=freq_tol,
                    show=True, clear=False, close=False,
                    legend=True,
                    v_lines=v_lines,
                    #vl_limit=vl,
                    #vd_limit=vd,
                    damping_limit=damping_limit,
                    png_filename=png_filename,
                )
        except Exception as e:
            self.log.error(str(e))
            raise

        base2 = os.path.splitext(png_filename)[0]
        csv_filename = base2 + '.export.csv'
        veas_filename = base2 + '.export.veas'
        f06_filename = base2 + '.export.f06'
        if export_to_csv:
            self.log.debug(f'writing {csv_filename}')
            response.export_to_csv(csv_filename, modes=modes)
        if export_to_zona:
            self.log.debug(f'writing {veas_filename}')
            response.export_to_veas(veas_filename, modes=modes, xlim=None)
        if export_to_f06:
            self.log.debug(f'writing {f06_filename}')
            response.export_to_f06(f06_filename, modes=modes)
        os.chdir(current_directory)
        self.log.info(f'saved {png_filename}')

    def get_xlim(self) -> tuple[Limit, Limit, Limit, Limit,
<<<<<<< HEAD
                                Limit, Limit, Limit, Limit, Limit,
                                Optional[float],
                                Optional[float], bool]:
=======
                                Limit, Limit, Limit,
                                Optional[float], Optional[float],
                                Optional[float], Optional[float], bool]:
>>>>>>> 55f7556f
        eas_lim_min, is_passed1 = get_float_or_none(self.eas_lim_edit_min)
        eas_lim_max, is_passed2 = get_float_or_none(self.eas_lim_edit_max)
        tas_lim_min, is_passed3 = get_float_or_none(self.tas_lim_edit_min)
        tas_lim_max, is_passed4 = get_float_or_none(self.tas_lim_edit_max)
        mach_lim_min, is_passed5 = get_float_or_none(self.mach_lim_edit_min)
        mach_lim_max, is_passed6 = get_float_or_none(self.mach_lim_edit_max)
        xlim_min, is_passed7 = get_float_or_none(self.xlim_edit_min)
        xlim_max, is_passed8 = get_float_or_none(self.xlim_edit_max)

        is_passed_x = all([is_passed1, is_passed2,
                           is_passed3, is_passed4,
                           is_passed5, is_passed6,
                           is_passed7, is_passed8])

        damp_lim_min, is_passed_damp1 = get_float_or_none(self.damp_lim_edit_min)
        damp_lim_max, is_passed_damp2 = get_float_or_none(self.damp_lim_edit_max)
        freq_lim_min, is_passed_freq1 = get_float_or_none(self.freq_lim_edit_min)
        freq_lim_max, is_passed_freq2 = get_float_or_none(self.freq_lim_edit_max)
        kfreq_lim_min, is_passed_kfreq1 = get_float_or_none(self.kfreq_lim_edit_min)
        kfreq_lim_max, is_passed_kfreq2 = get_float_or_none(self.kfreq_lim_edit_max)

        eigr_lim_min, is_passed_eigr1 = get_float_or_none(self.eigr_lim_edit_min)
        eigr_lim_max, is_passed_eigr2 = get_float_or_none(self.eigr_lim_edit_max)
        eigi_lim_min, is_passed_eigi1 = get_float_or_none(self.eigi_lim_edit_min)
        eigi_lim_max, is_passed_eigi2 = get_float_or_none(self.eigi_lim_edit_max)
        is_passed_eig = all([is_passed_eigr1, is_passed_eigr2,
                             is_passed_eigi1, is_passed_eigi2])

        freq_tol, is_passed_tol1 = get_float_or_none(self.freq_tol_edit)
        freq_tol_remove, is_passed_tol2 = get_float_or_none(self.freq_tol_remove_edit)
        if is_passed_tol1 and freq_tol is None:
            freq_tol = -1.0
        if is_passed_tol2 and freq_tol_remove is None:
            freq_tol_remove = -1.0

<<<<<<< HEAD
        eas_lim = [eas_lim_min, eas_lim_max]
        tas_lim = [tas_lim_min, tas_lim_max]
        mach_lim = [mach_lim_min, mach_lim_max]
=======
        vl, is_passed_vl = get_float_or_none(self.VL_edit)
        vf, is_passed_vf = get_float_or_none(self.VF_edit)
        if is_passed_vl and vl is None:
            vl = -1.0
        if is_passed_vf and vf is None:
            vf = -1.0

        eas_lim= [eas_lim_min, eas_lim_max]
>>>>>>> 55f7556f
        xlim = [xlim_min, xlim_max]
        damp_lim = [damp_lim_min, damp_lim_max]
        freq_lim = [freq_lim_min, freq_lim_max]
        kfreq_lim = [kfreq_lim_min, kfreq_lim_max]
        eigr_lim = [eigr_lim_min, eigr_lim_max]
        eigi_lim = [eigi_lim_min, eigi_lim_max]
        #self.log.info(f'XLim = {xlim}')
        is_passed_flags = [
            is_passed_x,
            is_passed_damp1, is_passed_damp2,
            is_passed_freq1, is_passed_freq2,
            is_passed_kfreq1, is_passed_kfreq2,
            is_passed_eig,
            is_passed_tol1, is_passed_tol2,
            is_passed_vl, is_passed_vf,
        ]
        is_passed = all(is_passed_flags)
        #print(f'is_passed_flags = {is_passed_flags}')
        #print(f'freq_tol = {freq_tol}')
        out = (
<<<<<<< HEAD
            eas_lim, tas_lim, mach_lim, xlim,
            damp_lim, freq_lim, kfreq_lim,
            eigr_lim, eigi_lim, freq_tol, freq_tol_remove, is_passed,
=======
            eas_lim, xlim, damp_lim, freq_lim, kfreq_lim,
            eigr_lim, eigi_lim, freq_tol, freq_tol_remove,
            vl, vf, is_passed,
>>>>>>> 55f7556f
        )
        return out

    def get_selected_modes(self) -> list[int]:
        mode_strs = get_selected_items_flat(self.modes_widget)
        modes = [int(mode_str.split(' ')[1]) for mode_str in mode_strs]
        #self.log.info(f'modes = {modes}')
        return modes

    def validate(self) -> bool:
        (eas_lim, tas_lim, mach_lim, xlim,
         ydamp_lim, freq_lim, kfreq_lim,
         eigr_lim, eigi_lim,
         freq_tol, freq_tol_remove,
         vl, vf, is_valid_xlim) = self.get_xlim()

        subcase, is_subcase_valid = self._get_subcase()
        #if subcase == -1:
            #return False
        selected_modes = self.get_selected_modes()
        self.subcase = subcase
        self.selected_modes = selected_modes
        self.eas_lim = eas_lim
        self.tas_lim = tas_lim
        self.mach_lim = mach_lim
        self.xlim = xlim
        self.ydamp_lim = ydamp_lim
        self.kfreq_lim = kfreq_lim
        self.freq_lim = freq_lim
        self.eigi_lim = eigi_lim
        self.eigr_lim = eigr_lim
        self.freq_tol = freq_tol
        self.freq_tol_remove = freq_tol_remove
        self.vl = vl
        self.vf = vf

        self.x_plot_type = self.x_plot_type_pulldown.currentText()
        self.plot_type = self.plot_type_pulldown.currentText()
        units_in = self.units_in_pulldown.currentText()
        units_out = self.units_out_pulldown.currentText()
        output_directory = self.output_directory_edit.text()

        self.show_lines = self.show_lines_checkbox.isChecked()
        self.show_points = self.show_points_checkbox.isChecked()

        export_to_csv = self.export_csv_checkbox.isChecked()
        export_to_f06 = self.export_f06_checkbox.isChecked()
        export_to_zona = self.export_zona_checkbox.isChecked()
        data = {
            'show_points': self.show_points,
            'show_lines': self.show_lines,
            'export_to_csv': export_to_csv,
            'export_to_f06': export_to_f06,
            'export_to_zona': export_to_zona,

            'recent_files': self.recent_files,
            'font_size': self.font_size,
            'subcase': subcase,
            #'modes': modes,
            'selected_modes': selected_modes,
            'x_plot_type': self.x_plot_type,
            'plot_type': self.plot_type,
            'xlim': xlim,
            'eas_lim': eas_lim,
            'tas_lim': tas_lim,
            'mach_lim': mach_lim,
            'damp_lim': ydamp_lim,
            'freq_lim': freq_lim,
            'kfreq_lim': kfreq_lim,
            'eigr_lim': eigr_lim,
            'eigi_lim': eigi_lim,
            'output_directory': output_directory,
            'units_in': units_in,
            'units_out': units_out,
            'freq_tol': freq_tol,
            'freq_tol_remove': freq_tol_remove,
            'vl': vl,
            'vf': vf,
        }
        self.units_in = units_in
        self.units_out = units_out
        is_passed = all([is_valid_xlim, is_subcase_valid])
        if is_passed:
            self.data = data
            #self.xlim = xlim
            #self.ylim = ydamp_lim
            #self.data = data
            # is_valid = validate_json(self.data, self.log)
            #if is_valid != is_passed:
            #self.log.info(f'passed data:\n{str(self.data)}')
        else:
            del data['recent_files']
            self.log.error(f'failed data:\n{str(data)}')
        return is_passed


def get_selected_items_flat(list_widget: QListWidget) -> list[str]:
    items = list_widget.selectedItems()
    texts = []
    for item in items:
        text = item.text()
        texts.append(text)
    return texts

def build_menus(menus_dict: dict[str, tuple[QMenu, list[str]]],
                actions: dict[str, QAction]) -> None:
    for menu_name, (menu, actions_list) in menus_dict.items():
        assert isinstance(menu_name, str), menu_name
        for action_name in actions_list:
            assert isinstance(action_name, str), action_name
            if action_name == '':
                menu.addSeparator()
                continue
            #print(menu_name, action_name)
            action = actions[action_name]
            menu.addAction(action)
            #print('menu = ', menu)
            #print('action = ', action)

def build_actions(self, actions_input: dict[str, Action]) -> dict[str, QAction]:
    actions = {}
    tip = ''
    for name, action_inputi in actions_input.items():
        assert isinstance(action_inputi, Action), action_inputi
        func = action_inputi.func
        icon_path = action_inputi.icon_path
        txt = action_inputi.text
        show = action_inputi.show

        if icon_path and 0:
            ico = QIcon(icon_path)
            #print('icon_path = ', icon_path)
            assert os.path.exists(icon_path), icon_path
            action = QAction(txt, self)
            action.setIcon(ico)
        else:
            action = QAction(txt, self)

        if not show:
            action.setVisible(show)
        #action.setText(name)
        #action.setIcon()
        #action.setCheckable()
        #action.setShortcut(QKeySequence(name))
        if tip:
            #print(f'  found tip for {name}')
            action.setStatusTip(tip)
        if func:
            #print(f'  found func for {name}')
            action.triggered.connect(func)
        actions[name] = action
    return actions


def validate_json(data: dict[str, Any],
                  log: SimpleLogger) -> bool:
    is_valid = True
    #log.warning(f'keys = {list(data.keys())}')
    key_allowed_values = [
        ('units_in', UNITS_IN),
        ('units_out', UNITS_OUT),
        ('plot_type', PLOT_TYPES),
    ]
    for (key, allowed_values) in key_allowed_values:
        if key not in data:
            is_valid = False
            log.error(f'data[{key}] is missing; defaulting to {allowed_values[0]}')
            default_value = allowed_values[0]
            data[key] = default_value
            continue

        value = data[key]
        if value not in allowed_values:
            is_valid = False
            log.error(f'{key}={value!r} not in {allowed_values}; defaulting to {allowed_values[0]}')
            default_value = allowed_values[0]
            data[key] = default_value
    return is_valid

def get_float_or_none(line_edit: QLineEdit) -> tuple[Optional[float], bool]:
    # is_passed = False
    if not line_edit.isVisible():
        value = None
        is_passed = True
        return value, is_passed

    text = line_edit.text().strip()
    if len(text) == 0:
        value = None
        is_passed = True
    else:
        try:
            value = float(text)
            is_passed = True
        except ValueError:
            value = None
            is_passed = False
    return value, is_passed


def _to_str(value: Optional[int | float]) -> str:
    if value is None:
        str_value = ''
    else:
        str_value = str(value)
    return str_value

def main(f06_filename: str='') -> None:  # pragma: no cover
    # kills the program when you hit Cntl+C from the command line
    # doesn't save the current state as presumably there's been an error
    import signal
    signal.signal(signal.SIGINT, signal.SIG_DFL)

    import sys
    # Someone is launching this directly
    # Create the QApplication
    app = QApplication(sys.argv)
    # The Main window

    main_window = MainWindow(f06_filename)
    main_window.show()
    # Enter the main loop
    app.exec_()


if __name__ == '__main__':
    main()<|MERGE_RESOLUTION|>--- conflicted
+++ resolved
@@ -882,10 +882,8 @@
             noline = False
             nopoints = True
 
-        v_lines = []
         if x_plot_type == 'eas':
             xlim = self.eas_lim
-<<<<<<< HEAD
         elif x_plot_type == 'tas':
             xlim = self.tas_lim
         elif x_plot_type == 'mach':
@@ -894,21 +892,21 @@
         #     xlim = self.alt_lim
         # elif x_plot_type == 'q':
         #     xlim = self.q_lim
-=======
-            if self.vf:
-                # name, velocity, color, linestyle
-                v_lines.append(('VF', self.vf, 'r', '-'))
-            # if self.vd:
-            #     # name, velocity, color, linestyle
-            #     x_limits.append(('VD', self.vd, 'k', '--'))
-            #     x_limits.append(('1.15*VD', 1.15*self.vd, 'k', '-'))
-            if self.vl:
-                # name, velocity, color, linestyle
-                v_lines.append(('VL', self.vl, 'k', '--'))
-                v_lines.append(('1.15*VL', 1.15*self.vl, 'k', '-'))
->>>>>>> 55f7556f
         else:
             xlim = self.xlim
+
+        v_lines = []
+        if self.vf:
+            # name, velocity, color, linestyle
+            v_lines.append(('VF', self.vf, 'r', '-'))
+        # if self.vd:
+        #     # name, velocity, color, linestyle
+        #     x_limits.append(('VD', self.vd, 'k', '--'))
+        #     x_limits.append(('1.15*VD', 1.15*self.vd, 'k', '-'))
+        if self.vl:
+            # name, velocity, color, linestyle
+            v_lines.append(('VL', self.vl, 'k', '--'))
+            v_lines.append(('1.15*VL', 1.15*self.vl, 'k', '-'))
 
         xlim_kfreq = self.kfreq_lim
         ylim_damping = self.ydamp_lim
@@ -1009,15 +1007,9 @@
         self.log.info(f'saved {png_filename}')
 
     def get_xlim(self) -> tuple[Limit, Limit, Limit, Limit,
-<<<<<<< HEAD
                                 Limit, Limit, Limit, Limit, Limit,
-                                Optional[float],
-                                Optional[float], bool]:
-=======
-                                Limit, Limit, Limit,
                                 Optional[float], Optional[float],
                                 Optional[float], Optional[float], bool]:
->>>>>>> 55f7556f
         eas_lim_min, is_passed1 = get_float_or_none(self.eas_lim_edit_min)
         eas_lim_max, is_passed2 = get_float_or_none(self.eas_lim_edit_max)
         tas_lim_min, is_passed3 = get_float_or_none(self.tas_lim_edit_min)
@@ -1053,11 +1045,10 @@
         if is_passed_tol2 and freq_tol_remove is None:
             freq_tol_remove = -1.0
 
-<<<<<<< HEAD
         eas_lim = [eas_lim_min, eas_lim_max]
         tas_lim = [tas_lim_min, tas_lim_max]
         mach_lim = [mach_lim_min, mach_lim_max]
-=======
+        xlim = [xlim_min, xlim_max]
         vl, is_passed_vl = get_float_or_none(self.VL_edit)
         vf, is_passed_vf = get_float_or_none(self.VF_edit)
         if is_passed_vl and vl is None:
@@ -1065,9 +1056,6 @@
         if is_passed_vf and vf is None:
             vf = -1.0
 
-        eas_lim= [eas_lim_min, eas_lim_max]
->>>>>>> 55f7556f
-        xlim = [xlim_min, xlim_max]
         damp_lim = [damp_lim_min, damp_lim_max]
         freq_lim = [freq_lim_min, freq_lim_max]
         kfreq_lim = [kfreq_lim_min, kfreq_lim_max]
@@ -1087,15 +1075,10 @@
         #print(f'is_passed_flags = {is_passed_flags}')
         #print(f'freq_tol = {freq_tol}')
         out = (
-<<<<<<< HEAD
             eas_lim, tas_lim, mach_lim, xlim,
             damp_lim, freq_lim, kfreq_lim,
-            eigr_lim, eigi_lim, freq_tol, freq_tol_remove, is_passed,
-=======
-            eas_lim, xlim, damp_lim, freq_lim, kfreq_lim,
             eigr_lim, eigi_lim, freq_tol, freq_tol_remove,
             vl, vf, is_passed,
->>>>>>> 55f7556f
         )
         return out
 
