"""
TODO:
 - more control of font sizes
 - control over point size / text annotation size
 -
"""
from __future__ import annotations
import os
import warnings
from itertools import count
from typing import Iterable, TextIO, Optional, Any, TYPE_CHECKING

import numpy as np
import scipy
import scipy.interpolate
try:
    import matplotlib
    import matplotlib.pyplot as plt
    import matplotlib.gridspec as gridspec
    from matplotlib.lines import Line2D
    from matplotlib.ticker import MultipleLocator
    IS_MATPLOTLIB = True
except ModuleNotFoundError:  # pragma: no cover
    IS_MATPLOTLIB = False

from pyNastran.utils.atmosphere import (
    get_alt_for_density, atm_density,
    convert_altitude, convert_velocity, convert_density, convert_pressure,
)
from pyNastran.utils import object_attributes, object_methods, PathLike
from pyNastran.utils.numpy_utils import float_types

if TYPE_CHECKING and IS_MATPLOTLIB:  # pragma: no cover
    from matplotlib.axes import Axes

Color = str
LineData = tuple[str, float, Color, str]
LINESTYLES = ['-', '--', '-.', ':', 'None', ' ', '',
              'solid', 'dashed', 'dashdot', 'dotted']
Crossing = tuple[float, float, float]
Limit = tuple[Optional[float], Optional[float]] | None


class FlutterResponse:
    """storage object for single subcase SOL 145 results"""

    def __eq__(self, flutter_response: FlutterResponse) -> bool:
        return True

    def export_to_hdf5(self, h5_file, encoding: str):
        return  #h5_file.create_dataset('data', data=np.ones(10))

    def __repr__(self) -> str:
        #from pyNastran.utils import object_stats
        #print(object_stats(self))
        #configuration : 'AEROSG2D'
        #in_units : {'velocity': 'm/s', 'density': 'kg/m^3', 'altitude': 'm', 'dynamic_pressure': 'Pa', 'eas': 'm/s'}
        #ialt   : 11
        #idamping : 5
        #idensity : 2
        #ieas   : 9
        #ieigi  : 8
        #ieigr  : 7
        #ifreq  : 6
        #ikfreq : 0
        #ikfreq_inv : 1
        #imach  : 3
        #iq     : 10
        #ivelocity : 4
        #method : 'PKNL'
        #modes  : array([1, 2])
        #names  : ['kfreq', '1/kfreq', 'density', 'velocity', 'damping', 'freq', 'eigr', 'eigi', 'eas', 'q', 'alt']
        #noline : False
        #out_units : {'velocity': 'in/s', 'density': 'slinch/in^3', 'altitude': 'ft',
        # 'dynamic_pressure': 'psi', 'eas': 'in/s'}
        xyz_sym = ''
        if hasattr(self, 'xysym'):
            xyz_sym += f'xysym  = {self.xysym!r}\n'
            xyz_sym += f'xzsym  = {self.xzsym!r}\n'

        msg = (
            'FlutterResponse:\n'
            f'subcase= {self.subcase:d}\n'
            f'{xyz_sym}'
            f'in_units   = {self.in_units}\n'
            f'out_units  = {self.out_units}\n'
            f'names  = {self.names}; n={len(self.names)}\n\n'
            f'method  = {self.method!r}\n'
            f'modes  = {self.modes}; n={len(self.modes)}\n'
            f'results.shape = {self.results.shape}; (nmodes, npoint, nresults)\n'
            #configuration : 'AEROSG2D'
            #density_ratio : 1.0
            #ikfreq : 0
            #ikfreq_inv : 1
            #ivelocity : 2
            #idamping : 3
            #ieigi  : 6
            #ieigr  : 5
            #ifreq  : 4
            #mach   : 0.0
        )
        return msg

    def get_stats(self) -> str:
        return f'FlutterResponse(isubcase={self.subcase})'

    @classmethod
    def from_zona(cls,
                  modes: list[int],
                  result: np.ndarray,
                  in_units: dict[str, str],
                  zona_out_filename: str,
                  subcase_id: int=1, subtitle: str='', label: str='',
                  #cref: float=1.0,
                  #is_xysym: bool=False, is_xzsym: bool=False,
                  ):

        mach0 = 0.0
        density_ratio = 1.0
        configuration = 'AEROSG2D'  #  TODO: what is this?
        xysym = '???'
        xzsym = '???'
        method = 'PKNL'
        # in_units = {
        #     'altitude': 'ft',
        #     'velocity': 'in/s',
        #     'eas': 'in/s',
        #     'density': 'slinch/in^3',
        #     'dynamic_pressure': 'psi',
        # }
        out_units = in_units
        #print('in_units', in_units)
        assert isinstance(in_units, dict), in_units
        resp = FlutterResponse(
            zona_out_filename, subcase_id, configuration, xysym, xzsym, mach0, density_ratio,
            method, modes, result, in_units=in_units,
            subtitle=subtitle,
            label=label,
            use_rhoref=False,
            make_alt=False)
        resp.set_out_units(out_units)
        fig, axes = resp.plot_vg_vf(
            fig=None, damp_axes=None, freq_axes=None, modes=None, plot_type='eas',
            legend=True, xlim=None,
            ylim_damping=None, ylim_freq=None,
            damping_limit=None,
            clear=False, close=False,
            ncol=0, png_filename=None, show=False)
        plt.show()
        return resp

    @classmethod
    def from_nx(cls, method: str, fdata: np.ndarray,
                op2_filename: str,
                subcase_id: int=1, subtitle: str='', label: str='',
                cref: float=1.0,
                is_xysym: bool=False, is_xzsym: bool=False,
                in_units: dict[str, str]=None):
        """
        Parameters
        ----------
        method : str
            expected PKNL
        subcase_id : int
            self explanatory
        cref : chord; default=1.0
            Reference length for reduced frequency
            used to compute b (reference semi-chord); found per the AERO card
        is_xysym : bool; default=False
            is the model symmetric about the xy plane?
        is_xzsym : bool; default=False
            is the model symmetric about the xz plane?

        """
        if in_units is None:
            in_units = get_flutter_units('english_in')
        b = cref / 2.0
        configuration = 'AEROSG2D'  #  TODO: what is this?
        xysym = '???'
        xzsym = '???'
        #[mach, rho, velocity, damping, freq]
        modes = None
        mach = 0.0
        density_ratio = 1.0
        assert method == 'PKNL', method
        nmodes, npoints, five = fdata.shape
        assert five == 5, fdata.shape

        #fdata   [                rho,     mach, velocity, damping, freq]
        #results [kfreq, 1/kfreq, density, mach, velocity, damping, freq, eigr, eigi]
        #
        # kfreq = omega*b / V
        results = np.zeros((nmodes, npoints, 9), dtype=fdata.dtype)
        #rhos = fdata[:, :, 0]
        #machs = fdata[:, :, 1]
        vels = fdata[:, :, 2]
        damps = fdata[:, :, 3]
        freqs = fdata[:, :, 4]
        omegas = 2 * np.pi * freqs
        kfreqs = omegas * b / vels
        #print(f'b = {b}')
        #print('omega:\n', omegas)
        #print('V:\n', vels)
        #print('kfreq:\n', kfreqs)

        # lambda = omega*(zeta + 1j)
        eigr = omegas * damps / 2
        eigc = omegas

        one_over_kfreq = np.full(kfreqs.shape, np.nan, dtype=kfreqs.dtype)
        ikfreq = np.where(kfreqs != 0)
        one_over_kfreq[ikfreq] = 1 / kfreqs[ikfreq]
        results[:, :, 0] = kfreqs
        results[:, :, 1] = one_over_kfreq
        results[:, :, 7] = eigr  # real part of eigenvalue
        results[:, :, 8] = eigc  # complex part of eigenvalue
        results[:, :, [2, 3, 4, 5, 6]] = fdata[:, :, [0, 1, 2, 3, 4]]
        modes = np.arange(nmodes, dtype='int32') + 1

        resp = FlutterResponse(
            op2_filename, subcase_id, configuration, xysym, xzsym, mach, density_ratio,
            method, modes, results, in_units=in_units,
            subtitle=subtitle,
            label=label,
            use_rhoref=False,
            make_alt=False)
        if 0:  # pragma: no cover
            resp.plot_root_locus(modes=None, fig=None, axes=None, xlim=None, ylim=None,
                                 ncol=ncol, show=False,
                                 clear=False, close=False, legend=True, png_filename=None)
            resp.plot_vg_vf(fig=None, damp_axes=None, freq_axes=None, modes=None, plot_type='eas',
                            legend=True, xlim=None,
                            ylim_damping=None, ylim_freq=None,
                            damping_limit=None,
                            clear=False, close=False,
                            ncol=ncol, png_filename=None, show=False)
            resp.plot_kfreq_damping(modes=None, plot_type='tas', fig=None, damp_axes=None, freq_axes=None,
                                    xlim=None, ncol=ncol, legend=True,
                                    show=False, clear=False, close=False, png_filename=None,
                                    ylim_damping=None, ylim_kfreq=None, damping_limit=None)
            resp.plot_kfreq_damping2(modes=None, fig=None, xlim=None, ylim=None,
                                     show=True, clear=False, close=False,
                                     ncol=ncol, legend=True, png_filename=None)
        return resp

    def __init__(self, f06_filename: str,
                 subcase: int, configuration: str,
                 xysym: str, xzsym: str,
                 mach: float, density_ratio: float, method: str,
                 modes: list[int] | np.ndarray, results: Any,
                 in_units: None | str | dict[str, str]=None,
                 subtitle: str='', label: str='',
                 use_rhoref: bool | float=False,
                 make_alt: bool=True,
                 eigenvector: Optional[np.ndarray]=None,
                 eigr_eigi_velocity: Optional[np.ndarray]=None) -> None:
        """
        Parameters
        ----------
        subcase : int
            the subcase id
        method : str
            PK, PKNL, ???
        modes : list[int]; (default=None -> all)
            the modes; typically 1 to N
        results : varies
            method = PK
                list[list[float] * 7] * nmodes
                kfreq, 1/kfreq,                velocity, damping, freq, eigr, eigi
            method = PKNL
                list[list[float] * 9] * nmodes
                kfreq, 1/kfreq, density, mach, velocity, damping, freq, eigr, eigi
        use_rhoref: bool; default=False
            False: assume the density in the table is absolute density
            True: assume the density should be defined by sea level density,
                  so density is a density ratio
            float: use specified rho_ref
        in_units : dict[str] = str (default=None -> no units conversion)
            The units to read from the F06.  Units are only applicable for
            quantities that have units (e.g. units on Mach don't do anything).
            All allowable fields are shown below.

            PK method:
                in_units = {'velocity' : 'in/s'}
                The velocity units are the units for the FLFACT card in the BDF
            PKNL method:
                in_units = {
                    'velocity' : 'in/s', 'density' : 'slinch/in^3', 'altitude' : 'ft',
                    'dynamic_pressure': 'psi'}
                The velocity/density units are the units for the FLFACT card in the BDF

        out_units dict[str] = str (default=None -> no units conversion)
            The units to store results in.
            PK method:
                out_units = {'velocity' : 'ft/s'}
            PKNL method:
                out_units = {
                    'velocity' : 'ft/s',
                    'eas' : 'knots',
                    'density' : 'slinch/in^3',
                    'altitude' : 'ft',
                    'dynamic_pressure' : 'psf',
                }

        Unused Parameters
        -----------------
        configuration : str
            AEROSG2D...what is this???
        XY-SYMMETRY : str
            ASYMMETRIC, SYMMETRIC
            unused
        XZ-SYMMETRY : str
            ASYMMETRIC, SYMMETRIC
            unused

        """
        self.f06_filename = f06_filename
        if eigr_eigi_velocity is None:
            eigr_eigi_velocity = np.zeros((0, 3), dtype='float64')
        if eigenvector is None:
            eigenvector = np.array([], dtype='complex128')
        else:
            assert eigenvector.ndim == 2, eigenvector.shape

        assert eigr_eigi_velocity.ndim == 2, eigr_eigi_velocity
        assert eigr_eigi_velocity.shape[1] == 3, eigr_eigi_velocity
        self.eigenvector = eigenvector
        self.eigr_eigi_velocity = eigr_eigi_velocity

        self.in_units = in_units
        self.out_units = ''
        self.make_alt = make_alt
        in_units_dict = get_flutter_units(in_units)

        self.is_complex = True
        self.is_real = True
        self.nonlinear_factor = None
        self.subcase = subcase
        self.subtitle = subtitle
        self.label = label
        self.configuration = configuration
        if method == 'PK':
            self.mach = mach
            self.xysym = xysym
            self.xzsym = xzsym
            self.density_ratio = density_ratio

        self.method = method
        self.modes = np.asarray(modes, dtype='int32')
        self.ikfreq = 0
        self.ikfreq_inv = 1

        results = _asarray(results)
        if self.method in ['PK', 'KE']:
            self.ivelocity = 2
            self.idamping = 3
            self.ifreq = 4
            self.ieigr = 5
            self.ieigi = 6

            # velocity is the target
            self.names = ['kfreq', '1/kfreq', 'velocity', 'damping', 'freq', 'eigr', 'eigi']
        elif self.method == 'PKNL':
            # velocity is the target
            self.names = ['kfreq', '1/kfreq', 'density', 'velocity', 'damping',
                          'freq', 'eigr', 'eigi', 'eas', 'q', 'alt']

            #KFREQ  1./KFREQ  DENSITY  MACH  VELOCITY  DAMPING  FREQUENCY  COMPLEX EIGENVALUE
            self.idensity = 2
            self.imach = 3
            self.ivelocity = 4
            self.idamping = 5
            self.ifreq = 6
            self.ieigr = 7
            self.ieigi = 8
            self.ieas = 9
            self.iq = 10
            self.ialt = 11
            if isinstance(use_rhoref, float_types):
                rhoref = use_rhoref
                results[:, :, self.idensity] *= rhoref
            elif use_rhoref:
                rhoref = atm_density(alt=0, density_units=in_units_dict['density'])
                #print(f'applying rhoref={rhoref}')
                results[:, :, self.idensity] *= rhoref
            else:
                assert isinstance(use_rhoref, bool) or isinstance(use_rhoref, float_types), use_rhoref

            # print('rho2', results[0, :, self.idensity])
            # print('vel2', results[0, :, self.ivelocity])
            # print('mach2', results[0, :, self.imach])

        else:  # pragma: no cover
            raise NotImplementedError(method)

        #-------------------------------------------
        if self.method in ['PK', 'KE']:
            pass
        elif self.method == 'PKNL':
            results = self._set_pknl_results(in_units_dict, results)
        else:  # pragma: no cover
            raise NotImplementedError(self.method)

        if len(self.eigenvector) > 1:
            #print(f'results.shape = {results.shape}')
            nmodes, nvelocity = results.shape[:2]
            #print(f'nmodes={nmodes}; nvelocity={nvelocity}')
            # not sure on the shapes
            #
            # npoint, nvelocity, 3?
            #self.eigr_eigi_velocity = self.eigenvector.reshape(nmodes, nvelocity, 3)
            # nmodes_mpf, npoint, nvelocity?
            if 0:
                eigenvector, eigr_eigi_velocity = reshape_eigenvectors(
                    self.eigenvector, self.eigr_eigi_velocity)
                self.eigenvector = eigenvector
                self.eigr_eigi_velocity = eigr_eigi_velocity
                assert len(self.eigenvector) and len(self.eigr_eigi_velocity), (len(self.eigenvector), len(self.eigr_eigi_velocity))
                #= self.eigenvector.reshape(nmodes, nmodes, nvelocity)

            nvelocity = results.shape

        self.results_in = results
        self.results = self.results_in

        # c - cyan
        # b - black
        # r - red
        # g - green
        # m - magenta
        # y - yellow
        #colors = ['b', 'c', 'g', 'k', 'm', 'r'] #, 'y'
        # D - wide diamond
        # h - hexagon
        # * - star
        # + - plus
        # 3 - 3 pointed star
        # o - circle
        # d - thin diamond
        # 1 - Y shape
        # s - square
        #shapes = ['D', 'h', '*', 's', 'd', '3', 'o', '1', '2', '4', 'x', '^', '<', '>'] # '+',
        #symbol_list = []
        #for shape in shapes:
            #for color in colors:
                #symbol_list.append('%s-%s' % (shape, color))
        self.noline = False
        self.nopoints = False
        self._symbols: list[str] = []
        self._colors: list[str] = []
        self.generate_symbols()
        self.set_symbol_settings()
        self.set_font_settings(font_size=None)

        self._xtick_major_locator_multiple = None
        self._ytick_major_locator_multiple = None

        #-----------------------------------------------------------
        # The plot gets messy and dfreq_tol doesn't work if you have NaN
        # points. To hack this, we just chop the plot above some
        # x value (x_cutoff)
        #
        # 0 rigid body modes -> don't filter 0 frequency points for the first N modes
        # not really the rigid body modes, but you can say don't filter the first 20 modes
        # TODO: may go away
        self.nrigid_body_modes = 0
        # lets you filter failed modes to a specific value
        self.x_cutoff = None

    def set_plot_settings(self, figsize=None,
                          xtick_major_locator_multiple=None,
                          ytick_major_locator_multiple=None):
        """
        Parameters
        ----------
        figsize : tuple[float, float]; default -> (6.4, 4.8)
            the size of the figure
        x/ytick_major_locator_multiple : list[float]; default=None
            the delta spacing for the x/y axis
        """
        if figsize is None:
            figsize = plt.rcParams['figure.figsize']
            # figsize = (6.4, 4.8)

        #print('plt.rcParams = ', plt.rcParams)
        assert xtick_major_locator_multiple is None or isinstance(xtick_major_locator_multiple, (list, tuple)), xtick_major_locator_multiple
        assert ytick_major_locator_multiple is None or isinstance(ytick_major_locator_multiple, (list, tuple)), ytick_major_locator_multiple
        self._xtick_major_locator_multiple = xtick_major_locator_multiple
        self._ytick_major_locator_multiple = ytick_major_locator_multiple
        figure_params = {
            'figsize': figsize,
        }
        matplotlib.rc('figure', **figure_params)

    def set_symbol_settings(self, nopoints: bool=False,
                            show_mode_number: bool=False,
                            point_spacing: int=0,
                            markersize: int=None) -> None:
        if markersize is None:
            markersize = plt.rcParams['lines.markersize']
        plt.rcParams['lines.markersize'] = markersize

        self.nopoints = nopoints
        self.show_mode_number = show_mode_number
        self.markevery = point_spacing

    def set_font_settings(self, font_size: Optional[int]=13) -> None:
        # TODO: split label, title, tic_marks, legend
        if font_size is None:
            font_size = plt.rcParams['font.size']

        font = {
            #'family': 'normal',
            #'weight': 'bold',
            'size': font_size,
        }
        matplotlib.rc('font', **font)
        self.font_size = font_size

    def set_out_units(self, out_units: str | dict[str, str]) -> None:
        self.convert_units(out_units)

    def convert_units(self, out_units: Optional[str | dict[str, str]]) -> None:
        results = self.results_in.copy()
        out_units_dict = get_flutter_units(out_units)
        kvel = _get_unit_factor(self.in_units, out_units_dict, 'velocity')[0]
        keas = _get_unit_factor(self.in_units, out_units_dict, 'eas')[0]
        kdensity = _get_unit_factor(self.in_units, out_units_dict, 'density')[0]
        kpressure = _get_unit_factor(self.in_units, out_units_dict, 'dynamic_pressure')[0]
        kalt = _get_unit_factor(self.in_units, out_units_dict, 'altitude')[0]

        # (imode, istep, iresult)
        results[:, :, self.ivelocity] *= kvel
        if self.method in ['PK', 'KE']:
            pass
        elif self.method == 'PKNL':
            results[:, :, self.idensity] *= kdensity
            results[:, :, self.iq] *= kpressure
            results[:, :, self.ieas] *= keas
            results[:, :, self.ialt] *= kalt
        else:  # pragma: no cover
            raise NotImplementedError(self.method)
        self.out_units = out_units_dict
        self.results = results

    def _set_pknl_results(self,
                          in_units: dict[str, str],
                          results: np.ndarray) -> np.ndarray:
        assert results.shape[2] in [9, 11, 12], results.shape
        density_units_in = in_units['density']

        # in/s
        vel = results[:, :, self.ivelocity]

        # slinch/in^3 - in_units
        rho = results[:, :, self.idensity]

        # good
        rho_ref = atm_density(0., R=1716., alt_units='ft',
                              density_units=density_units_in)

        vel_units_in = in_units['velocity']
        q_units_in = in_units['dynamic_pressure']
        if _is_q_units_consistent(density_units_in, vel_units_in, q_units_in):
            q = 0.5 * rho * vel**2
        else:  # pragma: no cover
            raise NotImplementedError((density_units_in, vel_units_in, q_units_in))

        #eas  = (2 * q / rho_ref)**0.5
        # eas = V * sqrt(rho / rhoSL)
        eas = vel * np.sqrt(rho / rho_ref)
        #print('vel = ', vel)
        #print('rho = ', rho)
        #print('rho_ref = ', rho_ref)

        altitude_units = in_units['altitude']

        #print('density_units_in=%r density_units2=%r' % (density_units_in, density_units2))
        kdensityi = convert_density(1., density_units_in, 'slug/ft^3')

        resultsi = results[:, :, :9]
        assert resultsi.shape[2] == 9, resultsi.shape

        rho_in_slug_ft3 = rho * kdensityi
        ft_to_alt_unit = convert_altitude(1., 'ft', altitude_units)
        if self.make_alt:
            alt_ft = []
            for idensity, densityi in enumerate(rho_in_slug_ft3.ravel()):
                try:
                    alt_fti = get_alt_for_density(densityi, density_units='slug/ft^3',
                                                  alt_units='ft', nmax=20)
                except Exception:
                    raise RuntimeError(f'failed to find altitude for density[{idensity}]='
                                       f'{rho.ravel()[idensity]:g}')
                alt_ft.append(alt_fti)
            alt = np.array(alt_ft, dtype=rho.dtype).reshape(vel.shape) * ft_to_alt_unit
        else:
            alt = np.full(vel.shape, np.nan, dtype=vel.dtype)

        results2 = np.dstack([resultsi, eas, q, alt])
        #results2[:, :, self.idensity] = rho
        return results2

    def generate_symbols(self, colors=None, symbols=None,
                         imethod: int=0):
        """
        This symbol list is taken from a series of "good" colors (e.g. not yellow)
        and easily distinguishable shapes.  Far more combinations that is necessary
        is defined.

        Parameters
        ----------
        imethod: int; default=0
            imethod=0: loop over symbols and then colors
            imethod=1: loop over colors and then symbols

        """
        # rgbkm - max of 35 combinations
        # C0-10 - max of 70 combinations
        if colors is None:
            #colors = ['r', 'g', 'b', 'k', 'm']  # 5
            colors = ['C0', 'C1', 'C2', 'C3', 'C4', 'C5', 'C6', 'C7', 'C8', 'C9']  # 10

        if symbols is None:
            symbols = ['o', '*', 'x', 'v', '>', '<', '^']  # 7
        if imethod == 0:
            for symbol in symbols:
                for color in colors:
                    self._symbols.append(symbol)
                    self._colors.append(color)
        else:
            xmin = 0.0
            xmax = 0.8
            nmodes = len(self.modes)
            colormap_name = 'viridis'
            x = np.linspace(xmin, xmax, num=nmodes)[::-1]
            colormap = plt.get_cmap(colormap_name)
            colors = colormap(x)
            for color in colors:
                for symbol in symbols:
                    self._symbols.append(symbol)
                    self._colors.append(color)

    def set_plot_options(self, noline: bool=False) -> None:
        self.noline = noline

    def plot_complex_modes(self):
        fig2 = plt.figure(2)
        fig2.clear()
        axes = fig2.subplots(nrows=2, ncols=2)
        assert axes.shape == (2, 2), axes.shape
        ax11 = axes[0, 0]
        ax12 = axes[1, 0]

        ax21 = axes[1, 0]
        ax22 = axes[1, 1]
        #print(self.eigenvector)
        nmodes1, nmodes2 = self.eigenvector.shape
        nmodes = max(nmodes1, nmodes2)

        for imode1 in range(nmodes1):
            ax11.plot(self.eigenvector[imode1, :].real, label=f'iMode1={imode1+1}')
            ax12.plot(self.eigenvector[imode1, :].imag, label=f'iMode1={imode1+1}')

        for imode2 in range(nmodes2):
            ax21.plot(self.eigenvector[:, imode2].real, label=f'iMode2={imode2+1}')
            ax22.plot(self.eigenvector[:, imode2].imag, label=f'iMode2={imode2+1}')
        plt.legend()

        ax11.set_ylabel('Real')  #, fontsize=self.font_size)
        ax12.set_ylabel('Imaginary')  #, fontsize=self.font_size)
        for ax in axes.ravel():
            ax.grid(True)
            ax.set_xlim([0, nmodes])
        # ax2.set_ylim([0, nmodes])
        plt.show()

    def plot_vg(self, fig=None, modes=None,
                plot_type: str='tas',
                xlim=None, ylim_damping=None,
                v_lines: Optional[list[LineData]]=None,
                ncol: int=0,
                clear: bool=False, legend: bool=True,
                freq_tol: float=-1.0,
                png_filename=None, show: bool=True,
                **legend_kwargs) -> tuple[plt.Figure, plt.Axes]:
        """
        Make a V-g plot

        See ``plot_root_locus`` for arguments
        """
        ix, xlabel, xunit = self._plot_type_to_ix_xlabel(plot_type)
        ylabel = 'Structural Damping'
        iy = self.idamping
        scatter = True
        fig, axes = self._plot_x_y(
            ix, iy, xlabel, ylabel, scatter,
            modes=modes, fig=fig, xlim=xlim, ylim=ylim_damping,
            ncol=ncol,
            show=show, clear=clear, legend=legend,
            freq_tol=freq_tol,
            v_lines=v_lines, plot_type=plot_type, xunit=xunit,
            png_filename=png_filename,
            **legend_kwargs)
        return fig, axes

    #@property
    # def flutter_speed(self, modes=None,
    #                   dfreq: float=-1.0,
    #                   #ddamp: float=-1.0,
    #                   damping_range: Limit=None,
    #                   velocity_range: Limit=None):
    #     """gets the flutter speed"""
    #     if damping_range is None:
    #         damping_range = [None, None]
    #     if velocity_range is None:
    #         velocity_range = [None, None]
    #     is_damping_range = damping_range[0] is not None or damping_range[1] is not None
    #     is_velocity_range = velocity_range[0] is not None or velocity_range[1] is not None

    def get_flutter_crossings(self,
                              damping_required: Optional[list[tuple[float, float]]]=None,
                              modes=None,
                              eas_range: Optional[tuple[float, float]]=None,
                              point_removal: Optional[list[tuple[float, float]]]=None,
                              freq_round: int=2,
                              eas_round: int=3,
                              ) -> dict[int, list[Crossing]]:
        """
        Gets the flutter crossings

        Parameters
        ----------
        damping_required: list[(damping_target, damping_required)]
            A point will be created at the damping point if it meets the criterion
            for damping_required. This is useful when you have slight spikes over the target damping
            target_damping: float
                the target damping for flutter
            damping_required: float
                the required damping for flutter
        modes : (nmode,) int ndarray; default=None -> all modes
            the modes to analyze
        eas_range: [eas_min, eas_max]
            the equivalent airspeed range of the plot to consider
        freq_round: int; default=2
            number of digits for the frequency
        eas_round
            number of digits for the equivalent airspeed

        Returns
        -------
        xcrossing_dict: dict[mode, [(percent_damping, freq, velocity), ...]
            the flutter crossings
        """
        if damping_required is None:
            damping_required = [
                (0.00, 0.01),
                (0.03, 0.03),
            ]
        if eas_range is None:
            eas_range = [None, None]

        eas_min0, eas_max0 = eas_range
        modes, imodes = _get_modes_imodes(self.modes, modes)
        min_damping = _get_min_damping(damping_required)

        # if dfreq > 0. and is_damping_range:
        #     raise NotImplementedError('dfreq > 0. and ddamp > 0.')
        # elif is_damping_range:
        xcrossing_dict = {}
        for imode in imodes:
            mode = imode + 1
            dampi = self.results[imode, :, self.idamping].flatten()
            if dampi.max() < min_damping:
                continue
            easi = self.results[imode, :, self.ieas].flatten()
            freqi = self.results[imode, :, self.ifreq].flatten()

            easi, dampi, freqi = remove_excluded_points(
                easi, dampi, freqi, point_removal)

            crossings = []
            for damping_targeti, damping_requiredi in damping_required:
                if dampi.max() < damping_requiredi:
                    continue
                eas0, freq0 = get_zero_crossings(easi, freqi, dampi - damping_targeti)
                freq0 = round(freq0, freq_round)
                eas0 = round(eas0, eas_round)

                eas0, freq0 = check_range(eas_min0, eas_max0, freq0, eas0)
                if np.isnan(eas0):
                    continue
                crossings.append((damping_targeti, float(freq0), float(eas0)))

            if len(crossings) == 0:
                continue
            xcrossing_dict[mode] = crossings
        return xcrossing_dict

    def plot_root_locus(self, modes=None,
                        fig=None, axes=None,
                        eigr_lim=None, eigi_lim=None,
                        ivelocity=None,
                        ncol: int=0,
                        show: bool=True, clear: bool=False,
                        close: bool=False, legend: bool=True,
                        #noline: bool=False, nopoints: bool=False,
                        freq_tol: float=-1.0,
                        png_filename=None,
                        **legend_kwargs) -> tuple[plt.Figure, plt.Axes]:
        """
        Plots a root locus

        Parameters
        ----------
        modes : list[int] / int ndarray; (default=None -> all)
            the modes; typically 1 to N
        fig : plt.Figure
            the figure object
        axes : plt.Axes
            the axes object
        eigr_lim : list[float/None, float/None]
            the x plot limits
        eigi_lim : list[float/None, float/None]
            the y plot limits
        show : bool; default=True
            show the plot
        clear : bool; default=False
            clear the plot
        legend : bool; default=True
            show the legend
        kwargs : dict; default=None
           key : various matplotlib parameters
           value : depends

        Legend kwargs
        -------------
        loc : str
           'best'
        fancybox : bool; default=False
           makes the box look cool
        framealpha : float; 0.0 <= alpha <= 1.0
            1.0 - no transparency / opaque
            0.0 - fully transparent

        """
        assert isinstance(freq_tol, float_types), freq_tol
        xlabel = r'Eigenvalue (Real); $\omega \zeta$'
        ylabel = r'Eigenvalue (Imaginary); $\omega$'
        ix = self.ieigr
        iy = self.ieigi
        scatter = True
        fig, axes = self._plot_x_y(
            ix, iy, xlabel, ylabel, scatter,
            modes=modes, fig=fig, axes=axes,
            ivelocity=ivelocity,
            xlim=eigr_lim, ylim=eigi_lim,
            ncol=ncol,
            show=show, clear=clear, close=close, legend=legend,
            freq_tol=freq_tol,
            png_filename=png_filename,
            **legend_kwargs)
        return fig, axes

    def plot_modal_participation(self, ivel: int, mode: int,
                                 modes=None,
                                 mag_tol: float=-1.0,
                                 fig=None, axes=None,
                                 #eigr_lim=None, eigi_lim=None,
                                 ncol: int=0,
                                 show: bool=True, clear: bool=False,
                                 close: bool=False, legend: bool=True,
                                 #noline: bool=False, nopoints: bool=False,
                                 freq_tol: float=-1.0,
                                 png_filename=None,
                                 **legend_kwargs):
        """
        Plots the modal participations factors

        Parameters
        ----------
        modes : list[int] / int ndarray; (default=None -> all)
            the modes; typically 1 to N
        fig : plt.Figure
            the figure object
        axes : plt.Axes
            the axes object
        mag_tol: float; default=-1.0
            filters eigenvectors that have a magnitude less than a target
            <= 0.0 is ineffective
        eigr_lim : list[float/None, float/None]
            the x plot limits
        eigi_lim : list[float/None, float/None]
            the y plot limits
        show : bool; default=True
            show the plot
        clear : bool; default=False
            clear the plot
        legend : bool; default=True
            show the legend
        kwargs : dict; default=None
           key : various matplotlib parameters
           value : depends

        Legend kwargs
        -------------
        loc : str
           'best'
        fancybox : bool; default=False
           makes the box look cool
        framealpha : float; 0.0 <= alpha <= 1.0
            1.0 - no transparency / opaque
            0.0 - fully transparent

        """
        assert isinstance(ivel, int), ivel
        assert isinstance(mode, int), mode
        # if not isinstance(mag_tol, float_types):
        #     warnings.warn(f'mag_tol={mag_tol!r} is not a float; default=-1.0')
        #     mag_tol = -1.0
        assert isinstance(mag_tol, float_types), mag_tol
        modes, imodes = _get_modes_imodes(self.modes, modes)
        legend_kwargs = get_legend_kwargs(self.font_size, legend_kwargs)
        if fig is None:
            fig = plt.figure()
            axes = fig.add_subplot(111)

        xlabel = r'Eigenvalue (Real); $\omega \zeta$'
        ylabel = r'Eigenvalue (Imaginary); $\omega$'
        # ix = self.ieigr
        # iy = self.ieigi
        # scatter = True

        #print(f'eigr_eigi_velocity.shape: {self.eigr_eigi_velocity.shape}')
        #print(f'eigenvector.shape: {self.eigenvector.shape}')
        #print(f'eigr_eigi_velocity:\n{self.eigr_eigi_velocity}')

        # MSC
        #eigr_eigi_velocity:
        #[[-9.88553e-02  1.71977e+01  1.52383e+02]
        # [-1.71903e-01  6.60547e+01  1.52383e+02]]
        nvel, nmode = self.eigr_eigi_velocity.shape[:2]
        assert ivel < nvel, f'ivel={ivel} nvel={nvel}'
        assert mode <= nmode, f'mode={mode} nmode={nmode}'

        imode = mode - 1
        assert isinstance(self.eigr_eigi_velocity, np.ndarray), type(self.eigr_eigi_velocity)
        #print('self.eigr_eigi_velocity = ', self.eigr_eigi_velocity)
        try:
            eigr_eigi_velocity = self.eigr_eigi_velocity[ivel, imode, :]
        except IndexError:
            raise RuntimeError(f'eigr_eigi_velocity.shape=(ivel, imode, :)={self.eigr_eigi_velocity.shape}; ivel={ivel} nvel={nvel} imode={imode}')
        eigri, eigii, velocityi = eigr_eigi_velocity

        omega_damping = eigri
        omega = eigii

        #xlabel = r'Eigenvalue (Real); $\omega \gamma$'
        #xlabel = r'Eigenvalue (Imaginary); $\omega$'
        freq = omega / (2 * np.pi)

        # filter division by 0
        damping_g = np.zeros(omega.shape, dtype=omega.dtype)
        iomega = (omega != 0.0)
        damping_g[iomega] = 2 * omega_damping[iomega] / omega[iomega]

        title = self._get_title(nlines=1)
        title += f'\nModal Participation Factors of Mode {mode}\n'
        title += rf'$\omega$={omega:.2f}; freq={freq:.2f} Hz; g={damping_g:.3g}'
        if np.isfinite(velocityi):
            title += f' V={velocityi:.1f}'
        #print(title)
        axes.set_title(title)  #, fontsize=self.font_size)
        axes.grid(True)
        axes.set_xlabel(xlabel)  #, fontsize=self.font_size)
        axes.set_ylabel(ylabel)  #, fontsize=self.font_size)

        _set_ticks(self, axes, 0)

        #print(f'eigr_eigi_velocity:\n{self.eigr_eigi_velocity}')
        #print(f'eigenvector:\n{self.eigenvector}')

        eig = self.eigenvector[ivel, imode, :]
        #print(f'imodes = {imodes}')
        eigr = eig.real[imodes]
        eigi = eig.imag[imodes]
        #abs_eigr = np.linalg.norm(eigr)
        #abs_eigi = np.linalg.norm(eigi)
        #if abs_eigr == 0.0:
        #    abs_eigr = 1.0
        #if abs_eigi == 0.0:
        #    abs_eigi = 1.0
        mag = np.sqrt(eigr**2 + eigi**2)
        #print(f'eigr = {eigr}')
        #print(f'mag = {mag}')

        # TODO: is this the right axis?
        mag_max = mag.max()  # was imodes
        #print(f'mag_max = {mag_max}')

        # normalize the magnitude, so it's a percentage
        # TODO: is this the right axis?
        mag /= mag_max # [:, np.newaxis]
        #print(f'mag2 = {mag}')
        #print(f'mag_tol = {mag_tol!r}')

        # filter out row (or col) for points that are
        # too close to 0
        ifilter0 = (mag > mag_tol)
        #print(f'ifilter0 = {ifilter0}')
        # TODO: is this the right axis?
        #ifilter = np.any(ifilter0, axis=1)
        #print(f'ifilter = {ifilter}')

        # don't normalize
        abs_eigr = 1.0
        abs_eigi = 1.0

        # reals = eigr / abs_eigr
        # imags = eigi / abs_eigi

        reals = eigr / abs_eigr
        imags = eigi / abs_eigi
        #print(f'reals = {reals}')

        symbols, colors = self._get_symbols_colors_from_modes(modes)
        jcolor = 0
        for i, imodei, mode in zip(count(), imodes, modes):
            symbol = symbols[jcolor]
            color = colors[jcolor]

            reali = reals[i]
            imagi = imags[i]
            magi = mag[i]
            if magi < mag_tol:
                continue
            text = str(mode)
            eig_str = f'{reali:.2g}+{imagi:.2g}j; A={magi:.2g}'.replace('+-', '-')
            label = f'Mode {mode}; {eig_str}'
            #print(label)
            axes.scatter(reali, imagi, label=label, alpha=0.7)
            #print(f'{i}: {reali}, {imagi}, {text!r}')
            axes.text(reali, imagi, text, ha='center', va='center')
                      #fontsize=self.font_size)

        if legend:
            # bbox_to_anchor=(1.125, 1.), ncol=ncol,
            axes.legend(**legend_kwargs)

        _show_save_clear_close(
            fig, show, png_filename, clear, close)
    # for imode1 in range(nmodes1):
        #     ax11.plot(self.eigenvector[imode1, :].real, label=f'iMode1={imode1+1}')
        #     ax12.plot(self.eigenvector[imode1, :].imag, label=f'iMode1={imode1+1}')

    def _plot_x_y(self, ix: int, iy: int,
                  xlabel: str, ylabel: str,
                  scatter: bool,
                  modes=None,
                  fig=None, axes=None,
                  v_lines=None, plot_type: str='', xunit: str='',
                  xlim=None, ylim=None,
                  ivelocity=None,
                  ncol: int=0,
                  show: bool=True, clear: bool=False,
                  close: bool=False, legend: bool=True,
                  freq_tol: float=-1.0,
                  png_filename=None,
                  **legend_kwargs) -> tuple[plt.Figure, plt.Axes]:
        """
        builds the plot for:
         - Vg
         - root-locus
        """
        legend_elements = []
        self.fix()
        #print('plot_xy')
        legend_kwargs = get_legend_kwargs(self.font_size, legend_kwargs)

        modes, imodes = _get_modes_imodes(self.modes, modes)
        nmodes = len(modes)
        ncol = _update_ncol(nmodes, ncol)
        #print(f'plot_xy: modes  = {modes}')
        #print(f'plot_xy: imodes = {imodes}')
        #print(f'plot_xy: ncol   = {ncol}')

        if fig is None:
            fig = plt.figure()
            axes = fig.add_subplot(111)

        symbols, colors = self._get_symbols_colors_from_modes(modes)
        linestyle = 'None' if self.noline else '-'

        jcolor = 0
        #print('starting plot part; jcolor=0')
        for i, imode, mode in zip(count(), imodes, modes):
            symbol = symbols[jcolor]
            color = colors[jcolor]
            freq = self.results[imode, :, self.ifreq].ravel()
            damping = self.results[imode, :, self.idamping].ravel()
            if ix >= 0:
                xs = self.results[imode, :, ix].ravel()
            else:
                asdf
            ys = self.results[imode, :, iy].ravel()
            #print('freq, xs, ys')
            jcolor, color2, linestyle2, symbol2, texti = _increment_jcolor(
                mode, jcolor, color, linestyle, symbol,
                freq, damping, freq_tol=freq_tol,
                show_mode_number=self.show_mode_number)
            #print(f'plot_xy: jcolor={jcolor}; color={color2}; linstyle={linestyle2}; symbol={symbol2}')

            #print(f'freq={freq}')
            iplot = np.where(freq != np.nan)
            #iplot = np.where(freq > 0.0)
            label = _get_mode_freq_label(mode, freq[0])
            #print(f'iplot={iplot}')
            assert len(xs[iplot]) > 0
            line = axes.plot(xs[iplot], ys[iplot],
                             color=color2, marker=symbol2, label=label,
                             linestyle=linestyle2, markersize=0)
            legend_elements.append(line)

            if ivelocity and symbol2 and ivelocity < len(xs):
                # single point selected for modes plotting corresponding to ivelocity
                markersize = 10
                plot_kwargs = {
                    'color': 'k', 'marker': 'o',
                    's': markersize**2, 'alpha': 0.8}
                line = axes.scatter(xs[ivelocity], ys[ivelocity], **plot_kwargs)
                legend_elements.append(line)

            if scatter:
                # used for the root locus
                # velocity increases driving an incrase in the point size
                scatteri = np.linspace(.75, 50., len(xs))
                #assert symbol[2] == '-', symbol
                #axes.scatter(xs[iplot], ys[iplot], s=scatteri, color=symbol[0], marker=symbol[1])
                line = axes.scatter(xs[iplot], ys[iplot], s=scatteri, color=color, marker=symbol2)
                legend_elements.append(line)

        legend_elementsi = _add_vertical_lines(
            [axes], v_lines, plot_type, xunit)
        legend_elements.extend(legend_elementsi)

        axes.grid(True)
        #axes.set_xlabel(xlabel  + '; _plot_x_y', fontsize=self.font_size)
        axes.set_xlabel(xlabel)  #, fontsize=self.font_size)
        axes.set_ylabel(ylabel)  #, fontsize=self.font_size)
        _set_ticks(self, axes, 0)
        set_xlim(axes, xlim)
        set_ylim(axes, ylim)

        title = self._get_title(nlines=2)
        fig.suptitle(title)
        if legend:
            # bbox_to_anchor=(1.125, 1.), ncol=ncol,
            axes.legend(**legend_kwargs)

        _show_save_clear_close(
            fig, show, png_filename, clear, close)
        return fig, axes

    def _get_title(self, nlines: int=2) -> str:
        basename = os.path.basename(self.f06_filename)
        if nlines == 1:
            title = f'Subcase {self.subcase}; {basename}'
        else:
            title = f'Subcase {self.subcase}\n{basename}'
        return title

    def _plot_x_y2(self, ix: int, iy1: int, iy2: int,
                   xlabel: str, ylabel1: str, ylabel2: str,
                   scatter: bool,
                   modes=None,
                   fig=None, axes1=None, axes2=None,
                   xlim=None, ylim1=None, ylim2=None,
                   ncol: int=0,
                   show: bool=True, clear: bool=False,
                   close: bool=False, legend: bool=True,
                   freq_tol: float=-1.0,
                   png_filename=None,
                   **legend_kwargs) -> tuple[plt.Figure,
                                             tuple[plt.Axes, plt.Axes]]:
        """
        Builds the plot with 2 subplots for:
         - Vg, Vf
         - Vg, Vk
         - kg, kf

        Parameters
        ----------
        scatter : bool
            draw the points with growth along the x-axis

        """
        self.fix()
        legend_kwargs = get_legend_kwargs(self.font_size,
                                          legend_kwargs)

        modes, imodes = _get_modes_imodes(self.modes, modes)
        nmodes = len(modes)
        ncol = _update_ncol(nmodes, ncol)

        if fig is None:
            fig = plt.figure()
            gridspeci = gridspec.GridSpec(2, 4)
            axes1 = fig.add_subplot(gridspeci[0, :3])
            axes2 = fig.add_subplot(gridspeci[1, :3], sharex=axes1)
        #else:
            #$self.log.info('got a fig')

        set_xlim(axes1, xlim)
        set_xlim(axes2, xlim)
        set_ylim(axes1, ylim1)
        set_ylim(axes2, ylim2)

        symbols, colors = self._get_symbols_colors_from_modes(modes)
        #self.log.debug(f'symbols={symbols}')
        #self.log.debug(f'colors={colors}')
        linestyle = 'None' if self.noline else '-'
        if self.nopoints:  # and noline is False:
            scatter = False

        markersize = None
        if self.noline:
            markersize = 0

        legend_elements = []
        jcolor = 0
        for i, imode, mode in zip(count(), imodes, modes):
            symbol = symbols[jcolor]
            color = colors[jcolor]

            freq = self.results[imode, :, self.ifreq].ravel()
            damping = self.results[imode, :, self.idamping].ravel()
            xs = self.results[imode, :, ix].ravel()
            y1s = self.results[imode, :, iy1].ravel()
            y2s = self.results[imode, :, iy2].ravel()
            jcolor, color2, linestyle2, symbol2, texti = _increment_jcolor(
                mode, jcolor, color, linestyle, symbol,
                freq, damping, freq_tol=freq_tol,
                show_mode_number=self.show_mode_number)

            iplot = np.where(freq != np.nan)
            #iplot = np.where(freq > 0.0)

            # plot the line
            label = _get_mode_freq_label(mode, freq[0])
            legend_element = Line2D([0], [0], color=color2,
                                    marker=symbol2, label=label, linestyle=linestyle2)
            if self.nopoints:
                symbol2 = 'None'

            # self.log.info(f'scatter={scatter}; color={color2}; linestyle={linestyle2!r}'
            #               ' symbol={symbol2!r}; markersize={markersize}')
            # self.log.info(f'xs={xs[iplot]}')
            # self.log.info(f'y1s={y1s[iplot]}')
            # self.log.info(f'y2s={y2s[iplot]}')
            if scatter:
                # when velocity increases, point size increases
                scatteri = np.linspace(.75, 50., len(xs))
                #assert symbol[2] == '-', symbol
                axes1.scatter(xs[iplot], y1s[iplot],
                              s=scatteri, color=color2, marker=symbol2)
                axes2.scatter(xs[iplot], y2s[iplot],
                              s=scatteri, color=color2, marker=symbol2)

                # Draw the line
                axes1.plot(xs[iplot], y1s[iplot], marker=symbol2, label=label,
                           color=color2, markersize=markersize, linestyle=linestyle2)
                axes2.plot(xs[iplot], y2s[iplot], marker=symbol2,
                           color=color2, markersize=markersize, linestyle=linestyle2)
            else:
                legend_elementsi = _plot_two_axes(
                    axes1, axes2,
                    xs[iplot], y1s[iplot], y2s[iplot],
                    color, symbol2, linestyle, label, texti,
                    self.markevery, markersize=markersize,
                )
                # axes1.plot(xs[iplot], y1s[iplot], marker=symbol2, label=label,
                #            color=color2, markersize=markersize, linestyle=linestyle2)
                # axes2.plot(xs[iplot], y2s[iplot], marker=symbol2,
                #            color=color2, markersize=markersize, linestyle=linestyle2)
            legend_elements.append(legend_element)

        axes1.grid(True)
        axes1.set_xlabel(xlabel)  #, fontsize=self.font_size)
        #axes1.set_xlabel(xlabel + '; _plot_x_y2', fontsize=self.font_size)
        axes1.set_ylabel(ylabel1)  #, fontsize=self.font_size)

        axes2.grid(True)
        axes2.set_xlabel(xlabel)  #, fontsize=self.font_size)
        axes2.set_ylabel(ylabel2)  #, fontsize=self.font_size)
        _set_ticks(self, axes1, 0)
        _set_ticks(self, axes2, 1)

        title = self._get_title(nlines=2)
        fig.suptitle(title)
        if legend:
            #legend_kwargs = {}
            #for key, value in legend_kwargs.items():
                #if key in {'ylim'}:
                    #continue
                #legend_kwargs[key] = value

            axes1.legend(handles=legend_elements, **legend_kwargs)              # TODO: switch to figure...
            #axes1.legend(handles=legend_elements, ncol=ncol, **legend_kwargs)  # TODO: switch to figure...
            #fig.legend(handles=legend_elements, ncol=ncol, **legend_kwargs)

        _show_save_clear_close(
            fig, show, png_filename, clear, close)
        return fig, (axes1, axes2)

    def plot_kfreq_damping(self, modes=None,
                           plot_type: str='tas',
                           fig=None, damp_axes=None, freq_axes=None,
                           xlim=None,
                           ylim_damping=None,
                           ylim_kfreq=None,
                           show: bool=True, clear: bool=False,
                           close: bool=False, legend: bool=True,
                           freq_tol: float=-1.0,
                           png_filename=None,
                           damping_limit=None,
                           v_lines: list[LineData]=None,
                           **kwargs) -> tuple[plt.Figure,
                                             tuple[plt.Axes, plt.Axes]]:
        """
        Plots a kfreq vs. damping curve

        See ``plot_root_locus`` for arguments
        """
        assert damping_limit is None or isinstance(damping_limit, float_types), damping_limit

        ylabel1 = r'Structural Damping; $g = 2 \gamma $'
        ylabel2 = r'KFreq [rad]; $ \omega c / (2 V)$'

        ix, xlabel, unused_xunit = self._plot_type_to_ix_xlabel(plot_type)
        iy1 = self.idamping
        iy2 = self.ikfreq
        scatter = True
        #print(f"plot_kfreq_damping; plot_type={plot_type}")
        fig, axes2 = self._plot_x_y2(
            ix, iy1, iy2, xlabel, ylabel1, ylabel2, scatter,
            modes=modes, fig=fig, axes1=damp_axes, axes2=freq_axes,
            xlim=xlim, ylim1=ylim_damping, ylim2=ylim_kfreq,
            show=show, clear=clear, close=close,
            legend=legend,
            freq_tol=freq_tol,
            png_filename=png_filename,
            **kwargs)
        return fig, axes2

    def plot_kfreq_damping2(self, modes=None,
                            fig=None, damp_axes=None, freq_axes=None,
                            xlim=None, ylim_damping=None, ylim_freq=None,
                            show: bool=True, clear: bool=False,
                            close: bool=False, legend: bool=True,
                            freq_tol: float=-1.0,
                            png_filename=None,
                            **kwargs) -> tuple[plt.Figure,
                                               tuple[plt.Axes, plt.Axes]]:
        """
        Plots a kfreq vs. damping curve

        See ``plot_root_locus`` for arguments

        """
        xlabel = r'KFreq [rad]; $ \omega c / (2 V)$'
        ylabel1 = r'Structural Damping; $g = 2 \gamma $'
        ylabel2 = 'Frequency [Hz]'
        ix = self.ikfreq
        iy1 = self.idamping
        iy2 = self.ifreq
        scatter = True
        fig, axes2 = self._plot_x_y2(
            ix, iy1, iy2, xlabel, ylabel1, ylabel2, scatter,
            modes=modes,
            fig=fig, axes1=damp_axes, axes2=freq_axes,
            xlim=xlim, ylim1=ylim_damping, ylim2=ylim_freq,
            show=show, clear=clear, close=close,
            legend=legend,
            freq_tol=freq_tol,
            png_filename=png_filename,
            **kwargs)
        return fig, axes2

    def fix(self):
        """attempts to fix the mode switching"""
        return
        #print(self.names)

        # results[imode, ipoint, iresult]
        # 1. NaN all the invalid points
        freq = self.results[:, :, self.ifreq]
        iplot, jplot = np.where(freq == 0.0)
        self.results[iplot, jplot, :] = np.nan
        return

        #-----------------------------------------------------------------------
        # 2. sort the results based on velocity, so we're going low to high
        #nmodes, npoints = self.results.shape[:2]

        #for imode in range(nmodes):
            #print(self.results[imode, :, self.ivelocity])
            #isort = np.argsort(self.results[imode, :, self.ivelocity])
            #self.results[imode, :, :] = self.results[imode, isort, :]

        #-----------------------------------------------------------------------
        # 3. sort the results based on damping, so we're going abs(high) to low
        #for ipoint in range(npoints):
            #isort = np.argsort(self.results[:, ipoint, self.idamping])
            #self.results[:, isort, :] = self.results[:, isort, :]

        # 4. find the critical mode
        # 5. ???

    def _get_symbols_colors_from_modes(self, modes: np.ndarray,
                                       nopoints: Optional[bool]=None) -> tuple[list[str], list[str]]:
        """
        We need to make sure we have a symbol and color for each mode,
        even if we repeat them.

        For the colors, calculate how many more we need N = ceil(nmodes/ncolors)
        and just duplicate colors N times.
        """
        if nopoints is None:
            nopoints = self.nopoints
        nmodes = len(modes)
        symbols, colors = _symbols_colors_from_nlines(self._colors, self._symbols, nmodes)
        if nopoints:
            symbols = ['None'] * len(symbols)
        return symbols, colors

    def _result_by_mode(self, imode: int, ix: int) -> np.ndarray:
        if ix == -1:  # index
            nvel = len(self.results[imode, :, 0])
            return np.arange(0, nvel, dtype='int32')
        return self.results[imode, :, ix]

    def calculate_zimmerman(self, imode1: int, imode2: int) -> tuple[np.ndarray, np.ndarray]:
        """
        Not validated
        https://ntrs.nasa.gov/api/citations/19830003800/downloads/19830003800.pdf
        """
        # lambda1 = beta1 +/- j*omega1
        ireal = self.ieigr
        iimag = self.ieigi
        beta1 = self.results[imode1, :, ireal]
        beta2 = self.results[imode2, :, ireal]
        omega1 = self.results[imode1, :, iimag]
        omega2 = self.results[imode2, :, iimag]

        #beta_1p2 = (beta2 + beta1)
        a = (beta2 - beta1) / (beta2 + beta1)
        b = (omega2**2 - omega1**2) / 2
        c = (beta1 + beta2)**2
        d = omega2**2 + omega1**2
        e = (beta1 + beta2) / 2
        Fs = b ** 2
        Fs0 = Fs[0]
        F = 1 / Fs0 * (1 - a**2) * (b**2 + c * (d/2 + e**2))
        return F, Fs

    def plot_zimmerman(self, modes=None,
                       fig=None, axes=None,
                       plot_type: str='tas',
                       show: bool=True) -> plt.Figure:
        """

        Parameters
        ----------
        fig : plt.Figure; default=None
            the fig object
        damp_axes : plt.Axes; default=None
            the ax object
        plot_type : str; default='tas'
           tas, eas, alt, kfreq, 1/kfreq, freq, damp, eigr, eigi, q, mach
        """
        modes, imodes = _get_modes_imodes(self.modes, modes)
        imodes = np.array([0, 1, 0, 1])
        nmodes = len(imodes)
        print(f'nmodes = {nmodes}')
        if nmodes < 2:
            print(f'less than 2 modes specified; modes={modes}')
            return

        if fig is None:
            fig = plt.figure()  # figsize=(12,9), self.subcase
            if nmodes == 2:
                ax = fig.gca()
                axes = np.array([[fig.gca()]])
            else:
                print(nmodes, '*******')
                fig, axes = plt.subplots(ncols=nmodes-1, nrows=nmodes-1)
                # print(axes[0])
                # print(axes[1])
                # print(axes[2])
                # print(axes[3])
        # fig.clear()

        ix, xlabel, xunit = self._plot_type_to_ix_xlabel(plot_type)
        ix = self.ieas
<<<<<<< HEAD
        xvalues = self.results[imode1, :, ix]

        title = self._get_title(nlines=1)
        title += f'\nModes: {modes[0]}, {modes[1]}'
        plt.suptitle(title)

        axes.plot(xvalues, F, label='F')
        axes.plot(xvalues, Fs/Fs0, label='Fs', linestyle='--', color='k')
        axes.set_ylabel(f'Zimmerman Flutter Margin Criterion')
        axes.set_xlabel(xlabel)
        axes.grid(True)
        axes.set_ylim([-0.2, 1.0])
        axes.legend()
=======
        xvalues = self.results[0, :, ix]
        #print(f'imodes = {imodes}')
        for i, imode in enumerate(imodes):
            for j, jmode in enumerate(imodes[i+1:]):
                if imode == jmode:
                    #print('SKIP', (i, j), (int(imode), int(jmode)), 'shape=', axes.shape)
                    continue
                Fi, Fsi = self.calculate_zimmerman(imode, jmode)
                print((i, j), (int(imode), int(jmode)), f'shape={axes.shape}')
                ax = axes[i, j]
                ax.plot(xvalues, Fi, label=f'F({imode+1}, {jmode+1}')
                ax.plot(xvalues, Fsi, label=f'Fs({imode+1}, {jmode+1}')

        for ax in axes.ravel():
            ax.grid(True)

        if len(modes) == 2:
            #ax = axes[0, 0]
            #axes.plot(xvalues, Fi, label='F')
            ax.set_ylabel(f'Zimmerman Flutter Margin Criterion')
            ax.set_xlabel(xlabel)
        else:
            fig.suptitle(f'Zimmerman Flutter Margin Criterion')
            # fig = plt.figure()
            # gs = fig.add_gridspec(2, 2, hspace=0, wspace=0)
            # (ax1, ax2), (ax3, ax4) = gs.subplots(sharex='col', sharey='row')
            # fig.suptitle('Sharing x per column, y per row')
            # ax1.plot(x, y)
            # ax2.plot(x, y ** 2, 'tab:orange')
            # ax3.plot(x + 1, -y, 'tab:green')
            # ax4.plot(x + 2, -y ** 2, 'tab:red')
            for ax in axes:
                ax.label_outer()
>>>>>>> ea5de824
        if show:
            plt.show()
        return fig

    def plot_vg_vf(self, fig=None, damp_axes=None, freq_axes=None,
                   modes=None,
                   plot_type: str='tas',
                   clear: bool=False, close: bool=False, legend: bool=True,
                   xlim: Optional[Limit]=None,
                   ylim_damping: Optional[Limit]=None,
                   ylim_freq: Optional[Limit]=None,
                   ivelocity: Optional[int]=None,
                   v_lines: list[LineData]=None,
                   damping_limit=None,
                   ncol: int=0,
                   freq_tol: float=-1.0,
                   filter_freq: bool=False,
                   damping_required: list[tuple[float, float]]=None,
                   filter_damping: bool=False,
                   eas_range: Optional[tuple[float, float]]=None,
                   png_filename=None, show: bool=False,
                   point_removal: Optional[list[tuple[float, float]]]=None,
                   ) -> tuple[plt.Figure, tuple[plt.Axes, plt.Axes]]:
        """
        Make a V-g and V-f plot

        Parameters
        ----------
        fig : plt.Figure; default=None
            the fig object
        damp_axes : plt.Axes; default=None
            the ax object
        freq_axes : plt.Axes; default=None
            the ax object
        fig : plt.Figure; default=None
            the fig object
        modes : list[int] / int ndarray; (default=None -> all)
            the modes; typically 1 to N
        plot_type : str; default='tas'
           tas, eas, alt, kfreq, 1/kfreq, freq, damp, eigr, eigi, q, mach
        legend : bool; default=True
            should the legend be shown
        show : bool; default=None???
            show/don't show the plot
        filter_freq : bool; default=False
            filter modes entirely outside the plot range
            useful for cleaning up the legend; False for interactive mode
        damping_required: list[(damping_target, damping_required)]
            A point will be created at the damping point if it meets the criterion
            for damping_required. This is useful when you have slight spikes over the target damping
            target_damping: float
                the target damping for flutter
            damping_required: float
                the required damping for flutter
        filter_damping: bool; default=False
            filter crossings entirely outside the plot range
            useful for cleaning up the legend
        """
        self.sort_modes_by_freq()
        #assert vl_limit is None or isinstance(vl_limit, float_types), vl_limit
        assert damping_limit is None or isinstance(damping_limit, float_types), damping_limit
        #self.fix()
        if fig is None:
            fig = plt.figure()  # figsize=(12,9), self.subcase
            gridspeci = gridspec.GridSpec(2, 4)
            damp_axes = fig.add_subplot(gridspeci[0, :3])
            freq_axes = fig.add_subplot(gridspeci[1, :3], sharex=damp_axes)

        #self._set_xy_limits(xlim, ylim)
        modes, imodes = _get_modes_imodes(self.modes, modes)
        symbols, colors = self._get_symbols_colors_from_modes(modes)
        symbols_show, colors_show = self._get_symbols_colors_from_modes(modes, nopoints=False)
        linestyle = 'None' if self.noline else '-'

        #plot_type = ['tas', 'eas', 'alt', 'kfreq', '1/kfreq', 'freq', 'damp', 'eigr', 'eigi', 'q', 'mach']
        ix, xlabel, xunit = self._plot_type_to_ix_xlabel(plot_type)

        jcolor = 0
        imodes_crossing = []
        xcrossing_dict = {}
        if hasattr(self, 'ieas') and plot_type == 'eas':
            xcrossing_dict = self.get_flutter_crossings(
                damping_required=damping_required, modes=modes,
                eas_range=eas_range)

        if ylim_freq is None or not isinstance(ylim_freq[0], float_types) or not isinstance(ylim_freq[0], float_types):
            filter_freq = False

        if filter_freq:
            yfreq_min, yfreq_max = ylim_freq

        legend_elements = []
        for i, imode, mode in zip(count(), imodes, modes):
            color = colors[jcolor]
            symbol = symbols[jcolor]

            vel = self._result_by_mode(imode, ix).ravel()
            damping = self._result_by_mode(imode, self.idamping).ravel()
            freq = self._result_by_mode(imode, self.ifreq).ravel()
            if mode > self.nrigid_body_modes and self.x_cutoff is not None:
                irigid = np.where(vel < self.x_cutoff)[0]
                vel = vel[irigid]
                damping = damping[irigid]
                freq = freq[irigid]

            vel, damping, freq = remove_excluded_points(
                vel, damping, freq, point_removal)

            jcolor, color, linestyle2, symbol2, texti = _increment_jcolor(
                mode, jcolor, color, linestyle, symbol,
                freq, damping, freq_tol=freq_tol,
                show_mode_number=self.show_mode_number)
            if color != 'gray':
                imodes_crossing.append(imode)

            #iplot = np.where(freq > 0.0)
            #damp_axes.plot(vel, damping, symbols[i], label='Mode %i' % mode)
            #freq_axes.plot(vel, freq, symbols[i])

            #iplot = np.where(freq != np.nan)
            #damp_axes.plot(vel[iplot], damping[iplot], symbols[i], label='Mode %i' % mode)
            #freq_axes.plot(vel[iplot], freq[iplot], symbols[i])
            #print(color, symbol, linestyle)
            #dfreq = freq.max() - freq.min()
            label = _get_mode_freq_label(mode, freq[0])
            if filter_freq and freq.min() > ylim_freq[1] and damping.max() < 0.0:
                # if we're entirely greater than the max, skip line
                continue
            if filter_freq and freq.max() < ylim_freq[0] and damping.max() < 0.0:
                # if we're entirely below than the min, skip line
                continue
            #print(mode, color, symbol, linestyle, dfreq, freq)

            # _plot_axes(damp_axes,
            #            vel, damping,
            #            color, symbol2, linestyle2,
            #            label, texti)

            #if texti == '':
                #msgi = str([texti, symbol2, linestyle2]) + 'was unexpected...'
                #warnings.warn(msgi)
            legend_elementsi = _plot_two_axes(
                damp_axes, freq_axes,
                vel, damping, freq,
                color, symbol2, linestyle2,
                label, texti,
                self.markevery,
                markersize=None)
            legend_elements.extend(legend_elementsi)
            if ivelocity and symbol2 and ivelocity < len(vel):
                markersize = 10
                plot_kwargs = {
                    'color': 'k', 'marker': 'o',
                    's': markersize**2, 'alpha': 0.8}
                damp_axes.scatter(vel[ivelocity], damping[ivelocity], **plot_kwargs)
                freq_axes.scatter(vel[ivelocity], freq[ivelocity], **plot_kwargs)

        # add horizontal line
        legend_elementsi = _add_damping_limit(
            plot_type, damp_axes, damping_limit)
        legend_elements.extend(legend_elementsi)

        legend_elementsi = _add_vertical_lines(
            [damp_axes, freq_axes], v_lines, plot_type, xunit)
        legend_elements.extend(legend_elementsi)

        # crossings go on top (aka at the end)
        eas_max = None if (xlim is None or xlim[1] is None) else xlim[1]
        legend_elementsi = self._plot_crossings(
            damp_axes,  # damping_required,
            imodes, modes,
            imodes_crossing, xcrossing_dict,
            colors_show, symbols_show,
            eas_max=eas_max,
            filter_damping=filter_damping)
        legend_elements.extend(legend_elementsi)

        damp_axes.set_xlabel(xlabel)  #, size=self.font_size)
        freq_axes.set_xlabel(xlabel)  #, size=self.font_size)
        damp_axes.set_ylabel(r'Structural Damping; $g = 2 \gamma $')  #, fontsize=self.font_size)
        freq_axes.set_ybound(lower=0.)

        damp_axes.grid(True)
        set_xlim(damp_axes, xlim)
        set_ylim(damp_axes, ylim_damping)
        freq_axes.set_ylabel('Frequency [Hz]')  #, fontsize=self.font_size)
        freq_axes.grid(True)

        set_xlim(freq_axes, xlim)
        set_ylim(freq_axes, ylim_freq)

        _set_ticks(self, damp_axes, 0)
        _set_ticks(self, freq_axes, 1)

        title = self._get_title(nlines=2)
        damp_axes.set_title(title)  #, fontsize=self.font_size)
        #plt.suptitle(title)

        nmodes = len(modes)
        ncol = _update_ncol(nmodes, ncol)
        if legend:
            damp_axes.legend(
                handles=legend_elements,
                bbox_to_anchor=(1.125, 1.), loc=2, ncol=ncol,
                #fontsize=10,
            )
            #damp_axes.legend(fontsize=10, bbox_to_anchor=(1.125, 1.), loc=2, ncol=ncol)
            #fig.subplots_adjust(hspace=0.25)
            #fig.subplots_adjust(hspace=.5)
            #plt.legend()
            #damp_axes.legend(legend_items, bbox_to_anchor=anchor, ncol=2)
            #fig.subplots_adjust(hspace=0.25)
            #fig.subplots_adjust(hspace=.5)

        _show_save_clear_close(
            fig, show, png_filename, clear, close)
        return fig, (damp_axes, freq_axes)

    def sort_modes_by_freq(self,
                           debug: bool=True):
        index = self._result_by_mode(0, -1)
        nresult = self.results.shape[2]
        for ivel in index:
            #freqs = self.results[:, ivel, self.idamping] * self.results[:, ivel, self.ifreq]
            freqs = self.results[:, ivel, self.ifreq]
            ifreq_sort = np.argsort(freqs)
            for ires in range(nresult):
                self.results[:, ivel, ires] = self.results[ifreq_sort, ivel, ires]
        modes = self.get_delta_modes(dfreq=1.0)

    def polyfit_modes(self):
        modes, imodes = _get_modes_imodes(self.modes, modes)


        #------------------------------------------------------
        # setup a linear extrapolation of the first 2 points
        # so we can bump the degree
        deg = 1  # linear
        i0 = 0
        i1 = deg + 1
        i2 = i1 + 1
        nmodes, nvel, nresults = self.results.shape
        del nresults
        ivel = 0
        #eas_estimated = np.zeros(nmodes)
        eas_estimated = self.results[:, ivel, self.ieas].copy()
        for imode in imodes:
            eas = self.results[imode, :, self.ieas]
            freqs = self.results[imode, :, self.ifreq]
            temp = eas[i0:i1]
            assert len((temp)) == deg + 1, (temp, deg)
            func = np.poly1d(np.polyfit(eas[i0:i1], freqs[i0:i1], deg))
            eas_estimated[imode] = func(eas[i2])

        #------------------------------------------------------
        # compare to predicted and flip if necessary

        #------------------------------------------------------
        # setup a quadratic extrapolation of the first 3 points
        deg = 2
        for i1 in range(nvel-2):  # TODO: I think -2, maybe -3???
            i1 = deg + 1
            i2 = i1 + 2

            # testing i1/i2
            eas1 = self.results[0, i1, self.ieas]
            eas2 = self.results[0, i2, self.ieas]

            # loop over modes and do the thing...

            # compare to predicted and flip

        #------------------------------------------------------
        # I think we're done

    def get_delta_modes(self, modes=None, dfreq: float=-1.0):
        modes, imodes = _get_modes_imodes(self.modes, modes)
        freqs = self.results[imodes, :, self.ifreq]
        dfs = freqs.max(axis=1) - freqs.min(axis=1)
        assert len(dfs) == len(imodes), (len(dfs), len(imodes))
        #print(dfs.tolist())
        idfreq = dfs < dfreq
        return modes[idfreq]
        # for imode in range(imodes):
        #     freqs = self.results[imode, :, self.ifreq]
        #     df = freqs.max() - freqs.min()
        #     if df <

    def _plot_crossings(self,
                        damp_axes: plt.Axes,
                        imodes: np.ndarray,
                        modes: np.ndarray,
                        imodes_crossing: np.ndarray,
                        xcrossing_dict: dict[int, list[Crossing]],
                        colors: list[str],
                        symbols: list[str],
                        eas_max: Optional[float]=None,
                        filter_damping: bool=False) -> list[Line2D]:
        """
        Parameters
        ----------
        filter_damping: bool; default=False
            filter crossings entirely outside the plot range
            useful for cleaning up the legend
        eas_max : float; default=None
            requires filter_damping
            if velocity is greater than the allowable range, don't plot it

        """
        plot_type = 'eas'
        legend_elements = []
        assert isinstance(xcrossing_dict, dict), xcrossing_dict
        if len(xcrossing_dict) == 0:
            return legend_elements
        jcolor = 0
        xunit = self.out_units[plot_type]
        # TODO: fix the colors...
        for i, imode, mode in zip(count(), imodes, modes):
            if imode not in imodes_crossing:
                continue
            if mode not in xcrossing_dict:
                continue
            color = colors[jcolor]
            symbol2 = symbols[jcolor]
            #(freq0, eas0), (freq3, eas3) = xcrossing_dict[mode]
            # freq = self.results[imode, :, self.ifreq].ravel()
            # jcolor, color, linestyle2, symbol2 = _increment_jcolor(
            #     jcolor, color, linestyle, symbol,
            #     freq, damping, freq_tol)
            for case in xcrossing_dict[mode]:
                damping0, freq0, eas0 = case
                if np.isnan(eas0):
                    continue
                if filter_damping and eas0 > eas_max:
                    continue
                damping_str = f'{damping0*100:.0f}%'
                label = f'Mode {mode}: g={damping_str}; {eas0:.0f} {xunit}; {freq0:.1f} Hz'
                legend_element = Line2D([0], [0],
                                        marker=symbol2, color=color, label=label, linestyle='')
                damp_axes.plot(eas0, damping0, color=color,
                               marker=symbol2, linestyle='', label=label)
                legend_elements.append(legend_element)
            jcolor += 1
        return legend_elements

    def export_to_csv(self, csv_filename: PathLike,
                      modes: Optional[list[int]]=None) -> None:
        """
        Exports a ZONA .veas file

        Parameters
        ----------
        veas_filename : str
            the filename to write
        modes : list[int] / int ndarray; (default=None -> all)
            the modes; typically 1 to N

        *.VEAS

        ' DAMPING & FREQUENCY X-Y PLOT FILE OF PLTVG SETID=     714 FOR FLUTTER/ASE ID=     714 NMODE=   12'
        '  IPOINT,  VEL_1,       VEL_2,       RHO_1,       RHO_2, ...'
        '  1,       0.0000E+00,  0.0000E+00,  0.0000E+00,  0.0000E+00'
        '  2,       4.9374E-01, -1.6398E-03, -5.4768E-04, -2.3136E-04'
        """
        imodes = _imodes(self.results.shape, modes)
        assert len(imodes) > 0, imodes
        headers = ['ipoint']
        for name in self.names:
            headersi = [f'{name}_imode={imode}' for imode in imodes]
            headers += headersi
        #print(headers)

        nspeed = self.results.shape[1]
        ipoint = np.arange(1, nspeed+1, 1, dtype='int32')

        csv_filename2 = _apply_subcase_to_filename(csv_filename, self.subcase)
        with open(csv_filename2, 'w') as csv_file:
            csv_file.write(f'# subcase = {self.subcase}\n')
            for key, unit in self.out_units.items():
                csv_file.write(f'# {key} = {unit}\n')
            csv_file.write('# ' + ','.join(headers) + '\n')

            results = [ipoint]
            for iresult, name in enumerate(self.names):
                for imode in imodes:
                    result = self.results[imode, :, iresult]
                    results.append(result)
            results_array = np.column_stack(results)
            np.savetxt(csv_file, results_array, delimiter=',')

            #for i in range(nspeeds):
            #    damping = self.results[:, i, self.idamping]

    def export_to_veas(self, veas_filename: PathLike,
                       modes: Optional[list[int]]=None) -> None:
        """
        Exports a ZONA .veas file

        Parameters
        ----------
        veas_filename : str
            the filename to write
        modes : list[int] / int ndarray; (default=None -> all)
            the modes; typically 1 to N

        *.VEAS

        ' DAMPING & FREQUENCY X-Y PLOT FILE OF PLTVG SETID=     714 FOR FLUTTER/ASE ID=     714 NMODE=   12'
        'EQUIVALENT V   G,MODE--1   G,MODE--2   G,MODE--3   G,MODE--4   G,MODE--5   G,MODE--6   G,MODE--7   G,MODE--8   G,MODE--9   G,MODE-10   G,MODE-11   G,MODE-12EQUIVALENT V WHZ,MODE--1 WHZ,MODE--2 WHZ,MODE--3 WHZ,MODE--4 WHZ,MODE--5 WHZ,MODE--6 WHZ,MODE--7 WHZ,MODE--8 WHZ,MODE--9 WHZ,MODE-10 WHZ,MODE-11 WHZ,MODE-12'
        '  0.0000E+00  0.0000E+00  0.0000E+00  0.0000E+00  0.0000E+00  0.0000E+00  0.0000E+00  0.0000E+00  0.0000E+00  0.0000E+00  0.0000E+00  0.0000E+00  0.0000E+00  0.0000E+00  1.4277E+01  7.7705E+01  8.8016E+01  2.2346E+02  2.4656E+02  3.2366E+02  4.5518E+02  4.9613E+02  6.7245E+02  7.3197E+02  8.0646E+02  0.0000E+00'
        '  4.9374E-01 -1.6398E-03 -5.4768E-04 -2.3136E-04 -3.5776E-04 -6.2358E-05 -3.0348E-04 -7.7492E-05 -2.0301E-05 -1.7733E-04 -9.2383E-05 -1.2849E-05 -2.8854E-05  4.9374E-01  1.4272E+01  7.7726E+01  8.8010E+01  2.2347E+02  2.4655E+02  3.2364E+02  4.5516E+02  4.9612E+02  6.7245E+02  7.3195E+02  8.0646E+02  0.0000E+00'
        """
        modes, nmodes = _modes_nmodes(self.results.shape, modes)

        damping_modes = []
        omega_modes = []
        for mode in modes:
            gmode = f'   G,MODE{mode:->3}'  # 3 characters; pad with -
            wmode = f' WHZ,MODE{mode:->3}'
            damping_modes.append(gmode)
            omega_modes.append(wmode)

        headers = ['EQUIVALENT V'] + damping_modes + ['EQUIVALENT V'] + omega_modes
        veas_filename2 = _apply_subcase_to_filename(veas_filename, self.subcase)
        with open(veas_filename2, 'w') as veas_file:
            veas_file.write(' DAMPING & FREQUENCY X-Y PLOT FILE OF PLTVG '
                            f'SETID=       1 FOR FLUTTER/ASE ID=       1 NMODE= {nmodes:4d}\n')
            veas_file.write(''.join(headers) + '\n')
            nspeeds = self.results.shape[1]
            for i in range(nspeeds):
                damping = self.results[:, i, self.idamping]
                eas = self.results[0, i, self.ieas]
                omega = self.results[:, i, self.ifreq]  # in Hz (what WHZ means)

                values = [eas] + damping.tolist() + [eas] + omega.tolist()
                str_values = (' %11.4E' % value for value in values)
                veas_file.write(''.join(str_values) + '\n')

    # self.page_num = result.write_f06(
    #     f06, header, page_stamp, page_num=self.page_num,
    #     is_mag_phase=is_mag_phase, is_sort1=is_sort1)
    def write_f06(self, f06_file: TextIO,
                  header: list[str],
                  page_stamp: Optional[str]=None,
                  page_num: int=1, **kwargs) -> int:
        page_num = self.export_to_f06_file(
            f06_file, #modes=modes,
            page_stamp=page_stamp, page_num=page_num)
        # return self.export_to_f06(f06_filename,
        #                           page_stamp=page_stamp, page_num=page_num)
        return page_num

    def export_to_f06(self, f06_filename: PathLike,
                      modes: Optional[list[int]]=None,
                      page_stamp: Optional[str]=None,
                      page_num: int=1) -> int:
        f06_filename2 = _apply_subcase_to_filename(f06_filename, self.subcase)
        with open(f06_filename2, 'w') as f06_file:
            page_num = self.export_to_f06_file(
                f06_file, modes=modes,
                page_stamp=page_stamp, page_num=page_num)
        return page_num

    def export_to_f06_file(self, f06_file: str,
                           modes: Optional[list[int]]=None,
                           page_stamp: Optional[str]=None,
                           page_num: int=1) -> int:
        imodes = _imodes(self.results.shape, modes)
        if page_stamp is None:
            page_stamp = 'PAGE %i'
        for imode in imodes:
            #'      MACH 0.0                                                                                                                      '
            f06_file.write(f'0                                                                                                            SUBCASE {self.subcase:d}\n')
            f06_file.write('0                                                       FLUTTER  SUMMARY\n')
            f06_file.write('                         CONFIGURATION = AEROSG2D     XY-SYMMETRY = ASYMMETRIC     XZ-SYMMETRY = ASYMMETRIC\n')
            f06_file.write('       POINT = %4i     METHOD = %s\n' % (imode + 1, self.method))
            f06_file.write('\n')
            f06_file.write('\n')

            f06_file.write('    KFREQ          1./KFREQ       DENSITY     MACH NO.      VELOCITY       DAMPING     FREQUENCY      COMPLEX   EIGENVALUE\n')
            for res in self.results[imode, :, :9]:
                kfreq, kfreqi, rho, mach, vel, damp, freq, eigr, eigi = res
                #                 kfreq      ikfreq  rho      mach     vel    damp   freq    eigr       eigi
                f06_file.write(' %8.4f      %12.5E  %12.5E  %12.5E  %12.5E  %12.5E  %12.5E  %12.5E  %12.5E\n' % (
                    kfreq, kfreqi, rho, mach, vel, damp, freq, eigr, eigi,
                ))
            #'1                                                                          DECEMBER  14, 2018  MSC.NASTRAN  6/17/05   PAGE    12\n'
            f06_file.write(page_stamp % page_num)
            page_num += 1
        return page_num

    def export_to_zona(self, zona_filename: PathLike,
                       modes: Optional[list[int]]=None,
                       xlim: Optional[list[float]]=None,
                       plot_type: str='tas',
                       damping_ratios: Optional[list[float]]=None) -> str:
        """
        Writes a custom ZONA flutter file

        Parameters
        ----------
        zona_filename : str
            the filename to write
        modes : list[int] / int ndarray; (default=None -> all)
            the modes; typically 1 to N

        TODO: not done
        """
        if damping_ratios is None:
            damping_ratios = [0., 0.01, 0.02, 0.05, 0.1, 0.15]
        if xlim is None:
            xlim = [None, None]

        modes, imodes = _get_modes_imodes(self.modes, modes)
        #unused_legend_items = ['Mode %i' % mode for mode in modes]
        ix, unused_xlabel, xunit = self._plot_type_to_ix_xlabel(plot_type)

        # these are the required damping levels to plot
        msg = ''
        for damping_ratio in damping_ratios:
            msgi = ''
            xlim_min = xlim[0]
            xlim_max = xlim[1]
            for unused_i, imode, mode in zip(count(), imodes, modes):
                vel = self.results[imode, :, ix].ravel()
                damping = self.results[imode, :, self.idamping].ravel()
                freq = self.results[imode, :, self.ifreq].ravel()

                # consider flutter to be at 0, -0.01, ... damping ratio
                # (so we have a damping margin)
                inot_nan = np.isfinite(damping)
                idamp = np.where(damping[inot_nan] > -damping_ratio)[0]

                if len(idamp) == 0:
                    continue

                # limit the plot based on the xlimits
                veli = vel[inot_nan][idamp]
                if xlim_min is None and xlim_max is None:
                    jvel = None
                elif xlim_min is not None and xlim_max is not None:
                    jvel = np.where((xlim_min <= veli) & (veli <= xlim_max))[0]
                elif xlim_min is not None:
                    jvel = np.where(xlim_min <= veli)[0]
                elif xlim_max is not None:
                    jvel = np.where(veli <= xlim_max)[0]
                else:  # pragma: no cover
                    raise RuntimeError('xlim min/max are unclear')

                if jvel is None or len(jvel) == 0:
                    continue

                if jvel is None:
                    # no xlimits
                    idampi = idamp[0]
                    veli = vel[inot_nan][idampi]
                    dampi = damping[inot_nan][idampi]
                    freqi = freq[inot_nan][idampi]
                else:
                    # xlimits
                    jveli = jvel[0]
                    veli = vel[inot_nan][idamp][jveli]
                    dampi = damping[inot_nan][idamp][jveli]
                    freqi = freq[inot_nan][idamp][jveli]
                msgi += '%s %s %s %s\n' % (mode, veli, dampi, freqi)
            if msgi:
                msg += 'mode, V, damp, freq: (damping ratio=%s)\n%s\n' % (damping_ratio, msgi)

        ## TODO: doesn't always have data...
        zona_filename2 = _apply_subcase_to_filename(zona_filename, self.subcase)
        with open(zona_filename2, 'w') as zona_file:
            zona_file.write(msg)
        return msg

    def _plot_type_to_ix_xlabel(self, plot_type: str) -> tuple[int, str, str]:
        """helper method for ``plot_vg_vf``"""
        plot_type = plot_type.lower()
        #print(f'plot_type={plot_type!r} out_units={self.out_units!r}')
        assert isinstance(self.out_units, dict), f'out_units={self.out_units!r}'
        if plot_type == 'tas':
            ix = self.ivelocity
            velocity_units = self.out_units['velocity']
            xlabel = f'Velocity [{velocity_units}]'
            xunit = velocity_units
        elif plot_type == 'eas':
            ix = self.ieas
            velocity_units = self.out_units['eas']
            xlabel = f'Equivalent Airspeed [{velocity_units}]'
            xunit = velocity_units
        elif plot_type == 'alt':
            ix = self.ialt
            alt_units = self.out_units['altitude']
            xlabel = f'Altitude [{alt_units}]'
            xunit = alt_units
        elif plot_type == 'kfreq':
            ix = self.ikfreq
            xlabel = r'Reduced Frequency [rad]; $\omega c / (2V) $'
            xunit = 'rad'
        elif plot_type == 'rho':
            ix = self.idensity
            density_units = self.out_units['density']
            xlabel = f'Density [{density_units}]'
            xunit = density_units
        elif plot_type == 'q':
            ix = self.iq
            pressure_unit = self.out_units['dynamic_pressure']
            xlabel = f'Dynamic Pressure [{pressure_unit}]'
            xunit = pressure_unit
        elif plot_type == 'mach':
            ix = self.imach
            xlabel = 'Mach'
            xunit = ''
        elif plot_type == 'freq':
            ix = self.ifreq
            xlabel = 'Frequency [Hz]'
            xunit = 'Hz'
        elif plot_type in ['1/kfreq', 'ikfreq', 'inv_kfreq', 'kfreq_inv']:
            ix = self.ikfreq_inv
            xlabel = r'1/KFreq [1/rad]; $2V / (\omega c) $'
            xunit = '1/rad'
        elif plot_type == 'eigr':
            ix = self.ieigr
            xlabel = r'Eigenvalue (Real); $\omega \gamma$'
            xunit = 'rad'
        elif plot_type == 'eigi':
            ix = self.ieigi
            xlabel = r'Eigenvalue (Imaginary); $\omega$'
            xunit = 'rad'
        elif plot_type in ['damp', 'damping']:
            ix = self.idamping
            xlabel = r'Structural Damping; $g = 2 \gamma $'
            xunit = 'g'
        elif plot_type == 'index':
            ix = -1
            xlabel = r'Index'
            xunit = ''
        else:  # pramga: no cover
            raise NotImplementedError(f"plot_type={plot_type!r} not in ['tas', 'eas', 'alt', 'kfreq', "
                                      "'1/kfreq', 'freq', 'damp', 'eigr', 'eigi', 'q', 'mach', 'alt', 'index']")
        return ix, xlabel, xunit

    def object_attributes(self, mode: str='public', keys_to_skip=None,
                          filter_properties: bool=False):
        """
        List the names of attributes of a class as strings. Returns public
        attributes as default.

        Parameters
        ----------
        obj : instance
            the object for checking
        mode : str
            defines what kind of attributes will be listed
            * 'public' - names that do not begin with underscore
            * 'private' - names that begin with single underscore
            * 'both' - private and public
            * 'all' - all attributes that are defined for the object
        keys_to_skip : list[str]; default=None -> []
            names to not consider to avoid deprecation warnings

        Returns
        -------
        attribute_names : list[str]
            sorted list of the names of attributes of a given type or None
            if the mode is wrong
        """
        return object_attributes(self, mode=mode, keys_to_skip=keys_to_skip,
                                 filter_properties=filter_properties)

    def object_methods(self, mode: str='public', keys_to_skip=None):
        """
        List the names of methods of a class as strings. Returns public methods
        as default.

        Parameters
        ----------
        obj : instance
            the object for checking
        mode : str
            defines what kind of methods will be listed
            * "public" - names that do not begin with underscore
            * "private" - names that begin with single underscore
            * "both" - private and public
            * "all" - all methods that are defined for the object
        keys_to_skip : list[str]; default=None -> []
            names to not consider to avoid deprecation warnings

        Returns
        -------
        method : list[str]
            sorted list of the names of methods of a given type
            or None if the mode is wrong
        """
        return object_methods(self, mode=mode, keys_to_skip=keys_to_skip)


def _imodes(results_shape: tuple[int, int],
            modes: Optional[np.ndarray, slice[int] |
                                        tuple[int] | list[int]]) -> np.ndarray:
    """gets the imodes from the modes"""
    if modes is None:
        nmodes = results_shape[0]
        imodes = range(nmodes)
    elif isinstance(modes, slice):
        nmodes = results_shape[0]
        all_modes = np.arange(0, nmodes, dtype='int32')
        imodes = all_modes[modes]
    elif isinstance(modes, (list, tuple)):
        modes = np.array(modes, dtype='int32')
        imodes = modes - 1
    else:
        imodes = modes - 1
    return imodes


def _modes_nmodes(results_shape: tuple[int, int],
                  modes: Optional[Iterable[int]]) -> tuple[Iterable[int], int]:
    """gets the modes and nmodes"""
    if modes is None:
        nmodes = results_shape[0]
        modes = range(1, nmodes + 1)
    else:
        nmodes = max(modes)
    return modes, nmodes


def _get_modes_imodes(all_modes: np.ndaray,
                      modes: Optional[slice | np.ndarray]):
    """gets the index of the modes to plot"""
    if modes is None:
        modes = all_modes
    elif isinstance(modes, slice):
        start = modes.start
        #if modes.stop is None:
            #stop = len(all_modes) + 1
        stop = modes.stop
        step = modes.step
        if step is None:
            step = 1
        modes = np.unique(range(start, stop, step))
    elif len(modes) == 0:  # pragma: no cover
        raise RuntimeError('modes = %s' % modes)
    else:
        assert 0 not in modes, modes
        modes = np.unique(modes)
    assert 0 not in modes, modes

    if modes.max() > all_modes.max():
        imodes = np.where(modes <= all_modes.max())
        modes = modes[imodes]
    if len(modes) == 0:  # pragma: no cover
        raise RuntimeError('No modes to plot...')
    imodes = np.searchsorted(all_modes, modes)
    return modes, imodes


def get_zero_crossings(x: np.ndarray,
                       freq: np.ndarray,
                       y: np.ndarray) -> np.ndarray:
    """https://stackoverflow.com/questions/3843017/efficiently-detect-sign-changes-in-python

    Haven't tested this yet...
    """
    # zero_crossings = np.where(np.diff(np.sign(y)))[0]
    zero_crossings = np.where(np.diff(np.sign(y) >= 0))[0]
    # zero_crossings = np.where(np.diff(np.signbit(y)))[0]
    #assert len(zero_crossings) == 1, zero_crossings
    if len(zero_crossings) == 0:
        return np.nan, np.nan

    iy = zero_crossings[0]
    yii = y[iy]
    if yii < 0:
        x0 = x[iy]
        x1 = x[iy+1]
        y0 = y[iy]
        y1 = y[iy + 1]
        #y2 = (y1-y0) / (x1-x0) * (x-x0) + y0
        x2 = (x1-x0) / (y1-y0) * (0.-y0) + x0

        f0 = freq[iy]
        f1 = freq[iy+1]
        f2 = (f1-f0) / (y1-y0) * (0.-y0) + f0
    else:
        return np.nan, np.nan
    return x2, f2


def _asarray(results, allow_fix_kfreq: bool=True):
    """casts the results array"""
    allow_fix_kfreq = True
    if not allow_fix_kfreq:
        results = np.asarray(results, dtype='float64')
        return results

    try:
        results = np.asarray(results, dtype='float64')
    except Exception:
        results2 = []
        fix_kfreq = False
        for mode_result in results:
            mode_result2 = []
            for row in mode_result:
                #print(row)
                row2 = []
                for i, row_entry in enumerate(row):
                    if i == 0 and '****' in row_entry:
                        row_entry2 = np.nan
                        fix_kfreq = True
                    elif i == 1 and 'INF' in row_entry:
                        row_entry2 = np.inf
                    elif i in [2, 3, 4] and row_entry in ['UNSTABL-SYSTEM', 'STABLE-SYSTEM-']:
                        row_entry2 = np.nan
                    else:
                        try:
                            row_entry2 = float(row_entry)
                        except Exception:  # pragma: no cover
                            raise ValueError(f'i={i} row_entry={row_entry!r}')
                    row2.append(row_entry2)
                mode_result2.append(row2)
            results2.append(mode_result2)
        results = np.array(results2, dtype='float64')

        if fix_kfreq:
            #inan = np.isnan(results[:, :, :])
            #kfreq_inv = results[:, :, 1]
            #print('kfreq.shape', kfreq_inv.shape)
            #print('inan.shape', inan.shape)
            #results[inan] = 1 / kfreq_inv[inan]
            nmodes = results.shape[0]
            for imode in range(nmodes):
                inan = np.isnan(results[imode, :, 0])
                if len(inan) == 0:
                    continue
                #print(inan)
                results[imode, inan, 0] = 1. / results[imode, inan, 1]
    return results


def _add_damping_limit(plot_type: str,
                       damp_axes: Axes,
                       damping_limit: Optional[float],
                       linewidth: int=2) -> list[Line2D]:
    if damping_limit is None:
        return []
    #damp_label = f'Damping={damping_limit*100:.1f}'
    #plt.axhline(y=1.0, color="black", linestyle="--")
    line1 = damp_axes.axhline(
        y=0., color='k', linestyle='--', linewidth=linewidth,
        label=f'Structural Damping=0%')
    line2 = damp_axes.axhline(
        y=damping_limit, color='k', linestyle='-', linewidth=linewidth,
        label=f'Limit Structural Damping={damping_limit*100:.0f}%')

    legend_elements = [line1, line2]
    return legend_elements


def get_flutter_units(units: Optional[str | dict[str, str]]) -> dict[str, str]:
    """gets the units"""
    if units is None:
        units = 'english_in'
        #units = {
            #'velocity' : 'in/s', 'density' : 'slug/ft^3',
            #'altitude' : 'ft', 'dynamic_pressure' : 'psf', 'eas':'ft/s'}

    if isinstance(units, str):
        units = units.lower()
        # https://www.dynasupport.com/howtos/general/consistent-units
        # mm, Mg, s / si_ton
        # mm, Mg, s
        #units = {
            #'velocity' : 'mm/s', 'density' : 'Mg/mm^3',
            #'altitude' : 'm', 'dynamic_pressure' : 'MPa', 'eas':'m/s'}

        # units should be consistent
        # what's going on with altitude having inconsistent units?
        if units == 'si':
            units_dict = {
                'velocity': 'm/s', 'density': 'kg/m^3',
                'altitude': 'm', 'dynamic_pressure': 'Pa', 'eas': 'm/s'}
        elif units == 'si_mm':
            units_dict = {
                'velocity': 'mm/s', 'density': 'Mg/mm^3',
                'altitude': 'm', 'dynamic_pressure': 'MPa', 'eas': 'mm/s'}
        #elif units == 'si_cmgs':
            #units = {'velocity': 'cm/s', 'density': 'g/cm^3',
                     #'altitude': 'm', 'dynamic_pressure': 'Pa', 'eas': 'cm/s'}
        elif units == 'english_in':
            units_dict = {
                'velocity': 'in/s', 'density': 'slinch/in^3',
                'altitude': 'ft', 'dynamic_pressure': 'psi', 'eas': 'in/s'}
        elif units == 'english_ft':
            units_dict = {
                'velocity': 'ft/s', 'density': 'slug/ft^3',
                'altitude': 'ft', 'dynamic_pressure': 'psf', 'eas': 'ft/s'}
        elif units == 'english_kt':
            units_dict = {
                'velocity': 'knots', 'density': 'slug/ft^3',
                'altitude': 'ft', 'dynamic_pressure': 'psf', 'eas': 'knots'}
        else:  # pragma: no cover
            raise NotImplementedError(f'units={units!r} must be in [si, si_mm, '
                                      'english_in, english_ft, english_kt]')
    else:  # pragma: no cover
        assert isinstance(units, dict), f'units={units!r}'
        required_keys = ['altitude', 'velocity', 'eas', 'density', 'dynamic_pressure']
        for key in required_keys:
            assert key in units, 'key=%r not in units=%s' % (key, units)
        units_dict = units
    return units_dict

def _apply_subcase_to_filename(filename: str, subcase: int) -> str:
    """helper for filename management"""
    filename_out = filename
    if '%' in filename:
        filename_out = filename % subcase
    return filename_out

def _update_ncol(nmodes: int, ncol: int=0) -> int:
    """Updates ncol to be a valid number"""
    if ncol > 0:
        return ncol
    nmodes_per_column = 40
    ncol = nmodes // nmodes_per_column
    if nmodes % nmodes_per_column > 0:
        ncol += 1
    ncol = min(ncol, nmodes)
    return ncol


def _symbols_colors_from_nlines(colors: list[str], symbols: list[str],
                                nlines: int) -> tuple[list[str], list[str]]:
    """
    Repeats colors/symbols if there are too many lines

    colors = ['C0', 'C1', 'C2', 'C3', 'C4', 'C5', 'C6', 'C7', 'C8', 'C9', 'C0', 'C1', 'C2', 'C3', 'C4', 'C5', 'C6',
              'C7', 'C8', 'C9', 'C0', 'C1', 'C2', 'C3', 'C4', 'C5', 'C6', 'C7', 'C8', 'C9', 'C0', 'C1', 'C2', 'C3',
              'C4', 'C5', 'C6', 'C7', 'C8', 'C9', 'C0', 'C1', 'C2', 'C3', 'C4', 'C5', 'C6', 'C7', 'C8', 'C9', 'C0',
              'C1', 'C2', 'C3', 'C4', 'C5', 'C6', 'C7', 'C8', 'C9', 'C0', 'C1', 'C2', 'C3', 'C4', 'C5', 'C6', 'C7',
              'C8', 'C9']
    symbols = ['o', 'o', 'o', 'o', 'o', 'o', 'o', 'o', 'o', 'o', '*', '*', '*', '*', '*', '*', '*', '*', '*', '*',
               'x', 'x', 'x', 'x', 'x', 'x', 'x', 'x', 'x', 'x', 'v', 'v', 'v', 'v', 'v', 'v', 'v', 'v', 'v', 'v',
               '>', '>', '>', '>', '>', '>', '>', '>', '>', '>', '<', '<', '<', '<', '<', '<', '<', '<', '<', '<',
               '^', '^', '^', '^', '^', '^', '^', '^', '^', '^']
    """
    ncolors = len(colors)
    nsymbols = len(symbols)
    if ncolors < nlines:
        kcolor = int(np.ceil(nlines / ncolors))
        colors = colors * kcolor

    if nsymbols < nlines:
        ksymbol = int(np.ceil(nlines / nsymbols))
        symbols = symbols * ksymbol
    return symbols, colors


def _get_mode_freq_label(mode: int, freq: float) -> str:
    # write tiny numbers
    if abs(freq) > 1.0:
        # don't write big numbers in scientific
        freq_num = f'{freq:.1f}'
    else:
        freq_num = f'{freq:.3g}'
        # strip silly scientific notation
        freq_num = freq_num.replace('-0', '-').replace('-0', '-').replace('+0', '+')
    label = f'Mode {mode:d}; {freq_num} Hz'
    return label


def _increment_jcolor(mode: int,
                      jcolor: int, color: str,
                      linestyle: str, symbol: str,
                      freq: np.ndarray, damping: np.ndarray,
                      freq_tol: float=-1.0,
                      show_mode_number: bool=False,
                      # jcolor, color, linestyle2, symbol2, text
                      ) -> tuple[int, Color, str, str, str]:
    """
    Filters a line if it doesn't change by more than freq_tol.
    Changes the line color and removes the symbol.

    Parameters
    ----------
    linestyle: str
        '-', '--', 'None'
    freq: np.ndarray
        the frequency data
    freq_tol: float; default=-1.0
        -1.0: no filtering (default)
        >0.0: filter is active

    Returns
    -------
    linestyle2: str
        the updated style

    """
    #print(f'freq = {freq}')
    #print(f'freq_tol = {freq_tol!r}')
    assert isinstance(freq, np.ndarray), freq
    assert isinstance(freq_tol, float_types), freq_tol
    is_filtered = False
    if freq.max() - freq.min() <= freq_tol and damping.max() < 0.:
        color = 'gray'
        is_filtered = True
        jcolor -= 1
    linestyle2 = '--' if is_filtered else linestyle
    symbol2 = '' if is_filtered else symbol

    text = ''
    if show_mode_number and symbol2:
        symbol2 = ''
        text = str(mode)
    jcolor += 1
    return jcolor, color, linestyle2, symbol2, text

def set_xlim(axes: plt.Axes, xlim: Limit) -> None:
    if xlim == [None, None] or xlim == (None, None):
        xlim = None
    if xlim is not None:
        axes.set_xlim(xlim)

def set_ylim(axes: plt.Axes, ylim: Limit) -> None:
    if ylim == [None, None] or ylim == (None, None):
        ylim = None
    if ylim is not None:
        axes.set_ylim(ylim)


def _get_unit_factor(in_units: dict[str, str],
                     out_units: dict[str, str],
                     name: str) -> tuple[float, str]:
    if not in_units or not out_units:
        msg = f'name={name!r} in_units={in_units} out_units={out_units}'
        raise RuntimeError(msg)
    unit_f06 = in_units[name]
    unit_out = out_units[name]

    #print('name=%s unit_f06=%r unit_out=%r' % (name, unit_f06, unit_out))
    if name in ['velocity', 'eas']:
        factor = convert_velocity(1., unit_f06, unit_out)
    elif name == 'altitude':
        factor = convert_altitude(1., unit_f06, unit_out)
    elif name == 'density':
        factor = convert_density(1., unit_f06, unit_out)
    elif name in ['pressure', 'dynamic_pressure']:
        factor = convert_pressure(1., unit_f06, unit_out)
    else:  # pragma: no cover
        raise NotImplementedError(name)

    if out_units is not None:
        units = out_units[name]
    else:
        units = 'units'
    return factor, units

def get_legend_kwargs(font_size: int,
                      legend_kwargs: Optional[dict[str, Any]],
                      ) -> dict[str, Any]:
    if legend_kwargs is None:
        legend_kwargs = {}
    assert isinstance(legend_kwargs, dict), legend_kwargs

    legend_kwargs_check = ['loc', 'fancybox', 'framealpha']
    for key in legend_kwargs:
        assert key in legend_kwargs_check, key

    #if 'prop' not in legend_kwargs:
        #legend_kwargs['prop'] = {'size': font_size}
    #if 'fontsize' not in legend_kwargs:
        #legend_kwargs['fontsize'] = font_size

    return legend_kwargs


def _is_q_units_consistent(rho_units: str, vel_units: str,
                           q_units: str) -> bool:
    units = [
        ('kg/m^3', 'm/s', 'Pa'),
        ('Mg/mm^3', 'mm/s', 'MPa'),
        ('slug/ft^3', 'ft/s', 'psf'),
        ('slinch/in^3', 'in/s', 'psi'),
    ]
    is_consistent = (rho_units, vel_units, q_units) in units
    return is_consistent


def check_range(eas_min0: float, eas_max0: float,
                freq: float, eas: float) -> tuple[float, float]:
    """
    Flutter is only valid if it's between eas_min0 and eas_max0.  In
    other words, why does it matter if flutter is outside the flight
    envelope?
    """
    if np.isnan(eas):
        return eas, freq
    if eas_min0 is not None and eas < eas_min0:
        eas = np.nan
        freq = np.nan
        return eas, freq

    if eas_max0 is not None and eas > eas_max0:
        eas = np.nan
        freq = np.nan
    return eas, freq


def _get_min_damping(damping_required: list[tuple[float, float]]) -> float:
    """
    Get min required damping for 0% and 3%, such that flutter exists.
    The goal of this is to filter all points that are below 4% to
    limit identifying an excessive number of flutter crossings.

    damping_required = [
        (0.00, 0.01),
        (0.03, 0.04),
    ]
    damping = _get_min_damping(damping_required)
    >>> 0.04
    """
    min_damping = damping_required[0][1]
    for dampingi, requiredi in damping_required[1:]:
        min_damping = min(min_damping, requiredi)
    return min_damping


def _plot_two_axes(damp_axes: plt.Axes, freq_axes: plt.Axes,
                   vel: np.ndarray, damping: np.ndarray, freq: np.ndarray,
                   color: str, symbol: str, linestyle: str,
                   label: str, text: str,
                   markevery: Optional[int]=None,
                   markersize=None) -> list[Line2D]:
    legend_element = Line2D([0], [0], color=color,
                            marker=symbol, label=label, linestyle=linestyle)
    legend_elements = [legend_element]

    # setup for plotting every Nth point
    markevery2 = None if markevery is None else markevery + 1
    vel2 = vel[::markevery2]
    damping2 = damping[::markevery2]
    freq2 = freq[::markevery2]

    if markevery2 is None:
        # plot all points and lines (default)
        line = damp_axes.plot(
            vel, damping, color=color, marker=symbol, markersize=markersize,
            linestyle=linestyle, label=label)
        freq_axes.plot(vel, freq, color=color, marker=symbol, markersize=markersize,
                       linestyle=linestyle)
    elif symbol or text or linestyle:
        # draw lines with all points
        line = damp_axes.plot(vel, damping, color=color, linestyle=linestyle, label=label)
        freq_axes.plot(vel, freq, color=color, linestyle=linestyle)

        if symbol:
            # plot every other point (for reduced clutter)
            damp_axes.scatter(vel2, damping2, color=color, marker=symbol, s=markersize)
            freq_axes.scatter(vel2, freq2, color=color, marker=symbol, s=markersize)
    if text:
        # annotate the mode number
        for xi, y1i, y2i in zip(vel2, damping2, freq2):
            damp_axes.text(xi, y1i, text, color=color, clip_on=True)
            freq_axes.text(xi, y2i, text, color=color, clip_on=True)
    return legend_elements


def _show_save_clear_close(fig: plt.Figure,
                           show: bool,
                           png_filename: Optional[str],
                           clear: bool,
                           close: bool) -> None:
    #print('_show_save_clear_close')
    if show:
        plt.show()
    if png_filename:
        plt.savefig(png_filename)
    if clear:
        fig.clear()
    if close:
        plt.close()


def reshape_eigenvectors(eigenvectors: np.array,
                         eigr_eigi_vel: np.array,
                         incorrect_shape: bool=False) -> np.ndarray:
    """
    Parameters
    ----------
    incorrect_shape: bool
        helper for testing
    """
    nmodes1, nmodes_nvel = eigenvectors.shape
    nmodes = nmodes1 - 1 if incorrect_shape else nmodes1
    nvel = nmodes_nvel // nmodes
    if nvel == 0:  # pragma: no cover
        print(f'nmodes1={nmodes1} nmodes={nmodes}; incorrect_shape={incorrect_shape}')
        print(f'nmodes*nvel={nmodes_nvel} nmodes={nmodes} -> nvel={nvel}')
        print(f'eigenvectors.shape = {eigenvectors.shape}')
        # print(eigenvectors)
        print(f'eigr_eigi_vel.shape = {eigr_eigi_vel.shape}:')
        print(eigr_eigi_vel)
        print(f'nmodes={nmodes}; nvel={nvel}')
    assert nvel > 0, nvel

    i = 0
    # eigenvectors2 = np.zeros((nmodes, nmodes, nvel), dtype=eigenvectors.dtype)
    # for ivel in range(nvel):
    #     for imode in range(nmodes):
    #         eigenvectors2[:, imode, ivel] = eigenvectors[:, i]
    #         i += 1

    # was 1,2
    eigenvectors3 = eigenvectors.reshape(nmodes1, nvel, nmodes).swapaxes(0, 1).swapaxes(1, 2)
    eigr_eigi_vel3 = eigr_eigi_vel.reshape((nvel, nmodes, 3))
    # assert eigenvectors2.shape == eigenvectors3.shape, (eigenvectors2.shape, eigenvectors3.shape)
    #assert np.allclose(eigenvectors2, eigenvectors3)
    # print(data3[:, :, 0])
    # print(data3[:, :, 1])
    # print(data3[:, :, 2])
    # print(data3[:, :, 3])
    #for ivel in range(nvel):
        #print(f'ivel={ivel}')
        #print(eigenvectors2[:, :, ivel])
        #assert np.allclose(eigenvectors2[:, :, ivel], eigenvectors3[:, :, ivel])

    # we want the rows
    #ivel = 0
    #imode = 1
    #print(eigenvectors.shape)
    #mpf = eigenvectors[:, imode, ivel]
    #eig.scale(mpf)
    #asdf
    return eigenvectors3, eigr_eigi_vel3


def _add_vertical_lines(axes_list: list[Axes],
                        v_lines: Optional[list[LineData]],
                        plot_type: str, xunit: str,
                        linewidth: int=2) -> list[Line2D]:
    """the first plot gets the label"""
    legend_elements = []
    if v_lines is None or plot_type not in {'tas', 'eas'}:
        return legend_elements

    for v_line in v_lines:
        name, velocity, vcolor, linestyle = v_line
        assert linestyle in LINESTYLES, (name, linestyle)
        for iaxis, axes in enumerate(axes_list):

            # put the label on the first plot
            if iaxis == 0:
                if velocity == int(velocity):
                    label = f'{name}={velocity:.0f} [{xunit}]'
                else:
                    label = f'{name}={velocity:.1f} [{xunit}]'
                legend_element = axes.axvline(
                    x=velocity, color=vcolor, linestyle=linestyle,
                    linewidth=linewidth, label=label)
                legend_elements.append(legend_element)
            else:
                axes.axvline(
                    x=velocity, color=vcolor, linestyle=linestyle,
                    linewidth=linewidth)
    return legend_elements


def _set_ticks(self, axes: plt.Axes, iaxis: int) -> None:
    axes.tick_params(axis='both', which='major')  # , labelsize=self.font_size)
    if _is_tick(self._xtick_major_locator_multiple, iaxis):
        axes.xaxis.set_major_locator(MultipleLocator(self._xtick_major_locator_multiple[iaxis]))
    if _is_tick(self._ytick_major_locator_multiple, iaxis):
        axes.yaxis.set_major_locator(MultipleLocator(self._ytick_major_locator_multiple[iaxis]))

def _is_tick(values: Optional[tuple[float, ...]], index: int):
    out = values is not None and values[index] is not None
    return out


def remove_excluded_points(vel: np.ndarray, damping: np.ndarray, freq: np.ndarray,
                           point_removal: list[tuple[float, float]],
                           ) -> tuple[np.ndarray, np.ndarray, np.ndarray]:
    """
    Removes points in a given velocity range

    Parameters
    ----------
    vel, damping, freq : (nvel,)
        the data for the plot
    point_removal : list[range]
        range : tuple[float, float]
        points in the range will be removed; useful for deleting a single point based on EAS

    """
    if point_removal is None or len(point_removal) == 0:
        return vel, damping, freq

    istack_list = []
    for (a, b) in point_removal:
        i = ((vel <= a) | (b <= vel))
        istack_list.append(i)
    istack = np.column_stack(istack_list)
    islice = np.all(istack, axis=1)
    assert len(i) == len(islice), (len(i), len(islice))

    vel = vel[islice]
    damping = damping[islice]
    freq = freq[islice]
    return vel, damping, freq<|MERGE_RESOLUTION|>--- conflicted
+++ resolved
@@ -1453,14 +1453,28 @@
         omega2 = self.results[imode2, :, iimag]
 
         #beta_1p2 = (beta2 + beta1)
+        # a = (beta2 - beta1) / (beta2 + beta1)
+        # b = (omega2**2 - omega1**2) / 2
+        # c = (beta1 + beta2)**2
+        # d = omega2**2 + omega1**2
+        # e = (beta1 + beta2) / 2
+        # Fs = b ** 2
+        # Fs0 = Fs[0]
+        # F = 1 / Fs0 * (1 - a**2) * (b**2 + c * (d/2 + e**2))
+
+        #-------------------------------------------------
         a = (beta2 - beta1) / (beta2 + beta1)
         b = (omega2**2 - omega1**2) / 2
         c = (beta1 + beta2)**2
-        d = omega2**2 + omega1**2
+        d = (omega2**2 + omega1**2) / 2
         e = (beta1 + beta2) / 2
         Fs = b ** 2
-        Fs0 = Fs[0]
-        F = 1 / Fs0 * (1 - a**2) * (b**2 + c * (d/2 + e**2))
+
+        F = 1/Fs0 * (1 - a**2) * (b**2 + c * (d + e**2))
+
+        title = self._get_title(nlines=1)
+        title += f'\nModes: {modes[0]}, {modes[1]}'
+        plt.suptitle(title)
         return F, Fs
 
     def plot_zimmerman(self, modes=None,
@@ -1502,21 +1516,6 @@
 
         ix, xlabel, xunit = self._plot_type_to_ix_xlabel(plot_type)
         ix = self.ieas
-<<<<<<< HEAD
-        xvalues = self.results[imode1, :, ix]
-
-        title = self._get_title(nlines=1)
-        title += f'\nModes: {modes[0]}, {modes[1]}'
-        plt.suptitle(title)
-
-        axes.plot(xvalues, F, label='F')
-        axes.plot(xvalues, Fs/Fs0, label='Fs', linestyle='--', color='k')
-        axes.set_ylabel(f'Zimmerman Flutter Margin Criterion')
-        axes.set_xlabel(xlabel)
-        axes.grid(True)
-        axes.set_ylim([-0.2, 1.0])
-        axes.legend()
-=======
         xvalues = self.results[0, :, ix]
         #print(f'imodes = {imodes}')
         for i, imode in enumerate(imodes):
@@ -1550,7 +1549,6 @@
             # ax4.plot(x + 2, -y ** 2, 'tab:red')
             for ax in axes:
                 ax.label_outer()
->>>>>>> ea5de824
         if show:
             plt.show()
         return fig
