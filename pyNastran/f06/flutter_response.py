--- conflicted
+++ resolved
@@ -452,18 +452,7 @@
                             markersize: int=None) -> None:
         if markersize is None:
             markersize = plt.rcParams['lines.markersize']
-<<<<<<< HEAD
-        #if point_spacing is None:
-            #point_spacing = plt.rcParams['lines.markevery']
-
-        #print(list(plt.rcParams.keys()))
         plt.rcParams['lines.markersize'] = markersize
-        #plt.rcParams['lines.markevery'] = point_spacing
-        #out = {'lines': markersize}
-        #matplotlib.rc('lines', **out)
-=======
-        plt.rcParams['lines.markersize'] = markersize
->>>>>>> 8c5155d8
 
         self.nopoints = nopoints
         self.show_mode_number = show_mode_number
@@ -1244,7 +1233,6 @@
         axes2.grid(True)
         axes2.set_xlabel(xlabel)  #, fontsize=self.font_size)
         axes2.set_ylabel(ylabel2)  #, fontsize=self.font_size)
-
         _set_ticks(self, axes1, 0)
         _set_ticks(self, axes2, 1)
 
@@ -1499,7 +1487,7 @@
             #iplot = np.where(freq != np.nan)
             #damp_axes.plot(vel[iplot], damping[iplot], symbols[i], label='Mode %i' % mode)
             #freq_axes.plot(vel[iplot], freq[iplot], symbols[i])
-            # print(color, symbol, linestyle)
+            #print(color, symbol, linestyle)
             #dfreq = freq.max() - freq.min()
             label = _get_mode_freq_label(mode, freq[0])
             if filter_freq and freq.min() > ylim_freq[1]:
@@ -1539,11 +1527,7 @@
             plot_type, damp_axes, damping_limit)
         legend_elements.extend(legend_elementsi)
 
-<<<<<<< HEAD
         legend_elementsi = _add_vertical_lines(
-=======
-        legend_elementsi = add_vertical_lines(
->>>>>>> 8c5155d8
             [damp_axes, freq_axes], v_lines, plot_type, xunit)
         legend_elements.extend(legend_elementsi)
 
@@ -2538,20 +2522,11 @@
     #asdf
     return eigenvectors3, eigr_eigi_vel3
 
-<<<<<<< HEAD
+
 def _add_vertical_lines(axes_list: list[Axes],
                         v_lines: Optional[list[LineData]],
                         plot_type: str, xunit: str,
                         linewidth: int=2) -> list[Line2D]:
-=======
-def _is_tick(values: Optional[tuple[float, float]], index: int):
-    out = values is not None and values[index] is not None
-    return out
-
-def add_vertical_lines(axes: list[Axes],
-                       v_lines: Optional[list[LineData]],
-                       plot_type: str, xunit: str) -> list[Line2D]:
->>>>>>> 8c5155d8
     """the first plot gets the label"""
     legend_elements = []
     if v_lines is None or plot_type not in {'tas', 'eas'}:
