--- conflicted
+++ resolved
@@ -1,1583 +1,1572 @@
-from __future__ import print_function
-from six import string_types, iteritems, PY2, PY3
-from six.moves import range
-import os
-import io
-from struct import pack, unpack, Struct
-
-from numpy import array, zeros, float32, float64, complex64, complex128, ndarray
-from scipy.sparse import coo_matrix
-
-from pyNastran.utils import is_binary_file as file_is_binary
-from pyNastran.utils.mathematics import print_matrix, print_annotated_matrix
-
-
-class OP4(object):
-    """
-     todo:: add endian checking
-     todo:: test on big matrices
-     todo:: finish write_op4
-    """
-    def __init__(self, log=None):
-        self.n = 0
-        self.endian = ''
-
-    def read_op4(self, op4_filename=None, matrix_names=None, precision='default'):
-        """
-        Reads a NASTRAN OUTPUT4 file, regular or sparse, and stores the
-        matrices as the output arguments of the function.  The number of
-        matrices read is defined by the list matrix_names.  By default, all
-        matrices will be read.  The resulting output is a dictionary of
-        matrices that are accessed by their name.
-
-        .. code-block:: python
-
-          >>> from pyNastran.op4.op4 import OP4
-          >>> op4 = OP4()
-
-          # get all the matrices
-          >>> matrices = op4.read_op4(op4_filename)
-          >>> (formA, A) = matrices['A']
-          >>> (formB, B) = matrices['B']
-          >>> (formC, C) = matrices['C']
-
-          # or to reduce memory usage
-          >>> matrices = op4.read_op4(op4_filename, matrix_names=['A','B'])
-          >>> (formA, A) = matrices['A']
-          >>> (formB, B) = matrices['B']
-
-          # or because you only want A
-          >>> matrices = op4.read_op4(op4_filename, matrix_names='A')
-          >>> (formA, A) = matrices['A']
-
-          # get all the matrices, but select the file using a file dialog
-          >>> matrices = op4.read_op4()
-          >>>
-
-        Parameters
-        ----------
-        op4_filename : str / None
-            an OP4 filename.  Type=STRING.
-        matrix_names : List[str], str / None
-            matrix name(s) (None -> all)
-        precision : str; {'default', 'single', 'double'}
-            specifies if the matrices are in single or double precsion
-            which means the format will be whatever the file is in
-
-        Returns
-        -------
-        matricies : dict[str] = (int, matrix)
-           dictionary of matrices where the key is the name and the value is [form, matrix]
-
-              ==== ===============
-              Form Definition
-              ==== ===============
-              1.   Square
-              2.   Rectangular
-              3.   Diagonal
-              6.   Symmetric
-              8.   Id entity
-              9.   Pseudoidentity
-              ==== ===============
-
-            Matrix:
-              Dense Type:  NUMPY.NDARRAY
-              Sparse Type: SCIPY.SPARSE.COO_MATRIX
-
-        .. note:: based off the MATLAB code SAVEOP4 developed by ATA-E and
-                  later UCSD.
-        .. note:: it's strongly recommended that you convert sparse matrices to
-                  another format before doing math on them.  This is standard
-                  with sparse matrices.
-
-        .. warning:: sparse binary is buggy right now
-        """
-        if not precision in ('default', 'single', 'double'):
-            raise ValueError("precision=%r and must be 'single', 'double', or 'default'" % precision)
-
-        if op4_filename is None:
-            from pyNastran.utils.gui_io import load_file_dialog
-            wildcard_wx = "Nastran OP4 (*.op4)|*.op4|" \
-                "All files (*.*)|*.*"
-            wildcard_qt = "Nastran OP4 (*.op4);;All files (*)"
-            title = 'Please select a OP4 to load'
-            op4_filename, wildcard_level = load_file_dialog(title, wildcard_wx, wildcard_qt)
-            assert op4_filename is not None, op4_filename
-
-        if not os.path.exists(op4_filename):
-            raise IOError('cannot find op4_filename=%r' % op4_filename)
-
-        if isinstance(matrix_names, string_types):
-            matrix_names = [matrix_names]
-        #assert isinstance(matrix_names, list), 'type(matrix_names)=%s' % type(matrix_names)
-
-        if file_is_binary(op4_filename):
-            return self.read_op4_binary(op4_filename, matrix_names, precision)
-        else:
-            return self.read_op4_ascii(op4_filename, matrix_names, precision)
-
-#--------------------------------------------------------------------------
-    def read_op4_ascii(self, op4_filename, matrix_names=None, precision='default'):
-        """matrix_names must be a list or None, but basically the same"""
-        with open(op4_filename, 'r') as f:
-            matrices = {}
-            name = 'dummyName'
-            while name is not None:
-                (name, form, matrix) = self._read_matrix_ascii(f, matrix_names, precision)
-                if name is not None:
-                    if matrix_names is None or name in matrix_names:  # save the matrix
-                        matrices[name] = (form, matrix)
-        return matrices
-
-    def _read_matrix_ascii(self, f, matrix_names=None, precision='default'):
-        """reads a matrix"""
-        line = f.readline().rstrip()
-        if line == '':
-            f.close()
-            return None, None, None
-        ncols, nrows, form, Type = line[0:32].split()
-        nrows = int(nrows)
-
-        if nrows < 0:  # if less than 0, big
-            is_big_mat = True
-        elif nrows > 0:
-            is_big_mat = False
-        else:
-            raise RuntimeError('unknown BIGMAT.  nRows=%s' % nrows)
-
-        nrows = abs(nrows)
-        ncols = int(ncols)
-        form = int(form)
-        Type = int(Type)
-        dtype = get_dtype(Type, precision)
-
-        name = line[32:40].strip()
-        size = line[40:].strip()
-        line_size = size.split(',')[1].split('E')[1].split('.')[0]  # 3E23.16 to 23
-        line_size = int(line_size)
-
-        line = f.readline().rstrip()
-        (icol, irow, nwords) = line.split()
-
-        is_sparse = False
-        if irow == '0':
-            is_sparse = True
-
-        if Type in [1, 2]:  # real
-            A = self._read_real_ascii(f, nrows, ncols, line_size, line, dtype, is_sparse, is_big_mat)
-        elif Type in [3, 4]:  # complex
-            A = self._read_complex_ascii(f, nrows, ncols, line_size, line, dtype, is_sparse, is_big_mat)
-        else:
-            raise RuntimeError('invalid matrix type.  Type=%s' % Type)
-
-        if not(matrix_names is None or name in matrix_names):  # kill the matrix
-            A = None
-        #print("form=%s name=%s A=\n%s" % (form, name, str(A)))
-        return (name, form, A)
-
-    def _read_real_sparse_ascii(self, f, nrows, ncols, line_size, line, dtype, is_big_mat):
-        rows = []
-        cols = []
-        entries = []
-        nloops = 0
-        was_broken = False
-        while 1:
-            if nloops > 0 and not was_broken:
-                line = f.readline().rstrip()
-            was_broken = False
-
-            (icol, irow, nwords) = line.split()
-            icol = int(icol)
-
-            if icol > ncols:
-                break
-
-            irow = int(irow)
-            nwords = int(nwords)
-
-            # This loop condition is overly complicated, but the first time
-            # it will always execute.
-            # Later if there is a sparse continuation line marker of
-            # 1 (very large) integer, there will be no scientific notation value.
-            # There also may be another sparse marker with 2 values.  These are not large.
-            # The scientific check prevents you from getting stuck in an infinite
-            # loop b/c no lines are read if there was one float value.
-            # The check for 1 (or 2) integers is to prevent the check for 3 integers
-            # which starts a new column.  We only want to continue a column.
-            run_loop = True
-            sline = line.strip().split()
-            while (len(sline) == 1 or len(sline) == 2) and 'E' not in line or run_loop:  # next sparse entry
-                irow = self._get_irow_sparse_ascii(f, line, sline, nwords, irow,
-                                                   is_big_mat)
-
-                run_loop = False
-                i = 0
-                iword = 0
-                is_done_reading_row = False
-                while nwords:
-                    n = 0
-                    line = f.readline().rstrip()
-                    nwords_in_line = line.count('E')
-                    if nwords_in_line == 0:
-                        was_broken = True
-                        break
-
-                    for i in range(nwords_in_line):
-                        word = line[n:n + line_size]
-                        rows.append(irow)
-                        cols.append(icol)
-                        entries.append(word)
-                        n += line_size
-                        irow += 1
-                    iword += nwords_in_line
-                    nwords -= nwords_in_line
-                sline = line.strip().split()
-                nloops += 1
-
-        f.readline()
-
-        #if rows == []:  # NULL matrix
-            #raise NotImplementedError()
-
-        rows = array(rows, dtype='int32') - 1
-        cols = array(cols, dtype='int32') - 1
-        A = coo_matrix((entries, (rows, cols)), shape=(nrows, ncols), dtype=dtype)
-        #print("type = %s %s" % (type(A),type(A.todense())))
-        #A = A.todense()
-        return A
-
-    def _read_real_dense_ascii(self, f, nrows, ncols, line_size, line, dtype, is_big_mat):
-        A = zeros((nrows, ncols), dtype=dtype)  # Initialize a real matrix
-        nloops = 0
-        was_broken = False
-        while 1:
-            if nloops > 0 and not was_broken:
-                line = f.readline().rstrip()
-            was_broken = False
-
-            (icol, irow, nwords) = line.split()
-            icol = int(icol)
-
-            if icol > ncols:
-                break
-
-            irow = int(irow)
-            nwords = int(nwords)
-
-            # This loop condition is overly complicated, but the first time
-            # it will always execute.
-            # Later if there is a sparse continuation line marker of
-            # 1 (very large) integer, there will be no scientific notation value.
-            # There also may be another sparse marker with 2 values.  These are not large.
-            # The scientific check prevents you from getting stuck in an infinite
-            # loop b/c no lines are read if there was one float value.
-            # The check for 1 (or 2) integers is to prevent the check for 3 integers
-            # which starts a new column.  We only want to continue a column.
-            run_loop = True
-            sline = line.strip().split()
-            while (len(sline) == 1 or len(sline) == 2) and 'E' not in line or run_loop:  # next dense entry
-                run_loop = False
-                i = 0
-                iword = 0
-                is_done_reading_row = False
-                while nwords:
-                    n = 0
-                    line = f.readline().rstrip()
-                    nwords_in_line = line.count('E')
-                    if nwords_in_line == 0:
-                        was_broken = True
-                        break
-
-                    for i in range(nwords_in_line):
-                        word = line[n:n + line_size]
-                        A[irow - 1, icol - 1] = word
-                        n += line_size
-                        irow += 1
-                    iword += nwords_in_line
-                    nwords -= nwords_in_line
-                sline = line.strip().split()
-                nloops += 1
-        f.readline()
-        return A
-
-    def _read_real_ascii(self, f, nrows, ncols, line_size, line, dtype, is_sparse, is_big_mat):
-        if is_sparse:
-            A = self._read_real_sparse_ascii(f, nrows, ncols, line_size, line, dtype, is_big_mat)
-        else:
-            A = self._read_real_dense_ascii(f, nrows, ncols, line_size, line, dtype, is_big_mat)
-        return A
-
-    def _read_complex_sparse_ascii(self, f, nrows, ncols, line_size, line, dtype, is_big_mat):
-        rows = []
-        cols = []
-        entries = []
-        nloops = 0
-        was_broken = False
-        while 1:
-            if nloops > 0 and not was_broken:
-                line = f.readline().rstrip()
-            was_broken = False
-
-            (icol, irow, nwords) = line.split()
-            icol = int(icol)
-
-            if icol > ncols:
-                break
-
-            irow = int(irow)
-            nwords = int(nwords)
-
-            run_loop = True
-            sline = line.strip().split()
-            while (len(sline) == 1 or len(sline) == 2) and 'E' not in line or run_loop:  # next sparse entry
-                irow = self._get_irow_sparse_ascii(f, line, sline, nwords, irow,
-                                                   is_big_mat)
-                run_loop = False
-
-                i = 0
-                is_real = True
-                is_done_reading_row = False
-                while nwords:
-                    n = 0
-                    line = f.readline().rstrip()
-                    nwords_in_line = line.count('E')
-                    if nwords_in_line == 0:
-                        was_broken = True
-                        break
-
-                    for i in range(nwords_in_line):
-                        value = float(line[n:n + line_size])
-
-                        if is_real:
-                            real_value = value
-                            is_real = False
-                        else:
-                            rows.append(irow)
-                            cols.append(icol)
-                            entries.append(complex(real_value, value))
-                            irow += 1
-                            is_real = True
-                        n += line_size
-                    nwords -= nwords_in_line
-                sline = line.strip().split()
-                nloops += 1
-
-        rows = array(rows, dtype='int32') - 1
-        cols = array(cols, dtype='int32') - 1
-        A = coo_matrix((entries, (rows, cols)), shape=(nrows, ncols), dtype=dtype)
-        f.readline()
-        return A
-
-    def _read_complex_ascii(self, f, nrows, ncols, line_size, line, dtype, is_sparse, is_big_mat):
-        if is_sparse:
-            A = self._read_complex_sparse_ascii(f, nrows, ncols, line_size, line, dtype, is_big_mat)
-        else:
-            A = self._read_complex_dense_ascii(f, nrows, ncols, line_size, line, dtype, is_big_mat)
-        return A
-
-    def _read_complex_dense_ascii(self, f, nrows, ncols, line_size, line, dtype, is_big_mat):
-        A = zeros((nrows, ncols), dtype=dtype)  # Initialize a complex matrix
-
-        nloops = 0
-        was_broken = False
-        while 1:
-            if nloops > 0 and not was_broken:
-                line = f.readline().rstrip()
-            was_broken = False
-
-            (icol, irow, nwords) = line.split()
-            icol = int(icol)
-
-            if icol > ncols:
-                break
-
-            irow = int(irow)
-            nwords = int(nwords)
-
-            run_loop = True
-            sline = line.strip().split()
-            while (len(sline) == 1 or len(sline) == 2) and 'E' not in line or run_loop:  # next sparse entry
-                run_loop = False
-
-                i = 0
-                iword = 0
-                is_done_reading_row = False
-                while nwords:
-                    n = 0
-                    line = f.readline().rstrip()
-                    nwords_in_line = line.count('E')
-                    if nwords_in_line == 0:
-                        was_broken = True
-                        break
-
-                    for i in range(nwords_in_line):
-                        value = float(line[n:n + line_size])
-
-                        if iword % 2 == 0:
-                            #A[irow - 1, icol - 1].real = value
-                            real_value = value
-                        else:
-                            A[irow - 1, icol - 1] = complex(real_value, value)
-                            irow += 1
-                        iword += 1
-                        n += line_size
-                    nwords -= nwords_in_line
-                sline = line.strip().split()
-                nloops += 1
-
-        f.readline()
-        return A
-
-    def _get_irow_sparse_ascii(self, f, line, sline, nwords, irow, is_big_mat):
-        #nwords = (nwords-1)//2  # TODO this cant be right...
-        sline = line.strip().split()
-        if is_big_mat:
-            if len(sline) == 2:
-                pass
-            else:
-                sline = f.readline().strip().split()
-            assert len(sline) == 2, 'sline=%s len(sline)=%s' % (sline, len(sline))
-            (idummy, irow) = sline
-            irow = int(irow)
-        else:
-            if len(sline) == 1:
-                IS = int(line)
-            else:
-                IS = int(f.readline().strip())
-            L = IS // 65536 - 1
-            irow = IS - 65536 * (L + 1)
-
-        return irow
-
-#--------------------------------------------------------------------------
-    def read_op4_binary(self, op4_filename, matrix_names=None, precision='default'):
-        """matrix_names must be a list or None, but basically the same"""
-        with io.open(op4_filename, mode='rb') as f:
-            self.n = 0
-
-            # get the endian
-            data = f.read(4)
-            (recordLengthBig,) = unpack('>i', data)
-            (recordLengthLittle,) = unpack('<i', data)
-
-            if recordLengthBig == 24:
-                self.endian = '>'
-            elif recordLengthLittle == 24:
-                self.endian = '<'
-            else:
-                msg = 'a 24 could not be found as the first word...endian error\n'
-                msg += "RL_Big=%s RL_Little=%s" % (
-                    recordLengthBig, recordLengthLittle)
-                raise RuntimeError(msg)
-            f.seek(0)
-
-            i = 0
-            matrices = {}
-            name = 'dummyName'
-            while name is not None:
-                #print "i =", i
-                # checks for the end of the file
-                assert self.n == f.tell(), 'n=%s tell=%s' % (self.n, f.tell())
-                n = self.n
-                data1 = f.read(1)
-                f.seek(n)
-                if len(data1) == 0:
-                    break
-                #self.show(f, 60)
-
-                (name, form, matrix) = self._read_matrix_binary(f, precision, matrix_names)
-                #print print_matrix(matrix)
-                if name is not None:
-                    if matrix_names is None or name in matrix_names:  # save the matrix
-                        matrices[name] = (form, matrix)
-
-                #print "not f.closed = ",not f.closed,form,name
-                # if not f.closed or form is not None:
-                #     data = f.read(4)
-                #     self.n+=4
-                #     if len(data) == 0:
-                #         break
-                #     (record_length,) = unpack(self.endian+'i', data)
-                #     print("RL = %s" % record_length)
-                #     if record_length == 24:
-                #         self.n-=4
-                #         f.seek(self.n)
-                #     else:
-                #         data = f.read(4)
-                #         if len(data) == 0:
-                #             break
-                #         (recordLength2,) = unpack(self.endian+'i', data)
-                #         assert recordLength2 == 24
-                #         f.seek(self.n)
-                #
-                i += 1
-        return matrices
-
-    def read_start_marker(self, f):
-        #print '--------------------------------------'
-        #self.show(f, 60)
-        data = f.read(4)
-        self.n += 4
-        (record_length,) = unpack(self.endian + 'i', data)
-
-        record_length = 16
-        data = f.read(record_length)
-        self.n += record_length
-        assert self.n == f.tell(), 'n=%s tell=%s' % (self.n, f.tell())
-
-        if record_length == 16:  # b,icol,irow,nwords,
-            (a, icol, irow, nwords) = unpack(self.endian + '4i', data)
-            #print("a=%s icol=%s irow=%s nwords=%s" % (a, icol, irow, nwords))
-        else:
-            raise NotImplementedError('record_length=%s' % record_length)
-        return (a, icol, irow, nwords)
-
-    def _get_irow_small(self, f, data):
-        if len(data) == 0:
-            data = f.read(4)
-            self.n += 4
-
-        IS, = unpack(self.endian + 'i', data)
-        L = IS // 65536 - 1
-        irow = IS - 65536 * (L + 1)
-        #print("IS=%s L=%s irow=%s" % (IS, L, irow))
-        #assert IS>0
-        #assert L>0
-        return irow, L
-
-    def _get_irow_big(self, f, data):
-        if len(data) == 0:
-            data = f.read(8)
-            self.n += 8
-        (idummy, irow) = unpack(self.endian + '2i', data)
-        #print("idummy=%s irow=%s" % (idummy, irow))
-        #assert irow<100
-        return (irow, idummy - 1)
-
-    def _read_matrix_binary(self, f, precision, matrix_names):
-        """reads a matrix"""
-        #self.show(f, 60)
-        #print("*************************")
-        data = f.read(4)
-        self.n += 4
-        (record_length,) = unpack(self.endian + 'i', data)
-        assert self.n == f.tell(), 'n=%s tell=%s' % (self.n, f.tell())
-        #print("RL = %s" % record_length)
-
-        if record_length == 24:
-            data = f.read(record_length)
-            self.n += record_length
-
-            (ncols, nrows, form, Type, name) = unpack(
-                self.endian + '4i8s', data)
-            #print("nrows=%s ncols=%s form=%s Type=%s name=%r" % (nrows, ncols, form, Type, name))
-        else:
-            msg = record_length #+ self.print_block(data)
-            raise NotImplementedError('record_length=%s filename=%r' % (record_length, f.name))
-
-        name = name.strip()
-        if 0:
-            if Type == 1:
-                print("Type = Real, Single Precision")
-            elif Type == 2:
-                print("Type = Real, Double Precision")
-            elif Type == 3:
-                print("Type = Complex, Single Precision")
-            elif Type == 4:
-                print("Type = Complex, Double Precision")
-
-        if nrows < 0:  # if less than 0, big
-            is_big_mat = True
-            nrows = abs(nrows)
-        elif nrows > 0:
-            is_big_mat = False
-        else:
-            raise RuntimeError('unknown BIGMAT.  nRows=%s' % nrows)
-
-        # jump forward to get if is_sparse, then jump back
-        nsave = self.n
-        (_a, _icol, _irow, _nwords) = self.read_start_marker(f)
-        f.seek(nsave)
-        self.n = nsave
-
-        (NWV, NBW, d, dtype) = self._get_matrix_info(Type)
-
-        is_sparse = False
-        if _irow == 0:
-            is_sparse = True
-
-        assert self.n == f.tell(), 'n=%s tell=%s' % (self.n, f.tell())
-        if Type in [1, 2]:  # real
-            A = self._read_real_binary(f, nrows, ncols, Type, is_sparse, is_big_mat)
-        elif Type in [3, 4]:  # complex
-            A = self._read_complex_binary(f, nrows, ncols, Type, is_sparse, is_big_mat)
-        else:
-            raise TypeError("Type=%s" % Type)
-
-        #try:
-            #print_matrix(A.todense())
-        #except:
-            #pass
-
-        if d in ['d', 'dd']:
-            f.read(8)
-            self.n += 8
-        elif d in ['f', 'ff']:
-            f.read(4)
-            self.n += 4
-        else:
-            raise NotImplementedError(d)
-        #f.read(record_length); self.n+=record_length
-        #self.show(f, 10)
-        #f.read(4); self.n+=4
-
-        assert self.n == f.tell(), 'n=%s f.tell=%s' % (self.n, f.tell())
-        return (name, form, A)
-
-    def _get_matrix_info(self, Type):
-        if Type == 1:
-            NWV = 1  # number words per value
-            NBW = 4
-            d = 'f'
-        elif Type == 2:
-            NWV = 2
-            NBW = 8
-            d = 'd'
-        elif Type == 3:
-            NWV = 2
-            NBW = 8
-            d = 'ff'
-        elif Type == 4:
-            NWV = 4
-            NBW = 16
-            d = 'dd'
-        else:
-            raise RuntimeError("Type=%s" % Type)
-        dtype = get_dtype(Type)
-        return (NWV, NBW, d, dtype)
-
-    def _read_real_dense_binary(self, f, nrows, ncols, Type, is_sparse, is_big_mat):
-        (NWV, NBW, d, dtype) = self._get_matrix_info(Type)
-        A = zeros((nrows, ncols), dtype=dtype)
-
-        icol = -1  # dummy value so the loop starts
-        while icol < ncols + 1:  # if isDense
-            assert self.n == f.tell(), 'n=%s tell=%s' % (self.n, f.tell())
-            (icol, irow, nwords) = self.get_markers_dense(f)
-            L = nwords
-            if icol == ncols + 1:
-                break
-            if L == -1:
-                break
-
-            record_length = 4 * nwords
-            data = f.read(record_length)
-            self.n += record_length
-            nvalues = L // NWV
-            str_values = self.endian + '%i%s' % (nvalues * len(d), d[0])
-            A[irow-1:irow-1+nvalues, icol-1] = unpack(str_values, data)
-        #assert self.n == f.tell(), 'n=%s tell=%s' % (self.n, f.tell())
-        f.read(4)
-        self.n += 4
-        return A
-
-
-    def _read_real_binary(self, f, nrows, ncols, Type, is_sparse, is_big_mat):
-        if is_sparse:
-            A = self._read_real_sparse_binary(f, nrows, ncols, Type, is_sparse, is_big_mat)
-        else:
-            A = self._read_real_dense_binary(f, nrows, ncols, Type, is_sparse, is_big_mat)
-        return A
-
-    def _read_real_sparse_binary(self, f, nrows, ncols, Type, is_sparse, is_big_mat):
-        (NWV, NBW, d, dtype) = self._get_matrix_info(Type)
-        rows = []
-        cols = []
-        entries = []
-
-        data = ''
-        icol = -1  # dummy value so the loop starts
-        while icol < ncols + 1:  # if isDense
-            #if record_length==0:
-            assert self.n == f.tell(), 'n=%s tell=%s' % (self.n, f.tell())
-            (icol, irow, nwords) = self.get_markers_sparse(f, is_big_mat)
-            L = nwords
-
-            if icol == ncols + 1:
-                break
-
-            if is_big_mat:
-                (irow, L) = self._get_irow_big(f, data[:8])
-                data = data[8:]
-            else:
-                (irow, L) = self._get_irow_small(f, data[:4])
-                data = data[4:]
-
-            if L == -1:
-                break
-
-            if 0:
-                print("next icol")
-                print("N=%s icol=%s irow=%s nwords=%s" % (
-                    self.n, icol, irow, nwords))
-
-            #if nwords==0 and is_big_mat:
-                #self.n-=4; f.seek(self.n)
-                #break
-
-            record_length = 4 * nwords
-            data = f.read(record_length)
-            self.n += record_length
-            #print("dataFormat=%s RL=%s NNext=%s" % (d, record_length, self.n))
-            #if icol==ncols+1:
-                #break
-
-            nvalues = L // NWV
-
-            str_values = self.endian + '%i%s' % (nvalues * len(d), d[0])
-
-            i = 0
-            while len(data) > 0:
-                if i == 0:
-                    pass
-                else:
-                    if is_big_mat:
-                        (irow, L) = self._get_irow_big(f, data[0:8])
-                        data = data[8:]
-                    else:
-                        (irow, L) = self._get_irow_small(f, data[0:4])
-                        data = data[4:]
-                    assert irow > 0
-                    nvalues = L // NWV
-
-                value_list = unpack(str_values, data[0:nvalues * NBW])
-                assert self.n == f.tell(), 'n=%s tell=%s' % (self.n, f.tell())
-
-                #irow -= 1
-                #icol -= 1
-                #print "is_sparse = ",is_sparse
-
-                rows.extend([i+irow-1 for i in range(nvalues)])
-                irow += nvalues
-                cols.extend([icol-1] * nvalues)
-                entries.extend(value_list)
-
-                record_length -= nvalues * NBW
-                data = data[nvalues * NBW:]
-                #if 0:
-                    #print("record_length=%s NBW=%s len(data)=%s" %
-                          #(record_length, NBW, len(data)))
-                    ##print(A)
-                    #print("********")  # ,data
-                    #print(self.print_block(data))
-                i += 1
-            #print "-------------------------------"
-
-        #if rows == []:  # NULL matrix
-            #raise NotImplementedError()
-
-        A = coo_matrix((entries, (rows, cols)), shape=(nrows, ncols),
-                       dtype=dtype)
-        f.read(4)
-        self.n += 4
-
-        return A
-
-    def show(self, f, n):
-        #assert self.n == f.tell()
-        nold = f.tell()
-        nints = n // 4
-        data = f.read(n)
-        strings, ints, floats = self._show_data(data)
-        f.seek(nold)
-        return strings, ints, floats
-
-    def _show_data(self, data):
-        n = len(data)
-        nints = n // 4
-        strings = unpack(self.endian + '%is' % n, data)
-        ints = unpack(self.endian + '%ii' % nints, data)
-        floats = unpack(self.endian + '%if' % nints, data)
-        #print("strings =", strings)
-        print("ints    =", ints)
-        print("floats  =", floats)
-        return strings, ints, floats
-
-    def _read_complex_dense_binary(self, f, nrows, ncols, Type, is_big_mat):
-        (NWV, NBW, d, dtype) = self._get_matrix_info(Type)
-        A = zeros((nrows, ncols), dtype=dtype)
-        record_length = 0
-        icol = -1  # dummy value so the loop starts
-        while icol < ncols + 1:  # if isDense
-            #if record_length==0:
-            assert self.n == f.tell(), 'n=%s tell=%s' % (self.n, f.tell())
-            (icol, irow, nwords) = self.get_markers_dense(f)
-            if 0:
-                print("N=%s icol=%s irow=%s nwords=%s" % (self.n, icol, irow,
-                                                          nwords))
-                print("-----------")
-
-            L = nwords
-
-            if icol == ncols + 1:
-                break
-
-            if L == -1:
-                break
-
-            if 0:
-                print("next icol")
-                print("N=%s icol=%s irow=%s nwords=%s" % (
-                    self.n, icol, irow, nwords))
-
-            #if nwords==0 and is_big_mat:
-                #self.n-=4; f.seek(self.n)
-                #break
-
-            record_length = 4 * nwords
-            data = f.read(record_length)
-            self.n += record_length
-            #print("dataFormat=%s RL=%s NNext=%s" % (d, record_length, self.n))
-            if icol == ncols + 1:
-                continue
-
-            nvalues = nwords // NWV
-            #nRead = nwords//4
-            while record_length >= NBW:
-                if 0:
-                    print("inner while...")
-                    print("nwords  = %s" % nwords)
-                    print("nvalues = %s" % nvalues)
-                    print("NWV     = %s" % NWV)
-
-                #if nvalues == 0:
-                    #assert icol == ncols+1
-                    #break
-                str_values = self.endian + '%i%s' % (nvalues * len(d), d[0])
-                if 0:
-                    print("str_values = %s" % str_values)
-                    print("nvalues*NBW=%s len(data)=%s" %
-                          (nvalues * NBW, len(data)))
-                value_list = unpack(str_values, data[0:nvalues * NBW])
-                assert self.n == f.tell(), 'n=%s tell=%s' % (self.n, f.tell())
-                #self.show(f, 4)
-                #print self.print_block(data)
-                if 0:
-                    print("value_list = %s" % (value_list))
-
-                #irow-=1
-                #icol-=1
-                #print("is_sparse = ", is_sparse)
-                irow -= 1
-                icol -= 1
-
-                for i, value in enumerate(value_list):
-                    if i % 2 == 0:
-                        real_value = value
-                    else:
-                        #print("A[%s,%s] = %s" % (irow, icol, complex(real_value, value)))
-                        A[irow, icol] = complex(real_value, value)
-                        irow += 1
-
-                record_length -= nvalues * NBW
-                data = data[nvalues * NBW:]
-                #print("record_length=%s NBW=%s" % (record_length, NBW))
-                #print(print_matrix(A))
-                #print("********", data)
-
-        f.read(4)
-        self.n += 4
-        return A
-
-    def _read_complex_binary(self, f, nrows, ncols, Type, is_sparse, is_big_mat):
-        if is_sparse:
-            A = self._read_complex_sparse_binary(f, nrows, ncols, Type, is_big_mat)
-        else:
-            A = self._read_complex_dense_binary(f, nrows, ncols, Type, is_big_mat)
-        return A
-
-    def _read_complex_sparse_binary(self, f, nrows, ncols, Type, is_big_mat):
-        (NWV, NBW, d, dtype) = self._get_matrix_info(Type)
-        rows = []
-        cols = []
-        entries = []
-        record_length = 0
-        data = ''
-        icol = -1  # dummy value so the loop starts
-        while icol < ncols + 1:  # if isDense
-            #if record_length==0:
-            assert self.n == f.tell(), 'n=%s tell=%s' % (self.n, f.tell())
-            (icol, irow, nwords) = self.get_markers_sparse(f, is_big_mat)
-            if 0:
-                print("N=%s icol=%s irow=%s nwords=%s" % (self.n, icol, irow,
-                                                          nwords))
-                print("-----------")
-
-            L = nwords
-
-            if icol == ncols + 1:
-                break
-
-            if is_big_mat:
-                (irow, L) = self._get_irow_big(f, data[:8])
-                data = data[8:]
-            else:
-                (irow, L) = self._get_irow_small(f, data[:4])
-                data = data[4:]
-
-            if L == -1:
-                break
-
-            if 0:
-                print("next icol")
-                print("N=%s icol=%s irow=%s nwords=%s" % (
-                    self.n, icol, irow, nwords))
-
-            #if nwords==0 and is_big_mat:
-                #self.n-=4; f.seek(self.n)
-                #break
-
-            record_length = 4 * nwords
-            data = f.read(record_length)
-            self.n += record_length
-            #print("dataFormat=%s RL=%s NNext=%s" % (d, record_length, self.n))
-            if icol == ncols + 1:
-                continue
-
-            nvalues = nwords // NWV
-            #nRead = nwords//4
-            while record_length >= NBW:
-                if 0:
-                    print("inner while...")
-                    print("nwords  = %s" % nwords)
-                    print("nvalues = %s" % nvalues)
-                    print("NWV     = %s" % NWV)
-
-                #if nvalues == 0:
-                    #assert icol==ncols+1
-                    #break
-                str_values = self.endian + '%i%s' % (nvalues * len(d), d[0])
-                if 0:
-                    print("str_values = %s" % str_values)
-                    print("nvalues*NBW=%s len(data)=%s" %
-                          (nvalues * NBW, len(data)))
-                value_list = unpack(str_values, data[0:nvalues * NBW])
-                assert self.n == f.tell(), 'n=%s tell=%s' % (self.n, f.tell())
-                #self.show(f, 4)
-                #print(self.print_block(data))
-                if 0:
-                    print("value_list = %s" % (value_list))
-
-                #irow-=1
-                #icol-=1
-                irow -= 1
-                icol -= 1
-
-                cols += [icol] * nvalues
-                rows += [i + irow for i in range(nvalues)]
-                for i, value in enumerate(value_list):
-                    if i % 2 == 0:
-                        real_value = value
-                    else:
-                        #print("A[%s,%s] = %s" % (irow, icol, complex(real_value, value)))
-                        #A[irow, icol] = complex(real_value, value)
-                        entries.append(complex(real_value, value))
-                        irow += 1
-
-                record_length -= nvalues * NBW
-                data = data[nvalues * NBW:]
-                #print("record_length=%s NBW=%s" % (record_length, NBW))
-                #print(print_matrix(A))
-                #print("********", data)
-
-        A = coo_matrix((entries, (rows, cols)), shape=(nrows, ncols), dtype=dtype)
-        f.read(4)
-        self.n += 4
-        return A
-
-    def get_markers_sparse(self, f, is_big_mat):
-        if is_big_mat:
-            (a, icol, irow, nwords) = self.read_start_marker(f)
-            #irow = self._get_irow_big(f)
-            nwords -= 2
-            #if nwords>1:
-            #    nwords -= 2
-            #else:
-            #    print("nwords0 = %s" % nwords)
-            #    nwords = 0
-        else:
-            (a, icol, irow, nwords) = self.read_start_marker(f)
-            if irow != 0:
-                assert nwords == 1, 'nwords=%s' % nwords
-
-            #(irow) = self._get_irow_small(f)
-            nwords -= 1
-        return (icol, irow, nwords)
-
-    def get_markers_dense(self, f):
-        (a, icol, irow, nwords) = self.read_start_marker(f)
-        #print("N=%s a=%s icol=%s irow=%s nwords=%s"% (self.n, a, icol, irow, nwords))
-        return (icol, irow, nwords)
-
-#--------------------------------------------------------------------------
-    def _get_type_nwv(self, A, precision='default'):
-        """
-        Determines the Type and number of words per value
-        an entry in the matrix takes up.
-
-        Parameters
-        ----------
-        A : matrix
-            a matrix or entry in a matrix (to save memory)
-        precision : str
-            data precision ='default', 'single', 'double'
-
-        Returns
-        -------
-        matrix_type : int
-            1 = real, single precision
-            2 = real, double precision
-            3 = complex, single precision
-            4 = complex, double precision
-        NWV : int
-            Number of Words per Value
-
-        .. note:: a word is 4 bytes
-                  nwords(float32)=1;    single precison
-                  nwords(complex64)=2;  single precison
-                  nwords(float64)=2;    double precision
-                  nwords(complex128)=4; double precision
-        """
-        # real
-        if isinstance(A.dtype.type(), float32):
-            NWV = 1
-            if precision != 'double':
-                Type = 1
-            else:
-                Type = 2
-        elif isinstance(A.dtype.type(), float64):
-            NWV = 1
-            if precision != 'single':
-                Type = 2
-            else:
-                Type = 1
-
-        # complex
-        elif isinstance(A.dtype.type(), complex64):
-            NWV = 2
-            if precision != 'double':
-                Type = 3
-            else:
-                Type = 4
-        elif isinstance(A.dtype.type(), complex128):
-            NWV = 2
-            if precision != 'single':
-                Type = 4
-            else:
-                Type = 3
-        else:
-            raise TypeError('invalid Type, only float32, float64, complex64, complex128; dtype=%r' % A.dtype)
-        return (Type, NWV)
-
-    def write_op4(self, op4_filename, matrices, name_order=None, precision='default', is_binary=True):
-        """
-        Writes the OP4
-
-        Parameters
-        ----------
-        op4_filename : str/file
-            The filename to write
-            String -> opens a file (closed at the end)
-            file   -> no file is opened and it's not closed
-        name_order: List[str]
-            List of the names of the matrices that should be
-            written or string (default=None -> sorted based on matrices)
-        is_binary : bool; default=True
-            Should a binary file be written
-        precision : str; default='default'
-            Overwrite the default precision ('single', 'double', 'default')
-            Applies to all matrices
-
-        Method 1:
-        ---------
-        >>> write_op4(op4_filename, name_order=['A', 'B', 'C'],
-                      precision='default', is_binary=True)
-        Method 2:
-        ---------
-        matrices = {
-            'A' : (formA, matrixA),
-            'B' : (formB, matrixB),
-        }
-
-        .. todo::  This method is not even close to being done
-        """
-        if not precision in ('single', 'double', 'default'):
-            raise ValueError("precision=%r and must be 'single', 'double', or 'default'" % precision)
-        if not is_binary in (True, False):
-            raise ValueError('is_binary=%r and must be True or False' % is_binary)
-        #if nR == nC: op4_form = 1   # square
-        #else:        op4_form = 2   # rectangular
-
-        if isinstance(op4_filename, string_types):
-            if PY2 or is_binary:
-                wb = 'wb'
-            else:
-                wb = 'w'
-            with open(op4_filename, 'w') as f:
-                self._write_op4_f(f, name_order, is_binary, precision, matrices)
-        else:
-            f = op4_filename
-            self._write_op4_f(f, name_order, is_binary, precision, matrices)
-
-    def _write_op4_f(self, f, name_order, is_binary, precision, matrices):
-        if name_order is None:
-            name_order = sorted(matrices.keys())
-        elif isinstance(name_order, string_types):
-            name_order = [name_order]
-
-        is_big_mat = False  ## .. todo:: hardcoded
-        for name in name_order:
-            (form, matrix) = matrices[name]
-            if not form in (1, 2, 3, 6, 8, 9):
-                raise ValueError('form=%r and must be in [1, 2, 3, 6, 8, 9]' % form)
-
-            if isinstance(matrix, coo_matrix):
-                #write_DMIG(f, name, matrix, form, precision='default')
-                if is_binary:
-                    raise NotImplementedError('sparse binary op4 writing not implemented')
-                else:
-                    self._write_sparse_matrix_ascii(f, name, matrix, form=form,
-                                                    precision=precision, is_big_mat=is_big_mat)
-            elif isinstance(matrix, ndarray):
-                if is_binary:
-                    self._write_dense_matrix_binary(f, name, matrix, form=form, precision=precision)
-                else:
-                    self._write_dense_matrix_ascii(f, name, matrix, form=form, precision=precision)
-            else:
-                raise NotImplementedError('Matrix type=%r is not supported.  types=[coo_matrix, ndarray]' % type(matrix))
-
-
-    def __backup(self, name, matrix, form=2, precision='default'):
-        """
-        Put this documentation somewhere else...
-
-        :param name: the name of the matrix
-        :param matrix: a two-dimensional NUMPY.NDARRAY
-        :param form: Form is defined as one of the following:
-
-        ==== ===============
-        Form Definition
-        ==== ===============
-        1.   Square
-        2.   Rectangular
-        3.   Diagonal
-        6.   Symmetric
-        8.   Id entity
-        9.   Pseudoidentity
-        ==== ===============
-
-        Not Supported by all OP4s (this is not a restriction of the OP4 reader/writer):
-
-        ==== ===============================
-        Form Definition
-        ==== ===============================
-        4.   Lower triangular factor
-        5.   Upper triangular factor
-        10.  Cholesky factor
-        11.  Trapezoidal factor
-        13.  Sparse lower triangular factor
-        15.  Sparse upper triangular factor
-        ==== ===============================
-
-        .. note:: form defaults to 2, but 1 can be easily determined.  Any others must be specified.
-        """
-        assert isinstance(name, string_types), name
-        assert isinstance(form, int), form
-
-    def _write_sparse_matrix_ascii(self, f, name, A, form=2, is_big_mat=False, precision='default'):
-        """
-        .. todo:: Does this work for complex matrices?
-        """
-        msg = ''
-        assert isinstance(name, string_types), 'name=%s' % name
-        #A = A.tolil() # list-of-lists sparse matrix
-        #print dir(A)
-        (Type, NWV) = self._get_type_nwv(A.data[0], precision)
-        if Type in [3, 4]:
-            complex_factor = 2
-        else: # 1, 2
-            complex_factor = 1
-        (nrows, ncols) = A.shape
-
-        #if nrows == ncols and form == 2:
-            #form = 1
-        #print("Type=%s" % Type)
-        if is_big_mat:
-            msg += '%8i%8i%8i%8i%-8s1P,3E23.16\n' % (ncols, -nrows, form, Type, name)
-        else:
-            msg += '%8i%8i%8i%8i%-8s1P,3E23.16\n' % (ncols, nrows, form, Type, name)
-
-        #print "A.row = ",A.row
-        #print "A.col = ",A.col
-
-        cols = {}
-        for j in A.col:
-            cols[j] = []
-        for i, jcol in enumerate(A.col):
-            cols[jcol].append(i)
-        #print("cols = ", cols)
-
-        f.write(msg)
-        msg = ''
-        for j, col in iteritems(cols):
-            #print("***********")
-            #print("j=%s col=%s" % (j, col))
-            #col.sort()
-
-            #print('A =', A)
-            irows = [A.row[jj] for jj in col]
-            #print "irows = ",irows
-            (dpacks) = compress_column(irows)
-            #print("dpacks = %s" % (dpacks))
-
-            npacks = len(dpacks)
-            nrows = len(irows)
-            if is_big_mat:
-                #L = complex_factor * (2 * len(irows)) + 1
-                L = 2 * npacks * NWV + nrows
-                msg = '%8i%8i%8i\n' % (j + 1, 0, L)
-            else:
-                L = complex_factor * (2 * len(irows))
-                msg = '%8i%8i%8i\n' % (j + 1, 0, L + 1)
-            f.write(msg)
-
-            for (ipack, dpack) in enumerate(dpacks):
-                msg = ''
-                #print "pack = ",pack
-
-                irow = A.row[col[dpack[0]]]
-                if is_big_mat:
-                    #L = complexFactor * (2 * len(pack)) + 1
-                    #L = (nPacks+1) + nRows*complexFactor
-                    L = (len(dpack) + 1) * NWV
-                    #if iPack==0:
-                        #L+=1
-
-                    #L = complexFactor * (2 + nPacks) + 1
-                    #L = len(pack) + complexFactor * 2
-                    #msg = '%8i%8i%8i\n' % (j+1, 0, L+1)
-                    msg += '%8i%8i\n' % (L, irow + 1)
-                else:
-                    #L = complexFactor * (2 * len(pack))
-                    #msg = '%8i%8i%8i\n' % (j+1, 0, L+1)
-
-                    IS = irow + 65536 * (L + 1) + 1
-                    msg += '%8i\n' % IS
-
-                i = 0
-                value_str = ''
-                #print("ipack=%s rowPack=%s" % (ipack, [A.row[p] for p in dpack]))
-                for p in dpack:
-                    irow = col[p]
-                    val = A.data[irow]
-                    irow = A.row[irow]
-
-                    if Type in [1, 2]:
-                        value_str += '%23.16E' % val
-                        if (i + 1) % 3 == 0:
-                            msg += value_str + '\n'
-                            value_str = ''
-                    else:
-                        value_str += '%23.16E' % val.real
-                        if (i + 1) % 3 == 0:
-                            msg += value_str + '\n'
-                            value_str = ''
-                        i += 1
-                        value_str += '%23.16E' % val.imag
-                        if (i + 1) % 3 == 0:
-                            msg += value_str + '\n'
-                            value_str = ''
-                    i += 1
-                if value_str:
-                    msg += value_str + '\n'
-                f.write(msg)
-        f.write('%8i%8i%8i\n' % (ncols + 1, 1, 1))
-        f.write(' 1.0000000000000000E+00\n')
-
-    def _write_dense_matrix_binary(self, f, name, matrix, form=2,
-                                   precision='default', encoding='utf-8'):
-        """
-        24 bytes is the record length
-          - (1) ncols
-          - (2) nrows
-          - (3) form
-          - (4) Type
-          - (5,6) name2
-          6 words * 4 bytes/word = 24 bytes
-
-        .. todo:: support precision
-        """
-        #if PY3:
-            #raise NotImplementedError('_write_dense_matrix_binary is not supported')
-        A = matrix
-        (Type, NWV) = self._get_type_nwv(A[0, 0], precision)
-
-        (nrows, ncols) = A.shape
-        #if nrows==ncols and form==2:
-            #form = 1
-        name2 = '%-8s' % name
-        name_bytes = name2.encode('ascii')
-        assert len(name2) == 8, 'name=%r is too long; 8 characters max' % name
-        s = Struct(self.endian + '5i8s')
-
-        msg = s.pack(24, ncols, nrows, form, Type, name_bytes)
-        f.write(msg)
-
-        for icol in range(ncols):
-            (istart, iend) = self._get_start_end_row(A[:, icol], nrows)
-
-            # write the column
-            if istart is not None and iend is not None:
-                iend += 1
-                msg = pack(self.endian + '4i', 24, icol +
-                           1, istart + 1, (iend - istart) * NWV)
-
-                if Type in [1, 2]: # real
-                    if Type == 1: # real, single
-                        fmt = '%if' % (iend - istart)
-                    else:         # real, double
-<<<<<<< HEAD
-                        fmt = '%id' % (iend - istart)
-                    f.write(pack(fmt, *A[istart:iend+1, icol]))
-=======
-                        fmt = '%id' % (iEnd - iStart)
-                    f.write(pack(self.endian + fmt, *A[iStart:iEnd+1, icol]))
->>>>>>> fc8ba251
-
-                else:  # complex
-                    if Type == 1: # complex, single
-                        fmt = '2f'
-                    else:         # complex, double
-                        fmt = '2d'
-<<<<<<< HEAD
-                    for irow in range(istart, iend):
-                        msg += pack(fmt, A[irow, icol].real,
-                                    A[irow, icol].imag)
-=======
-                    for irow in range(iStart, iEnd):
-                        msg += pack(self.endian + fmt, A[irow, icol].real,
-                                         A[irow, icol].imag)
->>>>>>> fc8ba251
-            f.write(msg)
-        if Type in [1, 3]: # single precision
-            msg = pack(self.endian + '4if', 24, ncols + 1, 1, 1, 1.0)  # .. todo:: is this right???
-        else: # double precision
-            msg = pack(self.endian + '4id', 24, ncols + 1, 1, 1, 1.0)
-        f.write(msg)
-
-    def _get_start_end_row(self, A, nrows):
-        """find the starting and ending points of the matrix"""
-        istart = None
-        for irow in range(nrows):
-            if abs(A[irow]) > 0.0:
-                istart = irow
-                break
-        iend = None
-        for irow in reversed(range(nrows)):
-            if abs(A[irow]) > 0.0:
-                iend = irow
-                break
-        return (istart, iend)
-
-    def _write_dense_matrix_ascii(self, f, name, A, form=2, precision='default'):
-        (Type, NWV) = self._get_type_nwv(A[0, 0], precision)
-
-        (nrows, ncols) = A.shape
-        msg = u'%8i%8i%8i%8i%-8s1P,3E23.16\n' % (ncols, nrows, form, Type, name)
-        f.write(msg)
-
-        if Type in [1, 2]: # real
-            for icol in range(ncols):
-                value_str = ''
-                (istart, iend) = self._get_start_end_row(A[:, icol], nrows)
-
-                # write the column
-                if istart is not None and iend is not None:  # not a null column
-                    iend += 1
-                    msg = '%8i%8i%8i\n' % (icol + 1, istart + 1,
-                                           (iend - istart) * NWV)
-                    f.write(msg)
-                    for i, irow in enumerate(range(istart, iend)):
-                        value_str += '%23.16E' % A[irow, icol]
-                        if (i + 1) % 3 == 0:
-                            f.write(value_str + '\n')
-                            value_str = ''
-                if value_str:
-                    f.write(value_str + '\n')
-        else: # complex
-            for icol in range(ncols):
-                value_str = ''
-                (istart, iend) = self._get_start_end_row(A[:, icol], nrows)
-
-                # write the column
-                if istart is not None and iend is not None:  # not a null column
-                    iend += 1
-                    msg = '%8i%8i%8i\n' % (icol + 1, istart + 1,
-                                           (iend - istart) * NWV)
-                    f.write(msg)
-                    i = 0
-                    for irow in range(istart, iend):
-                        value_str += '%23.16E' % A[irow, icol].real
-                        if (i + 1) % 3 == 0:
-                            f.write(value_str + '\n')
-                            value_str = ''
-
-                        value_str += '%23.16E' % A[irow, icol].imag
-                        if (i + 2) % 3 == 0:
-                            f.write(value_str + '\n')
-                            value_str = ''
-                        i += 2
-                if value_str:
-                    f.write(value_str + '\n')
-
-        # end of the matrix?
-        msg = '%8i%8i%8i\n' % (ncols + 1, 1, 1)
-        msg += ' 1.0000000000000000E+00\n'
-        f.write(msg)
-
-
-def get_dtype(Type, precision='default'):
-    """reset the type if 'default' not selected"""
-    if precision == 'single':
-        if Type in [1, 2]:
-            dtype = 'float32'
-        else:
-            dtype = 'complex64'
-    elif precision == 'double':
-        if Type in [1, 2]:
-            dtype = 'float64'
-        else:
-            dtype = 'complex128'
-    else:  # default
-        if Type == 1:
-            dtype = 'float32'
-        elif Type == 2:
-            dtype = 'float64'
-        elif Type == 3:
-            dtype = 'complex64'
-        else:
-            dtype = 'complex128'
-    return dtype
-
-
-def matrices():
-    strings = array([[0, 0, 0, 0, 0, 0, 0, 0, 0, 0, 0, 0, 0, 0, 0, 0, 0, 0, 0, 0],
-                     [0, 0, 0, 0, 0, 0, 0, 0, 0, 0, 0, 0, 0, 0, 0, 0, 0, 0, 0, 0],
-                     [1, 0, 3, 0, 5, 0, 7, 0, 9, 0, 11, 0, 13, 0, 15, 0, 17, 0, 19, 0],
-                     [1, 0, 3, 0, 5, 0, 7, 0, 9, 0, 11, 0, 13, 0, 15, 0, 17, 0, 19, 0],
-                     [1, 0, 3, 0, 5, 0, 7, 0, 9, 0, 11, 0, 13, 0, 15, 0, 17, 0, 19, 0],
-                     [0, 0, 0, 0, 0, 0, 0, 0, 0, 0, 0, 0, 0, 0, 0, 0, 0, 0, 0, 0],
-                     [0, 0, 0, 0, 0, 0, 0, 0, 0, 0, 0, 0, 0, 0, 0, 0, 0, 0, 0, 0],
-                     [0, 0, 0, 0, 0, 0, 0, 0, 0, 0, 0, 0, 0, 0, 0, 0, 0, 0, 0, 0],
-                     [1, 0, 3, 0, 5, 0, 7, 0, 9, 0, 11, 0, 13, 0, 15, 0, 17, 0, 19, 0],
-                     [1, 0, 3, 0, 5, 0, 7, 0, 9, 0, 11, 0, 13, 0, 15, 0, 17, 0, 19, 0],
-                     [1, 0, 3, 0, 5, 0, 7, 0, 9, 0, 11, 0, 13, 0, 15, 0, 17, 0, 19, 0],
-                     [0, 0, 0, 0, 0, 0, 0, 0, 0, 0, 0, 0, 0, 0, 0, 0, 0, 0, 0, 0],
-                     [0, 0, 0, 0, 0, 0, 0, 0, 0, 0, 0, 0, 0, 0, 0, 0, 0, 0, 0, 0],
-                     [0, 0, 0, 0, 0, 0, 0, 0, 0, 0, 0, 0, 0, 0, 0, 0, 0, 0, 0, 0],
-                     [1, 2, 3, 4, 5, 6, 7, 8, 9, 10, 11, 12, 13, 14, 15, 16, 17, 18, 19, 20],
-                     [1, 2, 3, 4, 5, 6, 7, 8, 9, 10, 11, 12, 13, 14, 15, 16, 17, 18, 19, 20],
-                     [1, 2, 3, 4, 5, 6, 7, 8, 9, 10, 11, 12, 13, 14, 15, 16, 17, 18, 19, 20],
-                     [0, 0, 0, 0, 0, 0, 0, 0, 0, 0, 0, 0, 0, 0, 0, 0, 0, 0, 0, 0],
-                     [0, 0, 0, 0, 0, 0, 0, 0, 0, 0, 0, 0, 0, 0, 0, 0, 0, 0, 0, 0],
-                     [0, 0, 0, 0, 0, 0, 0, 0, 0, 0, 0, 0, 0, 0, 0, 0, 0, 0, 0, 0],
-                     [1, 2, 3, 4, 5, 6, 7, 8, 9, 10, 11, 12, 13, 14, 15, 16, 17, 18, 19, 20],
-                     [1, 2, 3, 4, 5, 6, 7, 8, 9, 10, 11, 12, 13, 14, 15, 16, 17, 18, 19, 20],
-                     [1, 2, 3, 4, 5, 6, 7, 8, 9, 10, 11, 12, 13, 14, 15, 16, 17, 18, 19, 20],
-                     [0, 0, 0, 0, 0, 0, 0, 0, 0, 0, 0, 0, 0, 0, 0, 0, 0, 0, 0, 0],
-                     [0, 0, 0, 0, 0, 0, 0, 0, 0, 0, 0, 0, 0, 0, 0, 0, 0, 0, 0, 0],
-                     [0, 0, 0, 0, 0, 0, 0, 0, 0, 0, 0, 0, 0, 0, 0, 0, 0, 0, 0, 0],
-                     [1, 2, 3, 4, 5, 6, 7, 8, 9, 10, 11, 12, 13, 14, 15, 16, 17, 18, 19, 20],
-                     [1, 2, 3, 4, 5, 6, 7, 8, 9, 10, 11, 12, 13, 14, 15, 16, 17, 18, 19, 20],
-                     [1, 2, 3, 4, 5, 6, 7, 8, 9, 10, 11, 12, 13, 14, 15, 16, 17, 18, 19, 20],
-                     [0, 0, 0, 0, 0, 0, 0, 0, 0, 0, 0, 0, 0, 0, 0, 0, 0, 0, 0, 0]], dtype='float32') # f?
-    return strings
-
-
-def compress_column(col):
-    packs = []
-
-    n = 0
-    i = 0
-    packi = []
-    while i < len(col):
-        #print("i=%s n=%s col[i]=%s" % (i, n, col[i]))
-        if col[i] == n + 1:
-            #print("i=n=%s" % i)
-            packi.append(i)
-            n += 1
-        else:
-            if packi:
-                packs.append(packi)
-                #print("pack = ", pack)
-            packi = [i]
-            n = col[i]
-        #print("pack = ", pack)
-        i += 1
-
-    if packi:
-        packs.append(packi)
-    #print("packs = ", packs)
-    return packs
-
-def main():
-    from pyNastran.op4.utils import write_DMIG
-
-    #compress_column([14, 15, 16, 20, 21, 22, 26, 27, 28])
-    filenames = [
-        'test/mat_t_dn.op4',
-        'test/mat_t_s1.op4',
-        'test/mat_t_s2.op4',
-        'test/mat_b_dn.op4',
-        'test/mat_b_s1.op4',
-        'test/mat_b_s2.op4',
-        #'test/b_sample.op4',
-        #'binary.op4',
-    ]
-
-    #matrix_names = 'EYE10' # identity
-    #matrix_names = 'LOW'
-    #matrix_names = 'RND1RS' # real,single
-    #matrix_names = 'RND1RD' # real,double
-    #matrix_names = 'RND1CS' # complex,single
-    #matrix_names = 'RND1CD' # complex,double
-    #matrix_names = 'STRINGS'
-    #matrix_names = 'EYE5CD' # complex identity
-    matrix_names = None
-    #strings = matrices()
-
-    is_big_mat = True
-    if PY2:
-        f = open('ascii.op4', 'wb')
-    else:
-        f = open('ascii.op4', 'w')
-    for fname in filenames:
-        op4 = OP4()
-        op4.endian = '>'
-        #if 't' in fname:
-        #else:
-            #f = open('binary.op4','wb')
-
-        matrices = op4.read_op4(fname, matrix_names=matrix_names,
-                                precision='default')
-        print("keys = %s" % matrices.keys())
-        print("fname=%s" % fname)
-        for name, (form, matrix) in sorted(iteritems(matrices)):
-            op4.write_op4(f, matrices, name_order=name)
-    f.close()
-    print("-----------------------------")
-    print("done")
-    print("-----------------------------")
-
-if __name__ == '__main__':  # pragma: no cover
-    main()
+from __future__ import print_function
+from six import string_types, iteritems, PY2, PY3
+from six.moves import range
+import os
+import io
+from struct import pack, unpack, Struct
+
+from numpy import array, zeros, float32, float64, complex64, complex128, ndarray
+from scipy.sparse import coo_matrix
+
+from pyNastran.utils import is_binary_file as file_is_binary
+from pyNastran.utils.mathematics import print_matrix, print_annotated_matrix
+
+
+class OP4(object):
+    """
+     todo:: add endian checking
+     todo:: test on big matrices
+     todo:: finish write_op4
+    """
+    def __init__(self, log=None):
+        self.n = 0
+        self.endian = ''
+
+    def read_op4(self, op4_filename=None, matrix_names=None, precision='default'):
+        """
+        Reads a NASTRAN OUTPUT4 file, regular or sparse, and stores the
+        matrices as the output arguments of the function.  The number of
+        matrices read is defined by the list matrix_names.  By default, all
+        matrices will be read.  The resulting output is a dictionary of
+        matrices that are accessed by their name.
+
+        .. code-block:: python
+
+          >>> from pyNastran.op4.op4 import OP4
+          >>> op4 = OP4()
+
+          # get all the matrices
+          >>> matrices = op4.read_op4(op4_filename)
+          >>> (formA, A) = matrices['A']
+          >>> (formB, B) = matrices['B']
+          >>> (formC, C) = matrices['C']
+
+          # or to reduce memory usage
+          >>> matrices = op4.read_op4(op4_filename, matrix_names=['A','B'])
+          >>> (formA, A) = matrices['A']
+          >>> (formB, B) = matrices['B']
+
+          # or because you only want A
+          >>> matrices = op4.read_op4(op4_filename, matrix_names='A')
+          >>> (formA, A) = matrices['A']
+
+          # get all the matrices, but select the file using a file dialog
+          >>> matrices = op4.read_op4()
+          >>>
+
+        Parameters
+        ----------
+        op4_filename : str / None
+            an OP4 filename.  Type=STRING.
+        matrix_names : List[str], str / None
+            matrix name(s) (None -> all)
+        precision : str; {'default', 'single', 'double'}
+            specifies if the matrices are in single or double precsion
+            which means the format will be whatever the file is in
+
+        Returns
+        -------
+        matricies : dict[str] = (int, matrix)
+           dictionary of matrices where the key is the name and the value is [form, matrix]
+
+              ==== ===============
+              Form Definition
+              ==== ===============
+              1.   Square
+              2.   Rectangular
+              3.   Diagonal
+              6.   Symmetric
+              8.   Id entity
+              9.   Pseudoidentity
+              ==== ===============
+
+            Matrix:
+              Dense Type:  NUMPY.NDARRAY
+              Sparse Type: SCIPY.SPARSE.COO_MATRIX
+
+        .. note:: based off the MATLAB code SAVEOP4 developed by ATA-E and
+                  later UCSD.
+        .. note:: it's strongly recommended that you convert sparse matrices to
+                  another format before doing math on them.  This is standard
+                  with sparse matrices.
+
+        .. warning:: sparse binary is buggy right now
+        """
+        if not precision in ('default', 'single', 'double'):
+            raise ValueError("precision=%r and must be 'single', 'double', or 'default'" % precision)
+
+        if op4_filename is None:
+            from pyNastran.utils.gui_io import load_file_dialog
+            wildcard_wx = "Nastran OP4 (*.op4)|*.op4|" \
+                "All files (*.*)|*.*"
+            wildcard_qt = "Nastran OP4 (*.op4);;All files (*)"
+            title = 'Please select a OP4 to load'
+            op4_filename, wildcard_level = load_file_dialog(title, wildcard_wx, wildcard_qt)
+            assert op4_filename is not None, op4_filename
+
+        if not os.path.exists(op4_filename):
+            raise IOError('cannot find op4_filename=%r' % op4_filename)
+
+        if isinstance(matrix_names, string_types):
+            matrix_names = [matrix_names]
+        #assert isinstance(matrix_names, list), 'type(matrix_names)=%s' % type(matrix_names)
+
+        if file_is_binary(op4_filename):
+            return self.read_op4_binary(op4_filename, matrix_names, precision)
+        else:
+            return self.read_op4_ascii(op4_filename, matrix_names, precision)
+
+#--------------------------------------------------------------------------
+    def read_op4_ascii(self, op4_filename, matrix_names=None, precision='default'):
+        """matrix_names must be a list or None, but basically the same"""
+        with open(op4_filename, 'r') as f:
+            matrices = {}
+            name = 'dummyName'
+            while name is not None:
+                (name, form, matrix) = self._read_matrix_ascii(f, matrix_names, precision)
+                if name is not None:
+                    if matrix_names is None or name in matrix_names:  # save the matrix
+                        matrices[name] = (form, matrix)
+        return matrices
+
+    def _read_matrix_ascii(self, f, matrix_names=None, precision='default'):
+        """reads a matrix"""
+        line = f.readline().rstrip()
+        if line == '':
+            f.close()
+            return None, None, None
+        ncols, nrows, form, Type = line[0:32].split()
+        nrows = int(nrows)
+
+        if nrows < 0:  # if less than 0, big
+            is_big_mat = True
+        elif nrows > 0:
+            is_big_mat = False
+        else:
+            raise RuntimeError('unknown BIGMAT.  nRows=%s' % nrows)
+
+        nrows = abs(nrows)
+        ncols = int(ncols)
+        form = int(form)
+        Type = int(Type)
+        dtype = get_dtype(Type, precision)
+
+        name = line[32:40].strip()
+        size = line[40:].strip()
+        line_size = size.split(',')[1].split('E')[1].split('.')[0]  # 3E23.16 to 23
+        line_size = int(line_size)
+
+        line = f.readline().rstrip()
+        (icol, irow, nwords) = line.split()
+
+        is_sparse = False
+        if irow == '0':
+            is_sparse = True
+
+        if Type in [1, 2]:  # real
+            A = self._read_real_ascii(f, nrows, ncols, line_size, line, dtype, is_sparse, is_big_mat)
+        elif Type in [3, 4]:  # complex
+            A = self._read_complex_ascii(f, nrows, ncols, line_size, line, dtype, is_sparse, is_big_mat)
+        else:
+            raise RuntimeError('invalid matrix type.  Type=%s' % Type)
+
+        if not(matrix_names is None or name in matrix_names):  # kill the matrix
+            A = None
+        #print("form=%s name=%s A=\n%s" % (form, name, str(A)))
+        return (name, form, A)
+
+    def _read_real_sparse_ascii(self, f, nrows, ncols, line_size, line, dtype, is_big_mat):
+        rows = []
+        cols = []
+        entries = []
+        nloops = 0
+        was_broken = False
+        while 1:
+            if nloops > 0 and not was_broken:
+                line = f.readline().rstrip()
+            was_broken = False
+
+            (icol, irow, nwords) = line.split()
+            icol = int(icol)
+
+            if icol > ncols:
+                break
+
+            irow = int(irow)
+            nwords = int(nwords)
+
+            # This loop condition is overly complicated, but the first time
+            # it will always execute.
+            # Later if there is a sparse continuation line marker of
+            # 1 (very large) integer, there will be no scientific notation value.
+            # There also may be another sparse marker with 2 values.  These are not large.
+            # The scientific check prevents you from getting stuck in an infinite
+            # loop b/c no lines are read if there was one float value.
+            # The check for 1 (or 2) integers is to prevent the check for 3 integers
+            # which starts a new column.  We only want to continue a column.
+            run_loop = True
+            sline = line.strip().split()
+            while (len(sline) == 1 or len(sline) == 2) and 'E' not in line or run_loop:  # next sparse entry
+                irow = self._get_irow_sparse_ascii(f, line, sline, nwords, irow,
+                                                   is_big_mat)
+
+                run_loop = False
+                i = 0
+                iword = 0
+                is_done_reading_row = False
+                while nwords:
+                    n = 0
+                    line = f.readline().rstrip()
+                    nwords_in_line = line.count('E')
+                    if nwords_in_line == 0:
+                        was_broken = True
+                        break
+
+                    for i in range(nwords_in_line):
+                        word = line[n:n + line_size]
+                        rows.append(irow)
+                        cols.append(icol)
+                        entries.append(word)
+                        n += line_size
+                        irow += 1
+                    iword += nwords_in_line
+                    nwords -= nwords_in_line
+                sline = line.strip().split()
+                nloops += 1
+
+        f.readline()
+
+        #if rows == []:  # NULL matrix
+            #raise NotImplementedError()
+
+        rows = array(rows, dtype='int32') - 1
+        cols = array(cols, dtype='int32') - 1
+        A = coo_matrix((entries, (rows, cols)), shape=(nrows, ncols), dtype=dtype)
+        #print("type = %s %s" % (type(A),type(A.todense())))
+        #A = A.todense()
+        return A
+
+    def _read_real_dense_ascii(self, f, nrows, ncols, line_size, line, dtype, is_big_mat):
+        A = zeros((nrows, ncols), dtype=dtype)  # Initialize a real matrix
+        nLoops = 0
+        was_broken = False
+        while 1:
+            if nLoops > 0 and not was_broken:
+                line = f.readline().rstrip()
+            was_broken = False
+
+            (icol, irow, nwords) = line.split()
+            icol = int(icol)
+
+            if icol > ncols:
+                break
+
+            irow = int(irow)
+            nwords = int(nwords)
+
+            # This loop condition is overly complicated, but the first time
+            # it will always execute.
+            # Later if there is a sparse continuation line marker of
+            # 1 (very large) integer, there will be no scientific notation value.
+            # There also may be another sparse marker with 2 values.  These are not large.
+            # The scientific check prevents you from getting stuck in an infinite
+            # loop b/c no lines are read if there was one float value.
+            # The check for 1 (or 2) integers is to prevent the check for 3 integers
+            # which starts a new column.  We only want to continue a column.
+            runLoop = True
+            sline = line.strip().split()
+            while (len(sline) == 1 or len(sline) == 2) and 'E' not in line or runLoop:  # next dense entry
+                runLoop = False
+                i = 0
+                iword = 0
+                is_done_reading_row = False
+                while nwords:
+                    n = 0
+                    line = f.readline().rstrip()
+                    nwords_in_line = line.count('E')
+                    if nwords_in_line == 0:
+                        was_broken = True
+                        break
+
+                    for i in range(nwords_in_line):
+                        word = line[n:n + line_size]
+                        A[irow - 1, icol - 1] = word
+                        n += line_size
+                        irow += 1
+                    iword += nwords_in_line
+                    nwords -= nwords_in_line
+                sline = line.strip().split()
+                nLoops += 1
+        f.readline()
+        return A
+
+    def _read_real_ascii(self, f, nrows, ncols, line_size, line, dtype, is_sparse, is_big_mat):
+        if is_sparse:
+            A = self._read_real_sparse_ascii(f, nrows, ncols, line_size, line, dtype, is_big_mat)
+        else:
+            A = self._read_real_dense_ascii(f, nrows, ncols, line_size, line, dtype, is_big_mat)
+        return A
+
+    def _read_complex_sparse_ascii(self, f, nrows, ncols, line_size, line, dtype, is_big_mat):
+        rows = []
+        cols = []
+        entries = []
+        nLoops = 0
+        was_broken = False
+        while 1:
+            if nLoops > 0 and not was_broken:
+                line = f.readline().rstrip()
+            was_broken = False
+
+            (icol, irow, nwords) = line.split()
+            icol = int(icol)
+
+            if icol > ncols:
+                break
+
+            irow = int(irow)
+            nwords = int(nwords)
+
+            runLoop = True
+            sline = line.strip().split()
+            while (len(sline) == 1 or len(sline) == 2) and 'E' not in line or runLoop:  # next sparse entry
+                irow = self._get_irow_sparse_ascii(f, line, sline, nwords, irow,
+                                                   is_big_mat)
+                runLoop = False
+
+                i = 0
+                is_real = True
+                is_done_reading_row = False
+                while nwords:
+                    n = 0
+                    line = f.readline().rstrip()
+                    nwords_in_line = line.count('E')
+                    if nwords_in_line == 0:
+                        was_broken = True
+                        break
+
+                    for i in range(nwords_in_line):
+                        value = float(line[n:n + line_size])
+
+                        if is_real:
+                            realValue = value
+                            is_real = False
+                        else:
+                            rows.append(irow)
+                            cols.append(icol)
+                            entries.append(complex(realValue, value))
+                            irow += 1
+                            is_real = True
+                        n += line_size
+                    nwords -= nwords_in_line
+                sline = line.strip().split()
+                nLoops += 1
+
+        rows = array(rows, dtype='int32') - 1
+        cols = array(cols, dtype='int32') - 1
+        A = coo_matrix((entries, (rows, cols)), shape=(nrows, ncols), dtype=dtype)
+        f.readline()
+        return A
+
+    def _read_complex_ascii(self, f, nrows, ncols, line_size, line, dtype, is_sparse, is_big_mat):
+        if is_sparse:
+            A = self._read_complex_sparse_ascii(f, nrows, ncols, line_size, line, dtype, is_big_mat)
+        else:
+            A = self._read_complex_dense_ascii(f, nrows, ncols, line_size, line, dtype, is_big_mat)
+        return A
+
+    def _read_complex_dense_ascii(self, f, nrows, ncols, line_size, line, dtype, is_big_mat):
+        A = zeros((nrows, ncols), dtype=dtype)  # Initialize a complex matrix
+
+        nLoops = 0
+        was_broken = False
+        while 1:
+            if nLoops > 0 and not was_broken:
+                line = f.readline().rstrip()
+            was_broken = False
+
+            (icol, irow, nwords) = line.split()
+            icol = int(icol)
+
+            if icol > ncols:
+                break
+
+            irow = int(irow)
+            nwords = int(nwords)
+
+            runLoop = True
+            sline = line.strip().split()
+            while (len(sline) == 1 or len(sline) == 2) and 'E' not in line or runLoop:  # next sparse entry
+                runLoop = False
+
+                i = 0
+                iword = 0
+                is_done_reading_row = False
+                while nwords:
+                    n = 0
+                    line = f.readline().rstrip()
+                    nwords_in_line = line.count('E')
+                    if nwords_in_line == 0:
+                        was_broken = True
+                        break
+
+                    for i in range(nwords_in_line):
+                        value = float(line[n:n + line_size])
+
+                        if iword % 2 == 0:
+                            #A[irow - 1, icol - 1].real = value
+                            realValue = value
+                        else:
+                            A[irow - 1, icol - 1] = complex(realValue, value)
+                            irow += 1
+                        iword += 1
+                        n += line_size
+                    nwords -= nwords_in_line
+                sline = line.strip().split()
+                nLoops += 1
+
+        f.readline()
+        return A
+
+    def _get_irow_sparse_ascii(self, f, line, sline, nwords, irow, is_big_mat):
+        #nwords = (nwords-1)//2  # TODO this cant be right...
+        sline = line.strip().split()
+        if is_big_mat:
+            if len(sline) == 2:
+                pass
+            else:
+                sline = f.readline().strip().split()
+            assert len(sline) == 2, 'sline=%s len(sline)=%s' % (sline, len(sline))
+            (idummy, irow) = sline
+            irow = int(irow)
+        else:
+            if len(sline) == 1:
+                IS = int(line)
+            else:
+                IS = int(f.readline().strip())
+            L = IS // 65536 - 1
+            irow = IS - 65536 * (L + 1)
+
+        return irow
+
+#--------------------------------------------------------------------------
+    def read_op4_binary(self, op4_filename, matrix_names=None, precision='default'):
+        """matrix_names must be a list or None, but basically the same"""
+        with io.open(op4_filename, mode='rb') as f:
+            self.n = 0
+
+            # get the endian
+            data = f.read(4)
+            (recordLengthBig,) = unpack('>i', data)
+            (recordLengthLittle,) = unpack('<i', data)
+
+            if recordLengthBig == 24:
+                self.endian = '>'
+            elif recordLengthLittle == 24:
+                self.endian = '<'
+            else:
+                msg = 'a 24 could not be found as the first word...endian error\n'
+                msg += "RL_Big=%s RL_Little=%s" % (
+                    recordLengthBig, recordLengthLittle)
+                raise RuntimeError(msg)
+            f.seek(0)
+
+            i = 0
+            matrices = {}
+            name = 'dummyName'
+            while name is not None:
+                #print "i =", i
+                # checks for the end of the file
+                assert self.n == f.tell(), 'n=%s tell=%s' % (self.n, f.tell())
+                n = self.n
+                data1 = f.read(1)
+                f.seek(n)
+                if len(data1) == 0:
+                    break
+                #self.show(f, 60)
+
+                (name, form, matrix) = self._read_matrix_binary(f, precision, matrix_names)
+                #print print_matrix(matrix)
+                if name is not None:
+                    if matrix_names is None or name in matrix_names:  # save the matrix
+                        matrices[name] = (form, matrix)
+
+                #print "not f.closed = ",not f.closed,form,name
+                # if not f.closed or form is not None:
+                #     data = f.read(4)
+                #     self.n+=4
+                #     if len(data) == 0:
+                #         break
+                #     (record_length,) = unpack(self.endian+'i', data)
+                #     print("RL = %s" % record_length)
+                #     if record_length == 24:
+                #         self.n-=4
+                #         f.seek(self.n)
+                #     else:
+                #         data = f.read(4)
+                #         if len(data) == 0:
+                #             break
+                #         (recordLength2,) = unpack(self.endian+'i', data)
+                #         assert recordLength2 == 24
+                #         f.seek(self.n)
+                #
+                i += 1
+        return matrices
+
+    def read_start_marker(self, f):
+        #print '--------------------------------------'
+        #self.show(f, 60)
+        data = f.read(4)
+        self.n += 4
+        (record_length,) = unpack(self.endian + 'i', data)
+
+        record_length = 16
+        data = f.read(record_length)
+        self.n += record_length
+        assert self.n == f.tell(), 'n=%s tell=%s' % (self.n, f.tell())
+
+        if record_length == 16:  # b,icol,irow,nwords,
+            (a, icol, irow, nwords) = unpack(self.endian + '4i', data)
+            #print("a=%s icol=%s irow=%s nwords=%s" % (a, icol, irow, nwords))
+        else:
+            raise NotImplementedError('record_length=%s' % record_length)
+        return (a, icol, irow, nwords)
+
+    def _get_irow_small(self, f, data):
+        if len(data) == 0:
+            data = f.read(4)
+            self.n += 4
+
+        IS, = unpack(self.endian + 'i', data)
+        L = IS // 65536 - 1
+        irow = IS - 65536 * (L + 1)
+        #print("IS=%s L=%s irow=%s" % (IS, L, irow))
+        #assert IS>0
+        #assert L>0
+        return irow, L
+
+    def _get_irow_big(self, f, data):
+        if len(data) == 0:
+            data = f.read(8)
+            self.n += 8
+        (idummy, irow) = unpack(self.endian + '2i', data)
+        #print("idummy=%s irow=%s" % (idummy, irow))
+        #assert irow<100
+        return (irow, idummy - 1)
+
+    def _read_matrix_binary(self, f, precision, matrix_names):
+        """reads a matrix"""
+        #self.show(f, 60)
+        #print("*************************")
+        data = f.read(4)
+        self.n += 4
+        (record_length,) = unpack(self.endian + 'i', data)
+        assert self.n == f.tell(), 'n=%s tell=%s' % (self.n, f.tell())
+        #print("RL = %s" % record_length)
+
+        if record_length == 24:
+            data = f.read(record_length)
+            self.n += record_length
+
+            (ncols, nrows, form, Type, name) = unpack(
+                self.endian + '4i8s', data)
+            #print("nrows=%s ncols=%s form=%s Type=%s name=%r" % (nrows, ncols, form, Type, name))
+        else:
+            msg = record_length #+ self.print_block(data)
+            raise NotImplementedError('record_length=%s filename=%r' % (record_length, f.name))
+
+        name = name.strip()
+        if 0:
+            if Type == 1:
+                print("Type = Real, Single Precision")
+            elif Type == 2:
+                print("Type = Real, Double Precision")
+            elif Type == 3:
+                print("Type = Complex, Single Precision")
+            elif Type == 4:
+                print("Type = Complex, Double Precision")
+
+        if nrows < 0:  # if less than 0, big
+            is_big_mat = True
+            nrows = abs(nrows)
+        elif nrows > 0:
+            is_big_mat = False
+        else:
+            raise RuntimeError('unknown BIGMAT.  nRows=%s' % nrows)
+
+        # jump forward to get if is_sparse, then jump back
+        nsave = self.n
+        (_a, _icol, _irow, _nwords) = self.read_start_marker(f)
+        f.seek(nsave)
+        self.n = nsave
+
+        (NWV, NBW, d, dtype) = self._get_matrix_info(Type)
+
+        is_sparse = False
+        if _irow == 0:
+            is_sparse = True
+
+        assert self.n == f.tell(), 'n=%s tell=%s' % (self.n, f.tell())
+        if Type in [1, 2]:  # real
+            A = self._read_real_binary(f, nrows, ncols, Type, is_sparse, is_big_mat)
+        elif Type in [3, 4]:  # complex
+            A = self._read_complex_binary(f, nrows, ncols, Type, is_sparse, is_big_mat)
+        else:
+            raise TypeError("Type=%s" % Type)
+
+        #try:
+            #print_matrix(A.todense())
+        #except:
+            #pass
+
+        if d in ['d', 'dd']:
+            f.read(8)
+            self.n += 8
+        elif d in ['f', 'ff']:
+            f.read(4)
+            self.n += 4
+        else:
+            raise NotImplementedError(d)
+        #f.read(record_length); self.n+=record_length
+        #self.show(f, 10)
+        #f.read(4); self.n+=4
+
+        assert self.n == f.tell(), 'n=%s f.tell=%s' % (self.n, f.tell())
+        return (name, form, A)
+
+    def _get_matrix_info(self, Type):
+        if Type == 1:
+            NWV = 1  # number words per value
+            NBW = 4
+            d = 'f'
+        elif Type == 2:
+            NWV = 2
+            NBW = 8
+            d = 'd'
+        elif Type == 3:
+            NWV = 2
+            NBW = 8
+            d = 'ff'
+        elif Type == 4:
+            NWV = 4
+            NBW = 16
+            d = 'dd'
+        else:
+            raise RuntimeError("Type=%s" % Type)
+        dtype = get_dtype(Type)
+        return (NWV, NBW, d, dtype)
+
+    def _read_real_dense_binary(self, f, nrows, ncols, Type, is_sparse, is_big_mat):
+        (NWV, NBW, d, dtype) = self._get_matrix_info(Type)
+        A = zeros((nrows, ncols), dtype=dtype)
+
+        icol = -1  # dummy value so the loop starts
+        while icol < ncols + 1:  # if isDense
+            assert self.n == f.tell(), 'n=%s tell=%s' % (self.n, f.tell())
+            (icol, irow, nwords) = self.get_markers_dense(f)
+            L = nwords
+            if icol == ncols + 1:
+                break
+            if L == -1:
+                break
+
+            record_length = 4 * nwords
+            data = f.read(record_length)
+            self.n += record_length
+            nValues = L // NWV
+            strValues = self.endian + '%i%s' % (nValues * len(d), d[0])
+            A[irow-1:irow-1+nValues, icol-1] = unpack(strValues, data)
+        #assert self.n == f.tell(), 'n=%s tell=%s' % (self.n, f.tell())
+        f.read(4)
+        self.n += 4
+        return A
+
+
+    def _read_real_binary(self, f, nrows, ncols, Type, is_sparse, is_big_mat):
+        if is_sparse:
+            A = self._read_real_sparse_binary(f, nrows, ncols, Type, is_sparse, is_big_mat)
+        else:
+            A = self._read_real_dense_binary(f, nrows, ncols, Type, is_sparse, is_big_mat)
+        return A
+
+    def _read_real_sparse_binary(self, f, nrows, ncols, Type, is_sparse, is_big_mat):
+        (NWV, NBW, d, dtype) = self._get_matrix_info(Type)
+        rows = []
+        cols = []
+        entries = []
+
+        data = ''
+        icol = -1  # dummy value so the loop starts
+        while icol < ncols + 1:  # if isDense
+            #if record_length==0:
+            assert self.n == f.tell(), 'n=%s tell=%s' % (self.n, f.tell())
+            (icol, irow, nwords) = self.get_markers_sparse(f, is_big_mat)
+            L = nwords
+
+            if icol == ncols + 1:
+                break
+
+            if is_big_mat:
+                (irow, L) = self._get_irow_big(f, data[:8])
+                data = data[8:]
+            else:
+                (irow, L) = self._get_irow_small(f, data[:4])
+                data = data[4:]
+
+            if L == -1:
+                break
+
+            if 0:
+                print("next icol")
+                print("N=%s icol=%s irow=%s nwords=%s" % (
+                    self.n, icol, irow, nwords))
+
+            #if nwords==0 and is_big_mat:
+                #self.n-=4; f.seek(self.n)
+                #break
+
+            record_length = 4 * nwords
+            data = f.read(record_length)
+            self.n += record_length
+            #print("dataFormat=%s RL=%s NNext=%s" % (d, record_length, self.n))
+            #if icol==ncols+1:
+                #break
+
+            nValues = L // NWV
+
+            strValues = self.endian + '%i%s' % (nValues * len(d), d[0])
+
+            i = 0
+            while len(data) > 0:
+                if i == 0:
+                    pass
+                else:
+                    if is_big_mat:
+                        (irow, L) = self._get_irow_big(f, data[0:8])
+                        data = data[8:]
+                    else:
+                        (irow, L) = self._get_irow_small(f, data[0:4])
+                        data = data[4:]
+                    assert irow > 0
+                    nValues = L // NWV
+
+                valueList = unpack(strValues, data[0:nValues * NBW])
+                assert self.n == f.tell(), 'n=%s tell=%s' % (self.n, f.tell())
+
+                #irow -= 1
+                #icol -= 1
+                #print "is_sparse = ",is_sparse
+
+                rows.extend([i+irow-1 for i in range(nValues)])
+                irow += nValues
+                cols.extend([icol-1] * nValues)
+                entries.extend(valueList)
+
+                record_length -= nValues * NBW
+                data = data[nValues * NBW:]
+                #if 0:
+                    #print("record_length=%s NBW=%s len(data)=%s" %
+                          #(record_length, NBW, len(data)))
+                    ##print(A)
+                    #print("********")  # ,data
+                    #print(self.print_block(data))
+                i += 1
+            #print "-------------------------------"
+
+        #if rows == []:  # NULL matrix
+            #raise NotImplementedError()
+
+        A = coo_matrix((entries, (rows, cols)), shape=(nrows, ncols),
+                       dtype=dtype)
+        f.read(4)
+        self.n += 4
+
+        return A
+
+    def show(self, f, n):
+        #assert self.n == f.tell()
+        nold = f.tell()
+        nints = n // 4
+        data = f.read(n)
+        strings, ints, floats = self._show_data(data)
+        f.seek(nold)
+        return strings, ints, floats
+
+    def _show_data(self, data):
+        n = len(data)
+        nints = n // 4
+        strings = unpack(self.endian + '%is' % n, data)
+        ints = unpack(self.endian + '%ii' % nints, data)
+        floats = unpack(self.endian + '%if' % nints, data)
+        #print("strings =", strings)
+        print("ints    =", ints)
+        print("floats  =", floats)
+        return strings, ints, floats
+
+    def _read_complex_dense_binary(self, f, nrows, ncols, Type, is_big_mat):
+        (NWV, NBW, d, dtype) = self._get_matrix_info(Type)
+        A = zeros((nrows, ncols), dtype=dtype)
+        record_length = 0
+        icol = -1  # dummy value so the loop starts
+        while icol < ncols + 1:  # if isDense
+            #if record_length==0:
+            assert self.n == f.tell(), 'n=%s tell=%s' % (self.n, f.tell())
+            (icol, irow, nwords) = self.get_markers_dense(f)
+            if 0:
+                print("N=%s icol=%s irow=%s nwords=%s" % (self.n, icol, irow,
+                      nwords))
+                print("-----------")
+
+            L = nwords
+
+            if icol == ncols + 1:
+                break
+
+            if L == -1:
+                break
+
+            if 0:
+                print("next icol")
+                print("N=%s icol=%s irow=%s nwords=%s" % (
+                    self.n, icol, irow, nwords))
+
+            #if nwords==0 and is_big_mat:
+                #self.n-=4; f.seek(self.n)
+                #break
+
+            record_length = 4 * nwords
+            data = f.read(record_length)
+            self.n += record_length
+            #print("dataFormat=%s RL=%s NNext=%s" % (d, record_length, self.n))
+            if icol == ncols + 1:
+                continue
+
+            nValues = nwords // NWV
+            #nRead = nwords//4
+            while record_length >= NBW:
+                if 0:
+                    print("inner while...")
+                    print("nwords  = %s" % nwords)
+                    print("nValues = %s" % nValues)
+                    print("NWV     = %s" % NWV)
+
+                #if nValues==0:
+                    #assert icol==ncols+1
+                    #break
+                strValues = self.endian + '%i%s' % (nValues * len(d), d[0])
+                if 0:
+                    print("strValues = %s" % strValues)
+                    print("nValues*NBW=%s len(data)=%s" %
+                          (nValues * NBW, len(data)))
+                valueList = unpack(strValues, data[0:nValues * NBW])
+                assert self.n == f.tell(), 'n=%s tell=%s' % (self.n, f.tell())
+                #self.show(f, 4)
+                #print self.print_block(data)
+                if 0:
+                    print("valueList = %s" % (valueList))
+
+                #irow-=1
+                #icol-=1
+                #print("is_sparse = ", is_sparse)
+                irow -= 1
+                icol -= 1
+
+                for i, value in enumerate(valueList):
+                    if i % 2 == 0:
+                        realValue = value
+                    else:
+                        #print("A[%s,%s] = %s" % (irow, icol, complex(realValue, value)))
+                        A[irow, icol] = complex(realValue, value)
+                        irow += 1
+
+                record_length -= nValues * NBW
+                data = data[nValues * NBW:]
+                #print("record_length=%s NBW=%s" % (record_length, NBW))
+                #print(print_matrix(A))
+                #print("********", data)
+
+        f.read(4)
+        self.n += 4
+        return A
+
+    def _read_complex_binary(self, f, nrows, ncols, Type, is_sparse, is_big_mat):
+        if is_sparse:
+            A = self._read_complex_sparse_binary(f, nrows, ncols, Type, is_big_mat)
+        else:
+            A = self._read_complex_dense_binary(f, nrows, ncols, Type, is_big_mat)
+        return A
+
+    def _read_complex_sparse_binary(self, f, nrows, ncols, Type, is_big_mat):
+        (NWV, NBW, d, dtype) = self._get_matrix_info(Type)
+        rows = []
+        cols = []
+        entries = []
+        record_length = 0
+        data = ''
+        icol = -1  # dummy value so the loop starts
+        while icol < ncols + 1:  # if isDense
+            #if record_length==0:
+            assert self.n == f.tell(), 'n=%s tell=%s' % (self.n, f.tell())
+            (icol, irow, nwords) = self.get_markers_sparse(f, is_big_mat)
+            if 0:
+                print("N=%s icol=%s irow=%s nwords=%s" % (self.n, icol, irow,
+                      nwords))
+                print("-----------")
+
+            L = nwords
+
+            if icol == ncols + 1:
+                break
+
+            if is_big_mat:
+                (irow, L) = self._get_irow_big(f, data[:8])
+                data = data[8:]
+            else:
+                (irow, L) = self._get_irow_small(f, data[:4])
+                data = data[4:]
+
+            if L == -1:
+                break
+
+            if 0:
+                print("next icol")
+                print("N=%s icol=%s irow=%s nwords=%s" % (
+                    self.n, icol, irow, nwords))
+
+            #if nwords==0 and is_big_mat:
+                #self.n-=4; f.seek(self.n)
+                #break
+
+            record_length = 4 * nwords
+            data = f.read(record_length)
+            self.n += record_length
+            #print("dataFormat=%s RL=%s NNext=%s" % (d, record_length, self.n))
+            if icol == ncols + 1:
+                continue
+
+            nValues = nwords // NWV
+            #nRead = nwords//4
+            while record_length >= NBW:
+                if 0:
+                    print("inner while...")
+                    print("nwords  = %s" % nwords)
+                    print("nValues = %s" % nValues)
+                    print("NWV     = %s" % NWV)
+
+                #if nValues==0:
+                    #assert icol==ncols+1
+                    #break
+                strValues = self.endian + '%i%s' % (nValues * len(d), d[0])
+                if 0:
+                    print("strValues = %s" % strValues)
+                    print("nValues*NBW=%s len(data)=%s" %
+                          (nValues * NBW, len(data)))
+                valueList = unpack(strValues, data[0:nValues * NBW])
+                assert self.n == f.tell(), 'n=%s tell=%s' % (self.n, f.tell())
+                #self.show(f, 4)
+                #print(self.print_block(data))
+                if 0:
+                    print("valueList = %s" % (valueList))
+
+                #irow-=1
+                #icol-=1
+                irow -= 1
+                icol -= 1
+
+                cols += [icol] * nValues
+                rows += [i + irow for i in range(nValues)]
+                for i, value in enumerate(valueList):
+                    if i % 2 == 0:
+                        realValue = value
+                    else:
+                        #print("A[%s,%s] = %s" % (irow, icol, complex(realValue, value)))
+                        #A[irow, icol] = complex(realValue, value)
+                        entries.append(complex(realValue, value))
+                        irow += 1
+
+                record_length -= nValues * NBW
+                data = data[nValues * NBW:]
+                #print("record_length=%s NBW=%s" % (record_length, NBW))
+                #print(print_matrix(A))
+                #print("********", data)
+
+        A = coo_matrix((entries, (rows, cols)), shape=(nrows, ncols), dtype=dtype)
+        f.read(4)
+        self.n += 4
+        return A
+
+    def get_markers_sparse(self, f, is_big_mat):
+        if is_big_mat:
+            (a, icol, irow, nwords) = self.read_start_marker(f)
+            #irow = self._get_irow_big(f)
+            nwords -= 2
+            #if nwords>1:
+            #    nwords -= 2
+            #else:
+            #    print("nwords0 = %s" % nwords)
+            #    nwords = 0
+        else:
+            (a, icol, irow, nwords) = self.read_start_marker(f)
+            if irow != 0:
+                assert nwords == 1, 'nwords=%s' % nwords
+
+            #(irow) = self._get_irow_small(f)
+            nwords -= 1
+        return (icol, irow, nwords)
+
+    def get_markers_dense(self, f):
+        (a, icol, irow, nwords) = self.read_start_marker(f)
+        #print("N=%s a=%s icol=%s irow=%s nwords=%s"% (self.n, a, icol, irow, nwords))
+        return (icol, irow, nwords)
+
+#--------------------------------------------------------------------------
+    def _get_type_nwv(self, A, precision='default'):
+        """
+        Determines the Type and number of words per value
+        an entry in the matrix takes up.
+
+        Parameters
+        ----------
+        A : matrix
+            a matrix or entry in a matrix (to save memory)
+        precision : str
+            data precision ='default', 'single', 'double'
+
+        Returns
+        -------
+        matrix_type : int
+            1 = real, single precision
+            2 = real, double precision
+            3 = complex, single precision
+            4 = complex, double precision
+        NWV : int
+            Number of Words per Value
+
+        .. note:: a word is 4 bytes
+                  nwords(float32)=1;    single precison
+                  nwords(complex64)=2;  single precison
+                  nwords(float64)=2;    double precision
+                  nwords(complex128)=4; double precision
+        """
+        # real
+        if isinstance(A.dtype.type(), float32):
+            NWV = 1
+            if precision != 'double':
+                Type = 1
+            else:
+                Type = 2
+        elif isinstance(A.dtype.type(), float64):
+            NWV = 1
+            if precision != 'single':
+                Type = 2
+            else:
+                Type = 1
+
+        # complex
+        elif isinstance(A.dtype.type(), complex64):
+            NWV = 2
+            if precision != 'double':
+                Type = 3
+            else:
+                Type = 4
+        elif isinstance(A.dtype.type(), complex128):
+            NWV = 2
+            if precision != 'single':
+                Type = 4
+            else:
+                Type = 3
+        else:
+            raise TypeError('invalid Type, only float32, float64, complex64, complex128; dtype=%r' % A.dtype)
+        return (Type, NWV)
+
+    def write_op4(self, op4_filename, matrices, name_order=None, precision='default', is_binary=True):
+        """
+        Writes the OP4
+
+        Parameters
+        ----------
+        op4_filename : str/file
+            The filename to write
+            String -> opens a file (closed at the end)
+            file   -> no file is opened and it's not closed
+        name_order: List[str]
+            List of the names of the matrices that should be
+            written or string (default=None -> sorted based on matrices)
+        is_binary : bool; default=True
+            Should a binary file be written
+        precision : str; default='default'
+            Overwrite the default precision ('single', 'double', 'default')
+            Applies to all matrices
+
+        Method 1:
+        ---------
+        >>> write_op4(op4_filename, name_order=['A', 'B', 'C'],
+                      precision='default', is_binary=True)
+        Method 2:
+        ---------
+        matrices = {
+            'A' : (formA, matrixA),
+            'B' : (formB, matrixB),
+        }
+
+        .. todo::  This method is not even close to being done
+        """
+        if not precision in ('single', 'double', 'default'):
+            raise ValueError("precision=%r and must be 'single', 'double', or 'default'" % precision)
+        if not is_binary in (True, False):
+            raise ValueError('is_binary=%r and must be True or False' % is_binary)
+        #if nR == nC: op4_form = 1   # square
+        #else:        op4_form = 2   # rectangular
+
+        if isinstance(op4_filename, string_types):
+            if PY2 or is_binary:
+                wb = 'wb'
+            else:
+                wb = 'w'
+            with open(op4_filename, 'w') as f:
+                self._write_op4_f(f, name_order, is_binary, precision, matrices)
+        else:
+            f = op4_filename
+            self._write_op4_f(f, name_order, is_binary, precision, matrices)
+
+    def _write_op4_f(self, f, name_order, is_binary, precision, matrices):
+        if name_order is None:
+            name_order = sorted(matrices.keys())
+        elif isinstance(name_order, string_types):
+            name_order = [name_order]
+
+        is_big_mat = False  ## .. todo:: hardcoded
+        for name in name_order:
+            (form, matrix) = matrices[name]
+            if not form in (1, 2, 3, 6, 8, 9):
+                raise ValueError('form=%r and must be in [1, 2, 3, 6, 8, 9]' % form)
+
+            if isinstance(matrix, coo_matrix):
+                #write_DMIG(f, name, matrix, form, precision='default')
+                if is_binary:
+                    raise NotImplementedError('sparse binary op4 writing not implemented')
+                else:
+                    self._write_sparse_matrix_ascii(f, name, matrix, form=form,
+                                                    precision=precision, is_big_mat=is_big_mat)
+            elif isinstance(matrix, ndarray):
+                if is_binary:
+                    self._write_dense_matrix_binary(f, name, matrix, form=form, precision=precision)
+                else:
+                    self._write_dense_matrix_ascii(f, name, matrix, form=form, precision=precision)
+            else:
+                raise NotImplementedError('Matrix type=%r is not supported.  types=[coo_matrix, ndarray]' % type(matrix))
+
+
+    def __backup(self, name, matrix, form=2, precision='default'):
+        """
+        Put this documentation somewhere else...
+
+        :param name: the name of the matrix
+        :param matrix: a two-dimensional NUMPY.NDARRAY
+        :param form: Form is defined as one of the following:
+
+        ==== ===============
+        Form Definition
+        ==== ===============
+        1.   Square
+        2.   Rectangular
+        3.   Diagonal
+        6.   Symmetric
+        8.   Id entity
+        9.   Pseudoidentity
+        ==== ===============
+
+        Not Supported by all OP4s (this is not a restriction of the OP4 reader/writer):
+
+        ==== ===============================
+        Form Definition
+        ==== ===============================
+        4.   Lower triangular factor
+        5.   Upper triangular factor
+        10.  Cholesky factor
+        11.  Trapezoidal factor
+        13.  Sparse lower triangular factor
+        15.  Sparse upper triangular factor
+        ==== ===============================
+
+        .. note:: form defaults to 2, but 1 can be easily determined.  Any others must be specified.
+        """
+        assert isinstance(name, string_types), name
+        assert isinstance(form, int), form
+
+    def _write_sparse_matrix_ascii(self, f, name, A, form=2, is_big_mat=False, precision='default'):
+        """
+        .. todo:: Does this work for complex matrices?
+        """
+        msg = ''
+        assert isinstance(name, string_types), 'name=%s' % name
+        #A = A.tolil() # list-of-lists sparse matrix
+        #print dir(A)
+        (Type, NWV) = self._get_type_nwv(A.data[0], precision)
+        if Type in [3, 4]:
+            complex_factor = 2
+        else: # 1, 2
+            complex_factor = 1
+        (nrows, ncols) = A.shape
+
+        #if nrows == ncols and form == 2:
+            #form = 1
+        #print("Type=%s" % Type)
+        if is_big_mat:
+            msg += '%8i%8i%8i%8i%-8s1P,3E23.16\n' % (ncols, -nrows, form, Type, name)
+        else:
+            msg += '%8i%8i%8i%8i%-8s1P,3E23.16\n' % (ncols, nrows, form, Type, name)
+
+        #print "A.row = ",A.row
+        #print "A.col = ",A.col
+
+        cols = {}
+        for j in A.col:
+            cols[j] = []
+        for i, jcol in enumerate(A.col):
+            cols[jcol].append(i)
+        #print("cols = ", cols)
+
+        f.write(msg)
+        msg = ''
+        for j, col in iteritems(cols):
+            #print("***********")
+            #print("j=%s col=%s" % (j, col))
+            #col.sort()
+
+            #print('A =', A)
+            irows = [A.row[jj] for jj in col]
+            #print "irows = ",irows
+            (dpacks) = compress_column(irows)
+            #print("dpacks = %s" % (dpacks))
+
+            npacks = len(dpacks)
+            nrows = len(irows)
+            if is_big_mat:
+                #L = complex_factor * (2 * len(irows)) + 1
+                L = 2 * npacks * NWV + nrows
+                msg = '%8i%8i%8i\n' % (j + 1, 0, L)
+            else:
+                L = complex_factor * (2 * len(irows))
+                msg = '%8i%8i%8i\n' % (j + 1, 0, L + 1)
+            f.write(msg)
+
+            for (ipack, dpack) in enumerate(dpacks):
+                msg = ''
+                #print "pack = ",pack
+
+                irow = A.row[col[dpack[0]]]
+                if is_big_mat:
+                    #L = complexFactor * (2 * len(pack)) + 1
+                    #L = (nPacks+1) + nRows*complexFactor
+                    L = (len(dpack) + 1) * NWV
+                    #if iPack==0:
+                        #L+=1
+
+                    #L = complexFactor * (2 + nPacks) + 1
+                    #L = len(pack) + complexFactor * 2
+                    #msg = '%8i%8i%8i\n' % (j+1, 0, L+1)
+                    msg += '%8i%8i\n' % (L, irow + 1)
+                else:
+                    #L = complexFactor * (2 * len(pack))
+                    #msg = '%8i%8i%8i\n' % (j+1, 0, L+1)
+
+                    IS = irow + 65536 * (L + 1) + 1
+                    msg += '%8i\n' % IS
+
+                i = 0
+                value_str = ''
+                #print("ipack=%s rowPack=%s" % (ipack, [A.row[p] for p in dpack]))
+                for p in dpack:
+                    irow = col[p]
+                    val = A.data[irow]
+                    irow = A.row[irow]
+
+                    if Type in [1, 2]:
+                        value_str += '%23.16E' % val
+                        if (i + 1) % 3 == 0:
+                            msg += value_str + '\n'
+                            value_str = ''
+                    else:
+                        value_str += '%23.16E' % val.real
+                        if (i + 1) % 3 == 0:
+                            msg += value_str + '\n'
+                            value_str = ''
+                        i += 1
+                        value_str += '%23.16E' % val.imag
+                        if (i + 1) % 3 == 0:
+                            msg += value_str + '\n'
+                            value_str = ''
+                    i += 1
+                if value_str:
+                    msg += value_str + '\n'
+                f.write(msg)
+        f.write('%8i%8i%8i\n' % (ncols + 1, 1, 1))
+        f.write(' 1.0000000000000000E+00\n')
+
+    def _write_dense_matrix_binary(self, f, name, matrix, form=2,
+                                   precision='default', encoding='utf-8'):
+        """
+        24 bytes is the record length
+          - (1) ncols
+          - (2) nrows
+          - (3) form
+          - (4) Type
+          - (5,6) name2
+          6 words * 4 bytes/word = 24 bytes
+
+        .. todo:: support precision
+        """
+        #if PY3:
+            #raise NotImplementedError('_write_dense_matrix_binary is not supported')
+        A = matrix
+        (Type, NWV) = self._get_type_nwv(A[0, 0], precision)
+
+        (nrows, ncols) = A.shape
+        #if nrows==ncols and form==2:
+            #form = 1
+        name2 = '%-8s' % name
+        name_bytes = name2.encode('ascii')
+        assert len(name2) == 8, 'name=%r is too long; 8 characters max' % name
+        s = Struct(self.endian + '5i8s')
+
+        msg = s.pack(24, ncols, nrows, form, Type, name_bytes)
+        f.write(msg)
+
+        for icol in range(ncols):
+            (iStart, iEnd) = self._get_start_end_row(A[:, icol], nrows)
+
+            # write the column
+            if iStart is not None and iEnd is not None:
+                iEnd += 1
+                msg = pack(self.endian + '4i', 24, icol +
+                            1, iStart + 1, (iEnd - iStart) * NWV)
+
+                if Type in [1, 2]: # real
+                    if Type == 1: # real, single
+                        fmt = '%if' % (iEnd - iStart)
+                    else:         # real, double
+                        fmt = '%id' % (iEnd - iStart)
+                    f.write(pack(self.endian + fmt, *A[iStart:iEnd+1, icol]))
+
+                else:  # complex
+                    if Type == 1: # complex, single
+                        fmt = '2f'
+                    else:         # complex, double
+                        fmt = '2d'
+                    for irow in range(iStart, iEnd):
+                        msg += pack(self.endian + fmt, A[irow, icol].real,
+                                         A[irow, icol].imag)
+            f.write(msg)
+        if Type in [1, 3]: # single precision
+            msg = pack(self.endian + '4if', 24, ncols + 1, 1, 1, 1.0)  # .. todo:: is this right???
+        else: # double precision
+            msg = pack(self.endian + '4id', 24, ncols + 1, 1, 1, 1.0)
+        f.write(msg)
+
+    def _get_start_end_row(self, A, nrows):
+        """find the starting and ending points of the matrix"""
+        iStart = None
+        for irow in range(nrows):
+            if abs(A[irow]) > 0.0:
+                iStart = irow
+                break
+        iEnd = None
+        for irow in reversed(range(nrows)):
+            if abs(A[irow]) > 0.0:
+                iEnd = irow
+                break
+        return (iStart, iEnd)
+
+    def _write_dense_matrix_ascii(self, f, name, A, form=2, precision='default'):
+        (Type, NWV) = self._get_type_nwv(A[0, 0], precision)
+
+        (nrows, ncols) = A.shape
+        msg = u'%8i%8i%8i%8i%-8s1P,3E23.16\n' % (ncols, nrows, form, Type, name)
+        f.write(msg)
+
+        if Type in [1, 2]: # real
+            for icol in range(ncols):
+                value_str = ''
+                (iStart, iEnd) = self._get_start_end_row(A[:, icol], nrows)
+
+                # write the column
+                if iStart is not None and iEnd is not None:  # not a null column
+                    iEnd += 1
+                    msg = '%8i%8i%8i\n' % (icol + 1, iStart + 1,
+                                           (iEnd - iStart) * NWV)
+                    f.write(msg)
+                    for i, irow in enumerate(range(iStart, iEnd)):
+                        value_str += '%23.16E' % A[irow, icol]
+                        if (i + 1) % 3 == 0:
+                            f.write(value_str + '\n')
+                            value_str = ''
+                if value_str:
+                    f.write(value_str + '\n')
+        else: # complex
+            for icol in range(ncols):
+                value_str = ''
+                (iStart, iEnd) = self._get_start_end_row(A[:, icol], nrows)
+
+                # write the column
+                if iStart is not None and iEnd is not None:  # not a null column
+                    iEnd += 1
+                    msg = '%8i%8i%8i\n' % (icol + 1, iStart + 1,
+                                           (iEnd - iStart) * NWV)
+                    f.write(msg)
+                    i = 0
+                    for irow in range(iStart, iEnd):
+                        value_str += '%23.16E' % A[irow, icol].real
+                        if (i + 1) % 3 == 0:
+                            f.write(value_str + '\n')
+                            value_str = ''
+
+                        value_str += '%23.16E' % A[irow, icol].imag
+                        if (i + 2) % 3 == 0:
+                            f.write(value_str + '\n')
+                            value_str = ''
+                        i += 2
+                if value_str:
+                    f.write(value_str + '\n')
+
+        # end of the matrix?
+        msg = '%8i%8i%8i\n' % (ncols + 1, 1, 1)
+        msg += ' 1.0000000000000000E+00\n'
+        f.write(msg)
+
+
+def get_dtype(Type, precision='default'):
+    """reset the type if 'default' not selected"""
+    if precision == 'single':
+        if Type in [1, 2]:
+            dtype = 'float32'
+        else:
+            dtype = 'complex64'
+    elif precision == 'double':
+        if Type in [1, 2]:
+            dtype = 'float64'
+        else:
+            dtype = 'complex128'
+    else:  # default
+        if Type == 1:
+            dtype = 'float32'
+        elif Type == 2:
+            dtype = 'float64'
+        elif Type == 3:
+            dtype = 'complex64'
+        else:
+            dtype = 'complex128'
+    return dtype
+
+
+def matrices():
+    strings = array([[0, 0, 0, 0, 0, 0, 0, 0, 0, 0, 0, 0, 0, 0, 0, 0, 0, 0, 0, 0],
+                     [0, 0, 0, 0, 0, 0, 0, 0, 0, 0, 0, 0, 0, 0, 0, 0, 0, 0, 0, 0],
+                     [1, 0, 3, 0, 5, 0, 7, 0, 9, 0, 11, 0, 13, 0, 15, 0, 17, 0, 19, 0],
+                     [1, 0, 3, 0, 5, 0, 7, 0, 9, 0, 11, 0, 13, 0, 15, 0, 17, 0, 19, 0],
+                     [1, 0, 3, 0, 5, 0, 7, 0, 9, 0, 11, 0, 13, 0, 15, 0, 17, 0, 19, 0],
+                     [0, 0, 0, 0, 0, 0, 0, 0, 0, 0, 0, 0, 0, 0, 0, 0, 0, 0, 0, 0],
+                     [0, 0, 0, 0, 0, 0, 0, 0, 0, 0, 0, 0, 0, 0, 0, 0, 0, 0, 0, 0],
+                     [0, 0, 0, 0, 0, 0, 0, 0, 0, 0, 0, 0, 0, 0, 0, 0, 0, 0, 0, 0],
+                     [1, 0, 3, 0, 5, 0, 7, 0, 9, 0, 11, 0, 13, 0, 15, 0, 17, 0, 19, 0],
+                     [1, 0, 3, 0, 5, 0, 7, 0, 9, 0, 11, 0, 13, 0, 15, 0, 17, 0, 19, 0],
+                     [1, 0, 3, 0, 5, 0, 7, 0, 9, 0, 11, 0, 13, 0, 15, 0, 17, 0, 19, 0],
+                     [0, 0, 0, 0, 0, 0, 0, 0, 0, 0, 0, 0, 0, 0, 0, 0, 0, 0, 0, 0],
+                     [0, 0, 0, 0, 0, 0, 0, 0, 0, 0, 0, 0, 0, 0, 0, 0, 0, 0, 0, 0],
+                     [0, 0, 0, 0, 0, 0, 0, 0, 0, 0, 0, 0, 0, 0, 0, 0, 0, 0, 0, 0],
+                     [1, 2, 3, 4, 5, 6, 7, 8, 9, 10, 11, 12, 13, 14, 15, 16, 17, 18, 19, 20],
+                     [1, 2, 3, 4, 5, 6, 7, 8, 9, 10, 11, 12, 13, 14, 15, 16, 17, 18, 19, 20],
+                     [1, 2, 3, 4, 5, 6, 7, 8, 9, 10, 11, 12, 13, 14, 15, 16, 17, 18, 19, 20],
+                     [0, 0, 0, 0, 0, 0, 0, 0, 0, 0, 0, 0, 0, 0, 0, 0, 0, 0, 0, 0],
+                     [0, 0, 0, 0, 0, 0, 0, 0, 0, 0, 0, 0, 0, 0, 0, 0, 0, 0, 0, 0],
+                     [0, 0, 0, 0, 0, 0, 0, 0, 0, 0, 0, 0, 0, 0, 0, 0, 0, 0, 0, 0],
+                     [1, 2, 3, 4, 5, 6, 7, 8, 9, 10, 11, 12, 13, 14, 15, 16, 17, 18, 19, 20],
+                     [1, 2, 3, 4, 5, 6, 7, 8, 9, 10, 11, 12, 13, 14, 15, 16, 17, 18, 19, 20],
+                     [1, 2, 3, 4, 5, 6, 7, 8, 9, 10, 11, 12, 13, 14, 15, 16, 17, 18, 19, 20],
+                     [0, 0, 0, 0, 0, 0, 0, 0, 0, 0, 0, 0, 0, 0, 0, 0, 0, 0, 0, 0],
+                     [0, 0, 0, 0, 0, 0, 0, 0, 0, 0, 0, 0, 0, 0, 0, 0, 0, 0, 0, 0],
+                     [0, 0, 0, 0, 0, 0, 0, 0, 0, 0, 0, 0, 0, 0, 0, 0, 0, 0, 0, 0],
+                     [1, 2, 3, 4, 5, 6, 7, 8, 9, 10, 11, 12, 13, 14, 15, 16, 17, 18, 19, 20],
+                     [1, 2, 3, 4, 5, 6, 7, 8, 9, 10, 11, 12, 13, 14, 15, 16, 17, 18, 19, 20],
+                     [1, 2, 3, 4, 5, 6, 7, 8, 9, 10, 11, 12, 13, 14, 15, 16, 17, 18, 19, 20],
+                     [0, 0, 0, 0, 0, 0, 0, 0, 0, 0, 0, 0, 0, 0, 0, 0, 0, 0, 0, 0]], dtype='float32') # f?
+    return strings
+
+
+def compress_column(col):
+    packs = []
+
+    n = 0
+    i = 0
+    packi = []
+    while i < len(col):
+        #print("i=%s n=%s col[i]=%s" % (i, n, col[i]))
+        if col[i] == n + 1:
+            #print("i=n=%s" % i)
+            packi.append(i)
+            n += 1
+        else:
+            if packi:
+                packs.append(packi)
+                #print("pack = ", pack)
+            packi = [i]
+            n = col[i]
+        #print("pack = ", pack)
+        i += 1
+
+    if packi:
+        packs.append(packi)
+    #print("packs = ", packs)
+    return packs
+
+def main():
+    from pyNastran.op4.utils import write_DMIG
+
+    #compress_column([14, 15, 16, 20, 21, 22, 26, 27, 28])
+    filenames = [
+        'test/mat_t_dn.op4',
+        'test/mat_t_s1.op4',
+        'test/mat_t_s2.op4',
+        'test/mat_b_dn.op4',
+        'test/mat_b_s1.op4',
+        'test/mat_b_s2.op4',
+        #'test/b_sample.op4',
+        #'binary.op4',
+    ]
+
+    #matrix_names = 'EYE10' # identity
+    #matrix_names = 'LOW'
+    #matrix_names = 'RND1RS' # real,single
+    #matrix_names = 'RND1RD' # real,double
+    #matrix_names = 'RND1CS' # complex,single
+    #matrix_names = 'RND1CD' # complex,double
+    #matrix_names = 'STRINGS'
+    #matrix_names = 'EYE5CD' # complex identity
+    matrix_names = None
+    strings = matrices()
+
+    is_big_mat = True
+    if PY2:
+        f = open('ascii.op4', 'wb')
+    else:
+        f = open('ascii.op4', 'w')
+    for fname in filenames:
+        op4 = OP4()
+        op4.endian = '>'
+        #if 't' in fname:
+        #else:
+            #f = open('binary.op4','wb')
+
+        matrices = op4.read_op4(fname, matrix_names=matrix_names,
+            precision='default')
+        print("keys = %s" % matrices.keys())
+        print("fname=%s" % fname)
+        for name, (form, matrix) in sorted(iteritems(matrices)):
+            op4.write_op4(f, matrices, name_order=name)
+    f.close()
+    print("-----------------------------")
+    print("done")
+    print("-----------------------------")
+
+if __name__ == '__main__':  # pragma: no cover
+    main()