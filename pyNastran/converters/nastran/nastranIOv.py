# pylint: disable=E1101
"""
Defines the GUI IO file for Nastran.
"""
from __future__ import (nested_scopes, generators, division, absolute_import,
                        print_function, unicode_literals)
import os
import sys
from collections import defaultdict, OrderedDict
import traceback
from six import iteritems, itervalues, StringIO, string_types
from six.moves import range

#VTK_TRIANGLE = 5
#VTK_QUADRATIC_TRIANGLE = 22

#VTK_QUAD = 9
#VTK_QUADRATIC_QUAD = 23

#VTK_TETRA = 10
#VTK_QUADRATIC_TETRA = 24

#VTK_WEDGE = 13
#VTK_QUADRATIC_WEDGE = 26

#VTK_HEXAHEDRON = 12
#VTK_QUADRATIC_HEXAHEDRON = 25

import numpy as np
from numpy.linalg import norm  # type: ignore

#: makes vtk work on certain builds of vtk
#: we have to call this before vtk; you can't just try-except it
#: unused_import
from pyNastran.gui.qt_version import qt_version
if qt_version == 4:
    import PyQt4
elif qt_version == 5:
    import PyQt5
else:
    raise NotImplementedError(qt_version)

import vtk
from vtk import (vtkTriangle, vtkQuad, vtkTetra, vtkWedge, vtkHexahedron,
                 vtkQuadraticTriangle, vtkQuadraticQuad, vtkQuadraticTetra,
                 vtkQuadraticWedge, vtkQuadraticHexahedron,
                 vtkPyramid) #vtkQuadraticPyramid
from vtk.util.numpy_support import numpy_to_vtk, numpy_to_vtkIdTypeArray


#from pyNastran import is_release
from pyNastran.utils import integer_types
from pyNastran.bdf.bdf import (BDF,
                               CAERO1, CAERO2, CAERO3, CAERO4, CAERO5,
                               CQUAD4, CQUAD8, CQUAD, CQUADR, CSHEAR,
                               CTRIA3, CTRIA6, CTRIAR,
                               CPLSTN3, CPLSTN4, CPLSTN6, CPLSTN8,
                               CTRAX3, CTRIAX6, CTRIAX, #CTRAX6,
                               CQUADX4, CQUADX8, CQUADX,
                               CONM2)

from pyNastran.bdf.cards.elements.shell import ShellElement
from pyNastran.bdf.cards.elements.solid import (
    CTETRA4, CTETRA10, CPENTA6, CPENTA15,
    CHEXA8, CHEXA20, CIHEX1, CIHEX2,
    CPYRAM5, CPYRAM13,
)

from pyNastran.gui.gui_utils.vtk_utils import (
    create_vtk_cells_of_constant_element_type, numpy_to_vtk_points)
from pyNastran.gui.errors import NoGeometry
from pyNastran.gui.gui_objects.gui_result import GuiResult, NormalResult
from pyNastran.converters.nastran.geometry_helper import (
    NastranGeometryHelper, tri_quality, quad_quality, get_min_max_theta)
from pyNastran.converters.nastran.results_helper import NastranGuiResults
from pyNastran.converters.nastran.displacements import (
    ForceTableResults)

from pyNastran.op2.op2 import OP2
#from pyNastran.f06.f06_formatting import get_key0
from pyNastran.op2.op2_geom import OP2Geom

GREEN = (0., 1., 0.)
BLUE = (0., 0., 1.)
LIGHT_GREEN = (0.5, 1., 0.5)
PINK = (0.98, 0.4, 0.93)
ORANGE = (219/255., 168/255., 13/255.)
RED = (1., 0., 0.)
YELLOW = (1., 1., 0.)
PURPLE = (1., 0., 1.)

NO_THETA = [
    'CELAS1', 'CELAS2', 'CELAS3', 'CELAS4',
    'CDAMP1', 'CDAMP2', 'CDAMP3', 'CDAMP4', 'CDAMP5',
    'CBAR', 'CBEAM', 'CBEAM3',
    'CBUSH', 'CBUSH1D', 'CBUSH2D', 'CVISC',
    'CONROD', 'CROD', 'PLOTEL',
]

IS_TESTING = 'test' in sys.argv[0]
class NastranIO(NastranGuiResults, NastranGeometryHelper):
    """
    Defines the GUI class for Nastran.
    """
    def __init__(self):
        super(NastranIO, self).__init__()
        self.nid_release_map = {}

    def get_nastran_wildcard_geometry_results_functions(self):
        """
        gets the Nastran wildcard loader used in the file load menu
        """
        geom_methods_bdf = 'Nastran Geometry - BDF ''(*.bdf; *.dat; *.nas; *.ecd; *.op2; *.pch)'
        geom_methods_pch = 'Nastran Geometry - Punch (*.bdf; *.dat; *.nas; *.ecd; *.pch)'
        combined_methods_op2 = 'Nastran Geometry + Results - OP2 (*.op2)'

        fmts = [
            'Nastran OP2 (*.op2)',
            'Patran nod (*.nod)',
        ]
        fmt = ';;'.join(fmts)
        #fmt = 'Nastran OP2 (*.op2)'

        data_geom = (
            'nastran',
            geom_methods_bdf, self.load_nastran_geometry,
            fmt, self.load_nastran_results)

        data_geom_pch = (
            'nastran',
            geom_methods_pch, self.load_nastran_geometry,
            fmt, self.load_nastran_results)

        data_geom_results = (
            'nastran',
            combined_methods_op2, self.load_nastran_geometry_and_results,
            fmt, self.load_nastran_results)

        return [data_geom, data_geom_pch]
        #return [data_geom, data_geom_pch, data_geom_results]

    def load_nastran_geometry_and_results(self, op2_filename, name='main', plot=True):
        """loads geometry and results, so you don't have to double define the same BDF/OP2"""
        self.load_nastran_geometry(op2_filename, name='main', plot=False)
        self.load_nastran_results(self.model) # name='main', plot=True

    def _cleanup_nastran_tools_and_menu_items(self):
        """
        hides the Nastran toolbar when loading another format
        """
        #self.menu_help.menuAction().setVisible(True)
        #self.menu_help2.menuAction().setVisible(False)
        self.nastran_toolbar.setVisible(False)
        self.actions['nastran'].setVisible(False)

    def _create_nastran_tools_and_menu_items(self):
        """
        creates the Nastran toolbar when loading a Nastran file
        """
        tools = [
            #('about_nastran', 'About Nastran GUI', 'tabout.png', 'CTRL+H', 'About Nastran GUI and help on shortcuts', self.about_dialog),
            #('about', 'About Orig GUI', 'tabout.png', 'CTRL+H', 'About Nastran GUI and help on shortcuts', self.about_dialog),
        ]
        #self.menu_help2 = self.menubar.addMenu('&HelpMenuNew')
        #self.menu_help.menuAction().setVisible(False)
        if hasattr(self, 'nastran_toolbar'):
            self.nastran_toolbar.setVisible(True)
            self.actions['nastran'].setVisible(True)
        else:
            self.nastran_toolbar = self.addToolBar('Nastran Toolbar')
            self.nastran_toolbar.setObjectName('nastran_toolbar')
            #self.nastran_toolbar.setStatusTip("Show/Hide nastran toolbar")
            self.actions['nastran'] = self.nastran_toolbar.toggleViewAction()
            self.actions['nastran'].setStatusTip("Show/Hide application toolbar")
        #self.file.menuAction().setVisible(False)
        #self.menu_help.

        #self.actions['about'].Disable()

        menu_items = [
            #(self.menu_help2, ('about_nastran',)),
            (self.nastran_toolbar, ('caero', 'caero_subpanels', 'conm2'))
            #(self.menu_window, tuple(menu_window)),
            #(self.menu_help, ('load_geometry', 'load_results', 'script', '', 'exit')),
            #(self.menu_help2, ('load_geometry', 'load_results', 'script', '', 'exit')),
        ]
        return tools, menu_items

    def toggle_caero_panels(self):
        """
        Toggle the visibility of the CAERO panels. The visibility of the sub panels
        or panels will be set according to the current show_caero_sub_panels state.
        """
        if not self.has_caero:
            return
        self.show_caero_actor = not self.show_caero_actor

        names = ['caero', 'caero_subpanels', 'caero_control_surfaces']
        geometry_properties = self._get_geometry_properties_by_name(names)

        if self.show_caero_actor:
            try:
                geometry_properties['caero_control_surfaces'].is_visible = True
            except KeyError:
                pass
            if self.show_caero_sub_panels:
                geometry_properties['caero_subpanels'].is_visible = True
            else:
                geometry_properties['caero'].is_visible = True
        else:
            try:
                geometry_properties['caero_control_surfaces'].is_visible = False
            except KeyError:
                pass
            geometry_properties['caero'].is_visible = False
            geometry_properties['caero_subpanels'].is_visible = False
        self.on_update_geometry_properties_override_dialog(geometry_properties)

    def _get_geometry_properties_by_name(self, names):
        """
        Get a subset of the self.geometry_properties dict specified by names. any names not in the
        dict will be ignored.

        Parameters
        -----------
        names : list [str, ...]
            List of names.

        Returns
        --------
        geometry_properties : dict {str : AltGeometry or CoordProperties}
            Dictonairy from name to property object.

        """
        geometry_properties = {}
        for name in names:
            try:
                prop = self.geometry_properties[name]
            except KeyError:
                continue
            geometry_properties[name] = prop
        return geometry_properties

    def on_update_geometry_properties_window(self, geometry_properties):
        """updates the 'Edit Geometry Properties' window"""
        if self._edit_geometry_properties_window_shown:
            self._edit_geometry_properties.on_update_geometry_properties_window(
                geometry_properties)

    def toggle_caero_sub_panels(self):
        """
        Toggle the visibility of the CAERO sub panels
        """
        if not self.has_caero:
            return

        names = ['caero', 'caero_subpanels']
        geometry_properties = self._get_geometry_properties_by_name(names)

        self.show_caero_sub_panels = not self.show_caero_sub_panels
        if self.show_caero_actor:
            if self.show_caero_sub_panels:
                geometry_properties['caero'].is_visible = False
                geometry_properties['caero_subpanels'].is_visible = True
            else:
                geometry_properties['caero'].is_visible = True
                geometry_properties['caero_subpanels'].is_visible = False
        self.on_update_geometry_properties_override_dialog(geometry_properties)

    def toggle_conms(self):
        """
        Toggle the visibility of the CONMS
        """
        name = 'conm2'
        if name in self.geometry_actors:
            geometry_properties_change = {name : self.geometry_properties[name]}
            visibility_prev = geometry_properties_change[name].is_visible
            geometry_properties_change[name].is_visible = not visibility_prev

            self.on_update_geometry_properties_override_dialog(geometry_properties_change)

    def _create_coord(self, dim_max, cid, coord, cid_type):
        """
        Create a coordinate system

        Parameters
        ----------
        dim_max : float
            the max model dimension; 10% of the max will be used for the coord length
        cid : int
           the coordinate system id
        coord : Coord()
           the Nastran coord object
        cid_type : str
            a string of 'xyz', 'Rtz', 'Rtp' (xyz, cylindrical, spherical)
            that changes the axis names
        """
        origin = coord.origin
        beta = coord.beta().T
        self.create_coordinate_system(dim_max, label='%s' % cid, origin=origin,
                                      matrix_3x3=beta, Type=cid_type)

    def _create_nastran_coords(self, model, dim_max):
        """
        Creates the Nastran coordinate systems.

        Parameters
        ----------
        model : BDF()
            the BDF object
        dim_max : float
            the max model dimension; 10% of the max will be used for the coord length
        """
        cid_types = {
            'R' : 'xyz',
            'C' : 'Rtz',
            'S' : 'Rtp',
        }
        self.create_global_axes(dim_max)
        for cid, coord in sorted(iteritems(model.coords)):
            if cid == 0:
                continue
            cid_type = cid_types[coord.Type]
            self._create_coord(dim_max, cid, coord, cid_type)

    def _remove_old_nastran_geometry(self, bdf_filename):
        """cleans up the nastran model"""
        #return self._remove_old_geometry(bdf_filename)

        # skip_reading = self.removeOldGeometry(bdf_filename)
        skip_reading = False
        if bdf_filename is None or bdf_filename is '':
            #self.grid = vtk.vtkUnstructuredGrid()
            #self.gridResult = vtk.vtkFloatArray()
            #self.emptyResult = vtk.vtkFloatArray()
            #self.vectorResult = vtk.vtkFloatArray()
            #self.scalarBar.VisibilityOff()
            skip_reading = True
            return skip_reading
        else:
            self.turn_text_off()
            self.grid.Reset()

            #self.gridResult = vtk.vtkFloatArray()
            #self.gridResult.Reset()
            #self.gridResult.Modified()
            #self.eid_map = {}
            #self.nid_map = {}

            self.result_cases = {}
            self.ncases = 0
        for i in ('case_keys', 'icase', 'isubcase_name_map'):
            if hasattr(self, i):  # TODO: is this correct???
                del i
        return skip_reading

    def get_xyz_in_coord(self, model, cid=0, fdtype='float32'):
        """
        Creates the grid points efficiently

        Used by ``load_nastran_geometry_unvectorized``
        """
        #import time
        #time0 = time.time()

        # t=.578
        #print("get_displacement_index_xyz_cp_cd")
        out = model.get_displacement_index_xyz_cp_cd(
            fdtype=fdtype, idtype='int32', sort_ids=True)
        icd_transform, icp_transform, xyz_cp, nid_cp_cd = out
        self.i_transform = icd_transform

        #print("transform_xyzcp_to_xyz_cid")
        xyz_cid0 = model.transform_xyzcp_to_xyz_cid(
            xyz_cp, nid_cp_cd[:, 0], icp_transform, cid=0,
            in_place=False)

        nid_map = self.nid_map
        for i, nid in enumerate(nid_cp_cd[:, 0]):
            nid_map[nid] = i

        self._add_nastran_spoints_to_grid(model)
        #print('dt_nastran_xyz =', time.time() - time0)
        return xyz_cid0, nid_cp_cd

    def get_xyz_in_coord_vectorized(self, model, cid=0, fdtype='float32'):
        """
        Creates the grid points efficiently

        Used by ``load_nastran_geometry_vectorized``
        """
        #import time
        #time0 = time.time()

        # t=.578
        #print("get_displacement_index_xyz_cp_cd")
        out = model.get_displacement_index_xyz_cp_cd(
            fdtype=fdtype, idtype='int32')
        icd_transform, icp_transform, xyz_cp, nid_cp_cd = out
        self.i_transform = icd_transform

        #print("transform_xyzcp_to_xyz_cid")
        #model.nodes.cp = nid_cp_cd[:, 1]
        xyz_cid0 = model.transform_xyzcp_to_xyz_cid(
            xyz_cp, nid_cp_cd[:, 0], icp_transform, cid=0,
            in_place=False)
        model.nodes.xyz_cid0 = xyz_cid0
        model.nodes.nids = nid_cp_cd[:, 0]

        nid_map = self.nid_map
        for i, nid in enumerate(nid_cp_cd[:, 0]):
            nid_map[nid] = i

        self._add_nastran_spoints_to_grid(model)
        #print('dt_nastran_xyz =', time.time() - time0)
        return xyz_cid0, nid_cp_cd

    def _get_model_nonvectorized(self, bdf_filename, xref_loads=True):
        """Loads the BDF/OP2 geometry"""
        ext = os.path.splitext(bdf_filename)[1].lower()
        punch = False
        if ext == '.pch':
            punch = True

        self.model_type = 'nastran'
        if ext == '.op2':
            model = OP2Geom(make_geom=True, debug=False, log=self.log,
                            debug_file=None)
            model.clear_results()
            model.read_op2(op2_filename=bdf_filename)
        else:  # read the bdf/punch
            model = BDF(log=self.log, debug=True)
            model.read_bdf(bdf_filename,
                           punch=punch, xref=False,
                           validate=True)
            #print('done with read_bdf')
            #xref_loads = False
        xref_aero = len(model.caeros) > 0

        xref_nodes = True
        #model.cross_reference()
        model.safe_cross_reference(
            xref=True,
            xref_nodes=xref_nodes,
            xref_elements=True,
            xref_nodes_with_elements=False,
            xref_properties=True,
            xref_masses=True,
            xref_materials=False,
            xref_loads=xref_loads,
            xref_constraints=False,
            xref_optimization=False,
            xref_aero=True,
            xref_sets=False,
        )
        return model, xref_nodes

    def load_nastran_geometry(self, bdf_filename, name='main', plot=True, **kwargs):
        """
        The entry point for Nastran geometry loading.

        Parameters
        ----------
        bdf_filename : str
            the Nastran filename to load
        name : str
            the name of the "main" actor for the GUI
        plot : bool; default=True
            should the model be generated or should we wait until
            after the results are loaded

        kwargs:
        -------
        is_geometry_results : bool; default=True
            code is being called from load_nastran_geometry_and_results
            not used...
        """
        self.eid_maps[name] = {}
        self.nid_maps[name] = {}
        self.i_transform = {}
        #self.transforms = {}
        #print('bdf_filename=%r' % bdf_filename)
        #key = self.case_keys[self.icase]
        #case = self.result_cases[key]

        skip_reading = self._remove_old_nastran_geometry(bdf_filename)
        # if 0:
            # line_width = 3
            # opacity = 1
            # alt_grids = [
                # ['caero', yellow, line_width, opacity],
                # ['caero_subpanels', yellow, line_width, opacity],
            # ]
            # skip_reading = self._remove_old_geometry2(bdf_filename, alt_grids=alt_grids)
        if skip_reading:
            return

        load_geom = True
        if bdf_filename.lower().endswith(('.bdf', '.dat', '.pch',)): # '.op2'
            if IS_TESTING or self.is_testing_flag:
                self.load_nastran_geometry_vectorized(bdf_filename, plot=plot)
                self.load_nastran_geometry_nonvectorized(bdf_filename, plot=plot)
            else:
                self.load_nastran_geometry_nonvectorized(bdf_filename, plot=plot)
        else:
            self.load_nastran_geometry_nonvectorized(bdf_filename, plot=plot)

    def load_nastran_geometry_vectorized(self, bdf_filename, plot=True):
        """
        The entry point for Nastran geometry loading.

        Parameters
        ----------
        bdf_filename : str
            the Nastran filename to load
        plot : bool; default=True
            should the model be generated or should we wait until
            after the results are loaded
        """
        #self.isubcase_name_map[None] = ['a', 'b']
        reset_labels = True
        if plot:
            self.scalarBar.VisibilityOff()
            self.scalarBar.Modified()

        xref_loads = True # should be True
        model = self._get_model_vectorized(bdf_filename, xref_loads=xref_loads)

        nnodes = len(model.grid)
        nspoints = len(model.spoints)
        nepoints = len(model.epoints)
        #if model.spoints:
            #spoints = sorted([spoint.nid for spoint in itervalues(model.spoints)])
        #if model.epoints:
            #epoints = sorted([epoint.nid for epoint in itervalues(model.epoints)])

        if nnodes + nspoints + nepoints == 0:
            msg = 'nnodes + nspoints + nepoints = 0\n'
            msg += 'card_count = %r' % str(model.card_count)
            raise NoGeometry(msg)

        nelements2 = len(model.elements2)
        #nelements = len(model.elements) + nelements2
        nelements = nelements2

        nmasses = len(model.masses)
        nplotels = len(model.plotels)
        ncaero_cards = len(model.caeros)
        nrigid = len(model.rigid_elements)
        #nmpc = len(model.mpcs)  # really should only be allowed if we have it in a subcase
        if nelements + nmasses + ncaero_cards + nplotels + nrigid == 0:
            msg = 'nelements + nmasses + ncaero_cards + nplotels + nrigid = 0\n'
            msg += 'card_count = %r' % str(model.card_count)
            raise NoGeometry(msg)

        self.nnodes = nnodes + nspoints + nepoints
        self.nelements = nelements  # approximate...

        self.log_info("nnodes=%i nelements=%i" % (self.nnodes, self.nelements))
        msg = model.get_bdf_stats(return_type='string')
        self.log_debug(msg)
        msg = model.get_bdf_stats(return_type='list')

        # this call will break the GUI if there are a lot of lines and
        # by a lot I mean 37641.  It's fine for a single call.
        #for msgi in msg:
            #model.log.debug(msgi)

        nconm2 = 0
        #if 'CONM2' in model.card_count:
            #nconm2 += model.card_count['CONM2']
        #if 'CMASS1' in model.card_count:
            #nconm2 += model.card_count['CMASS1']
        #if 'CMASS2' in model.card_count:
            #nconm2 += model.card_count['CMASS2']

        if nconm2 > 0:
            self.create_alternate_vtk_grid(
                'conm2', color=ORANGE, line_width=5, opacity=1., point_size=4,
                representation='point')

        # Allocate grids
        self.grid.Allocate(self.nelements, 1000)
        #self._create_caero_actors(ncaeros, ncaeros_sub, ncaeros_cs, has_control_surface)
        #if nconm2 > 0:
            #self.alt_grids['conm2'].Allocate(nconm2, 1000)

        if self.save_data:
            self.model = model

        #-----------------------------------------------------------------------
        # nodes/coords
        #print('get_xyz_in_coord')
        xyz_cid0, nid_cp_cd = self.get_xyz_in_coord_vectorized(model, cid=0, fdtype='float32')
        points = numpy_to_vtk_points(xyz_cid0)
        #self.grid.SetPoints(points)
        self.xyz_cid0 = xyz_cid0

        maxi = xyz_cid0.max(axis=0)
        mini = xyz_cid0.min(axis=0)
        assert len(maxi) == 3, len(maxi)
        xmax, ymax, zmax = maxi
        xmin, ymin, zmin = mini
        dim_max = max(xmax-xmin, ymax-ymin, zmax-zmin)

        #print('_create_nastran_coords')
        #self._create_nastran_coords(model, dim_max)
        #print('done _create_nastran_coords')

        self.log_info("xmin=%s xmax=%s dx=%s" % (xmin, xmax, xmax-xmin))
        self.log_info("ymin=%s ymax=%s dy=%s" % (ymin, ymax, ymax-ymin))
        self.log_info("zmin=%s zmax=%s dz=%s" % (zmin, zmax, zmax-zmin))
        #-----------------------------------------------------------------------

        #------------------------------------------------------------
        # TEMP
        j = 0
        results = self._map_elements_vectorized(points, self.nid_map, model, j, dim_max,
                                                nid_cp_cd, plot=True, xref_loads=True)
        has_control_surface = False
        geometry_names = []
        #------------------------------------------------------------
        cases = OrderedDict()
        form = ['Geometry', None, []]
        form0 = form[2]

        subcase_id = 0


        icase = 0
        all_nids = nid_cp_cd[:, 0]
        self.node_ids = all_nids

        nid_res = GuiResult(subcase_id, 'NodeID', 'NodeID', 'node', all_nids,
                            mask_value=0,
                            nlabels=None,
                            labelsize=None,
                            ncolors=None,
                            colormap='jet',
                            data_format=None,
                            uname='GuiResult')
        cases[icase] = (nid_res, (0, 'Node ID'))
        form0.append(('Node ID', icase, []))
        icase += 1

        nid_res = GuiResult(subcase_id, 'iNode', 'iNode', 'node',
                            np.arange(len(all_nids), dtype='int32'),
                            mask_value=0,
                            nlabels=None,
                            labelsize=None,
                            ncolors=None,
                            colormap='jet',
                            data_format=None,
                            uname='GuiResult')
        cases[icase] = (nid_res, (0, 'Node ID'))
        form0.append(('iNode', icase, []))
        icase += 1

        # this intentionally makes a deepcopy
        cds = np.array(nid_cp_cd[:, 2])
        if cds.max() > 0:
            cd_res = GuiResult(0, header='NodeCd', title='NodeCd',
                               location='node', scalar=cds)
            cases[icase] = (cd_res, (0, 'NodeCd'))
            form0.append(('NodeCd', icase, []))
            icase += 1

        eids_array = results['eid']
        eid_res = GuiResult(subcase_id, 'ElementID', 'ElementID', 'centroid', eids_array,
                            mask_value=0,
                            nlabels=None,
                            labelsize=None,
                            ncolors=None,
                            colormap='jet',
                            data_format=None,
                            uname='GuiResult')
        cases[icase] = (eid_res, (0, 'ElementID'))
        form0.append(('ElementID', icase, []))
        icase += 1

        eids_array = results['eid']
        eid_res = GuiResult(subcase_id, 'iElement', 'iElement', 'centroid',
                            np.arange(len(eids_array), dtype='int32'),
                            mask_value=0,
                            nlabels=None,
                            labelsize=None,
                            ncolors=None,
                            colormap='jet',
                            data_format=None,
                            uname='GuiResult')
        cases[icase] = (eid_res, (0, 'ElementID'))
        form0.append(('ElementID', icase, []))
        icase += 1

        is_element_dim = True
        dim_array = results['dim']
        if len(np.unique(dim_array)) > 1:
            dim_res = GuiResult(subcase_id, 'ElementDim', 'ElementDim', 'centroid', dim_array,
                                mask_value=-1,
                                nlabels=None,
                                labelsize=None,
                                ncolors=None,
                                colormap='jet',
                                data_format=None,
                                uname='GuiResult')
            cases[icase] = (dim_res, (0, 'ElementDim'))
            form0.append(('ElementDim', icase, []))
            icase += 1

        nnodes_array = results['nnodes']
        if nnodes_array.max() > -1:
            nnodes_res = GuiResult(subcase_id, 'NNodes/Elem', 'NNodes/Elem',
                                   'centroid', nnodes_array,
                                   mask_value=0,
                                   nlabels=None,
                                   labelsize=None,
                                   ncolors=None,
                                   colormap='jet',
                                   data_format=None,
                                   uname='GuiResult')
            cases[icase] = (nnodes_res, (0, 'NNodes/Elem'))
            form0.append(('NNodes/Elem', icase, []))
            icase += 1

        pids_array = results['pid']
        pid_res = GuiResult(0, header='PropertyID', title='PropertyID',
                            location='centroid', scalar=pids_array)
        cases[icase] = (pid_res, (0, 'PropertyID'))
        form0.append(('PropertyID', icase, []))
        icase += 1

        #upids = np.unique(pids_array)
        mid_eids_skip = []


        pcomp_nplies = 0
        nplies = 1
        is_pshell = False
        is_pcomp = False
        if 'PSHELL' in model.card_count:
            nplies = 4
            is_pshell = True
        for pid in model.get_card_ids_by_card_types(['PCOMP', 'PCOMPG'], combine=True):
            prop = model.properties[pid]
            pcomp_nplies = max(pcomp_nplies, prop.nplies)
            is_pcomp = True
        is_pshell_pcomp = (is_pshell, is_pcomp)
        nplies = max(nplies, pcomp_nplies + 1)
        mids = np.zeros((nelements, nplies), dtype='int32')
        thickness = np.full((nelements, nplies), np.nan, dtype='float32')
        #rho = np.full((nelements, nplies), np.nan, dtype='float32')
        nplies = np.zeros(nelements, dtype='int32')

        # materials
        upids = np.unique(pids_array)
        ipids = np.zeros(len(pids_array), dtype='int32')
        iupid = 0
        for upid in upids: # upid_old
            if upid == 0:
                # elements w/o properties
                continue

            ipid = np.where(pids_array == upid)[0]
            ipids[ipid] = iupid
            if len(ipid):
                try:
                    prop = model.properties[upid]
                except KeyError:
                    raise KeyError('pid=%r properties=%s' % (upid, str(model.properties)))
                if prop.type == 'PSHELL':
                    nplies[ipid] = 4
                    thickness[ipid, 0] = prop.Thickness()
                elif prop.type in ['PCOMP', 'PCOMPG']:
                    nplies[ipid] = prop.nplies
                    for iply in range(prop.nplies):
                        mids[ipid, iply+1] = prop.Mid(iply)
                        thickness[ipid, iply+1] = prop.Thickness(iply)
                #else:
                    #self.log.error('nplies\n%s' % str(prop))
                iupid += 1

        if len(model.conrod):
            #mids[ieid, 0] = 42
            pass

        pid_res = GuiResult(0, header='iProperty', title='iProperty',
                            location='centroid', scalar=ipids)
        cases[icase] = (pid_res, (0, 'iProperty'))
        form0.append(('iProperty', icase, []))
        icase += 1

        #if nplies.max() > 0:
            #nplies_res = GuiResult(0, header='Number of Plies', title='nPlies',
                                   #location='centroid', scalar=nplies, mask_value=0)
            #cases[icase] = (nplies_res, (0, 'Number of Plies'))
            #form0.append(('Number of Plies', icase, []))
            #icase += 1

        icase = self._build_materials(model, mids, thickness, nplies, is_pshell_pcomp,
                                      cases, form0, icase)

        #------------------------------------------------------------
        # add alternate actors
        self._add_alt_actors(self.alt_grids)

        # set default representation
        self._set_caero_representation(has_control_surface)

        for grid_name in geometry_names:
            if grid_name in self.geometry_actors:
                self.geometry_actors[grid_name].Modified()

        #self.grid_mapper.SetResolveCoincidentTopologyToPolygonOffset()
        if plot:
            #self.log.info(cases.keys())
            self._finish_results_io2([form], cases, reset_labels=reset_labels)
        else:
            self._set_results([form], cases)


    def _map_elements_vectorized(self, points, nid_map, model, j, dim_max,
                                 nid_cp_cd, plot=True, xref_loads=True):
        """
        Much, much faster way to add elements that directly builds the VTK objects
        rather than using for loops.

        Parameters
        ----------
        points : ???
           ???
        nid_map : ???
           ???
        model : BDF()
            the BDF model object
        j : int
            ???
        dim_max : float
            ???
        nid_cp_cd : ???
            ???
        plot : bool; default=True
            ???
        xref_loads : bool; default=True
            ???

        Returns
        -------
        nid_to_pid_map  : dict
            node to property id map
            used to show SPC constraints (we don't want to show constraints on 456 DOFs)
        icase : int
            the result number
        cases : dict
            the GuiResult objects
        form : List[???, ???, ???]
            the Results sidebar data

        TDOO: Not quite done on:
               - ???
        """
        self.isubcase_name_map = {1: ['Nastran', '']}
        grid = self.grid
        grid.SetPoints(points)

        nelements = self.nelements
        dim_array = np.zeros(nelements, 'int32')
        pids_array = np.zeros(nelements, 'int32')
        nnodes_array = np.zeros(nelements, 'int32')
        #mids = np.zeros(nelements, 'int32')
        #material_coord = np.zeros(nelements, 'int32')
        #min_interior_angle = np.zeros(nelements, 'float32')
        #max_interior_angle = np.zeros(nelements, 'float32')
        #dideal_theta = np.zeros(nelements, 'float32')
        #max_skew_angle = np.zeros(nelements, 'float32')
        #max_warp_angle = np.zeros(nelements, 'float32')
        #max_aspect_ratio = np.zeros(nelements, 'float32')
        #area = np.zeros(nelements, 'float32')
        #area_ratio = np.zeros(nelements, 'float32')
        #taper_ratio = np.zeros(nelements, 'float32')
        #min_edge_length = np.zeros(nelements, 'float32')

        if len(model.ctria3):
            model.ctria3.quality()
        #if len(model.tria6):
            #model.tria6.quality()
        #if len(model.quad4):
            #model.quad4.quality()
        #if len(model.cquad8):
            #model.cquad8.quality()
        #if len(model.cquad):
            #model.cquad.quality()

        nids_list = []
        ieid = 0
        cell_offset = 0

        isize = vtk.vtkIdTypeArray().GetDataTypeSize()
        if isize == 4:
            dtype = 'int32' # TODO: can we include endian?
        elif isize == 8:
            dtype = 'int64'
        else:
            msg = 'isize=%s' % str(isize)
            raise NotImplementedError(msg)

        nelements = self.nelements
        eids_array = np.zeros(nelements, dtype=dtype)
        cell_types_array = np.zeros(nelements, dtype=dtype)
        cell_offsets_array = np.zeros(nelements, dtype=dtype)

        results = {
            'pid' : pids_array,
            'eid' : eids_array,
            'nnodes' : nnodes_array,
            'dim' : dim_array,
        }

        cell_type_point = vtk.vtkVertex().GetCellType()
        cell_type_line = vtk.vtkLine().GetCellType()
        cell_type_tri3 = vtkTriangle().GetCellType()
        cell_type_tri6 = vtkQuadraticTriangle().GetCellType()
        cell_type_quad4 = vtkQuad().GetCellType()
        cell_type_quad8 = vtkQuadraticQuad().GetCellType()
        cell_type_tetra4 = vtkTetra().GetCellType()
        cell_type_tetra10 = vtkQuadraticTetra().GetCellType()
        cell_type_pyram5 = vtkPyramid().GetCellType()
        cell_type_pyram13 = vtk.vtkQuadraticPyramid().GetCellType()
        cell_type_penta6 = vtkWedge().GetCellType()
        cell_type_penta15 = vtkQuadraticWedge().GetCellType()
        cell_type_hexa8 = vtkHexahedron().GetCellType()
        cell_type_hexa20 = vtkQuadraticHexahedron().GetCellType()

        all_eids = model.elements2.eids
        #print('type(eids) =', type(all_eids)) # list
        #print('all_eids =', all_eids)

        #ncelas1 = len(model.celas1)
        #ncelas2 = len(model.celas2)
        #ncelas3 = len(model.celas3)
        #ncelas4 = len(model.celas4)

        #ncdamp1 = len(model.cdamp1)
        #ncdamp2 = len(model.cdamp2)
        #ncdamp3 = len(model.cdamp3)
        #ncdamp4 = len(model.cdamp4)
        #ncdamp5 = len(model.cdamp5)

        nconrod = len(model.conrod)
        #ncrod = len(model.crod)
        #nctube = len(model.ctube)

        #ncbar = len(model.cbar)
        #ncbeam = len(model.cbeam)

        #ncshear = len(model.cshear)

        #nctria3 = len(model.ctria3)
        #ncquad4 = len(model.cquad4)
        #nctria6 = len(model.ctria6)
        #ncquad8 = len(model.cquad8)
        #ncquad = len(model.cquad)

        #nctetra4 = len(model.ctetra4)
        #ncpenta6 = len(model.cpenta6)
        #nchexa8 = len(model.chexa8)
        #ncpyram5 = len(model.cpyram5)
        #nsolids = nctetra4 + ncpenta6 + nchexa8

        ieid0 = 0
        cell_offset0 = 0
        nids_list = []

        nodes = model.nodes

        ieid0, cell_offset0 = self._map_elements_vectorized_fill_spring(
            ieid0, cell_offset0,
            nodes, nids_list,
            eids_array, pids_array, nnodes_array, dim_array,
            cell_types_array, cell_offsets_array,
            model.celas1, cell_type_line, cell_type_point)
        ieid0, cell_offset0 = self._map_elements_vectorized_fill_spring(
            ieid0, cell_offset0,
            nodes, nids_list,
            eids_array, pids_array, nnodes_array, dim_array,
            cell_types_array, cell_offsets_array,
            model.celas2, cell_type_line, cell_type_point)
        ieid0, cell_offset0 = self._map_elements_vectorized_fill_spring(
            ieid0, cell_offset0,
            nodes, nids_list,
            eids_array, pids_array, nnodes_array, dim_array,
            cell_types_array, cell_offsets_array,
            model.celas3, cell_type_line, cell_type_point)
        ieid0, cell_offset0 = self._map_elements_vectorized_fill_spring(
            ieid0, cell_offset0,
            nodes, nids_list,
            eids_array, pids_array, nnodes_array, dim_array,
            cell_types_array, cell_offsets_array,
            model.celas4, cell_type_line, cell_type_point)

        ieid0, cell_offset0 = self._map_elements_vectorized_fill_spring(
            ieid0, cell_offset0,
            nodes, nids_list,
            eids_array, pids_array, nnodes_array, dim_array,
            cell_types_array, cell_offsets_array,
            model.cdamp1, cell_type_line, cell_type_point)
        ieid0, cell_offset0 = self._map_elements_vectorized_fill_spring(
            ieid0, cell_offset0,
            nodes, nids_list,
            eids_array, pids_array, nnodes_array, dim_array,
            cell_types_array, cell_offsets_array,
            model.cdamp2, cell_type_line, cell_type_point)
        ieid0, cell_offset0 = self._map_elements_vectorized_fill_spring(
            ieid0, cell_offset0,
            nodes, nids_list,
            eids_array, pids_array, nnodes_array, dim_array,
            cell_types_array, cell_offsets_array,
            model.cdamp3, cell_type_line, cell_type_point)
        ieid0, cell_offset0 = self._map_elements_vectorized_fill_spring(
            ieid0, cell_offset0,
            nodes, nids_list,
            eids_array, pids_array, nnodes_array, dim_array,
            cell_types_array, cell_offsets_array,
            model.cdamp4, cell_type_line, cell_type_point)

        ieid0, cell_offset0 = self._map_elements_vectorized_fill_spring(
            ieid0, cell_offset0,
            nodes, nids_list,
            eids_array, pids_array, nnodes_array, dim_array,
            cell_types_array, cell_offsets_array,
            model.cvisc, cell_type_line, cell_type_point)

        ieid0, cell_offset0 = self._map_elements_vectorized_fill(
            ieid0, cell_offset0,
            nodes, nids_list,
            eids_array, pids_array, nnodes_array, dim_array,
            cell_types_array, cell_offsets_array,
            model.plotel, cell_type_line, nnodesi=2, dimi=2)

        ieid0, cell_offset0 = self._map_elements_vectorized_fill_spring(
            ieid0, cell_offset0,
            nodes, nids_list,
            eids_array, pids_array, nnodes_array, dim_array,
            cell_types_array, cell_offsets_array,
            model.cbush, cell_type_line, cell_type_point)

        ieid0, cell_offset0 = self._map_elements_vectorized_fill(
            ieid0, cell_offset0,
            nodes, nids_list,
            eids_array, pids_array, nnodes_array, dim_array,
            cell_types_array, cell_offsets_array,
            model.conrod, cell_type_line, nnodesi=2, dimi=2)
        ieid0, cell_offset0 = self._map_elements_vectorized_fill(
            ieid0, cell_offset0,
            nodes, nids_list,
            eids_array, pids_array, nnodes_array, dim_array,
            cell_types_array, cell_offsets_array,
            model.crod, cell_type_line, nnodesi=2, dimi=2)
        ieid0, cell_offset0 = self._map_elements_vectorized_fill(
            ieid0, cell_offset0,
            nodes, nids_list,
            eids_array, pids_array, nnodes_array, dim_array,
            cell_types_array, cell_offsets_array,
            model.ctube, cell_type_line, nnodesi=2, dimi=2)

        ieid0, cell_offset0 = self._map_elements_vectorized_fill(
            ieid0, cell_offset0,
            nodes, nids_list,
            eids_array, pids_array, nnodes_array, dim_array,
            cell_types_array, cell_offsets_array,
            model.cbar, cell_type_line, nnodesi=2, dimi=1)

        ieid0, cell_offset0 = self._map_elements_vectorized_fill(
            ieid0, cell_offset0,
            nodes, nids_list,
            eids_array, pids_array, nnodes_array, dim_array,
            cell_types_array, cell_offsets_array,
            model.cbeam, cell_type_line, nnodesi=2, dimi=1)

        #model.cbend
        ieid0, cell_offset0 = self._map_elements_vectorized_fill(
            ieid0, cell_offset0,
            nodes, nids_list,
            eids_array, pids_array, nnodes_array, dim_array,
            cell_types_array, cell_offsets_array,
            model.cshear, cell_type_quad4, nnodesi=4, dimi=2)

        ieid0, cell_offset0 = self._map_elements_vectorized_fill(
            ieid0, cell_offset0,
            nodes, nids_list,
            eids_array, pids_array, nnodes_array, dim_array,
            cell_types_array, cell_offsets_array,
            model.ctria3, cell_type_tri3, nnodesi=3, dimi=2)
        ieid0, cell_offset0 = self._map_elements_vectorized_fill(
            ieid0, cell_offset0,
            nodes, nids_list,
            eids_array, pids_array, nnodes_array, dim_array,
            cell_types_array, cell_offsets_array,
            model.cquad4, cell_type_quad4, nnodesi=4, dimi=2)

        ieid0, cell_offset0 = self._map_elements_vectorized_fill(
            ieid0, cell_offset0,
            nodes, nids_list,
            eids_array, pids_array, nnodes_array, dim_array,
            cell_types_array, cell_offsets_array,
            model.ctria6, cell_type_tri6, nnodesi=6, dimi=2,
            allow0=True, cell_type_allow=cell_type_tri3)
        ieid0, cell_offset0 = self._map_elements_vectorized_fill(
            ieid0, cell_offset0,
            nodes, nids_list,
            eids_array, pids_array, nnodes_array, dim_array,
            cell_types_array, cell_offsets_array,
            model.cquad8, cell_type_quad8, nnodesi=8, dimi=2,
            allow0=True, cell_type_allow=cell_type_quad8)

        ieid0, cell_offset0 = self._map_elements_vectorized_fill(
            ieid0, cell_offset0,
            nodes, nids_list,
            eids_array, pids_array, nnodes_array, dim_array,
            cell_types_array, cell_offsets_array,
            model.ctriar, cell_type_tri6, nnodesi=6, dimi=2,
            allow0=True, cell_type_allow=cell_type_tri3)
        ieid0, cell_offset0 = self._map_elements_vectorized_fill(
            ieid0, cell_offset0,
            nodes, nids_list,
            eids_array, pids_array, nnodes_array, dim_array,
            cell_types_array, cell_offsets_array,
            model.cquadr, cell_type_tri6, nnodesi=6, dimi=2,
            allow0=True, cell_type_allow=cell_type_quad4)

        ieid0, cell_offset0 = self._map_elements_vectorized_fill(
            ieid0, cell_offset0,
            nodes, nids_list,
            eids_array, pids_array, nnodes_array, dim_array,
            cell_types_array, cell_offsets_array,
            model.ctetra4, cell_type_tetra4, nnodesi=4, dimi=3)
        ieid0, cell_offset0 = self._map_elements_vectorized_fill(
            ieid0, cell_offset0,
            nodes, nids_list,
            eids_array, pids_array, nnodes_array, dim_array,
            cell_types_array, cell_offsets_array,
            model.cpenta6, cell_type_penta6, nnodesi=8, dimi=3)
        ieid0, cell_offset0 = self._map_elements_vectorized_fill(
            ieid0, cell_offset0,
            nodes, nids_list,
            eids_array, pids_array, nnodes_array, dim_array,
            cell_types_array, cell_offsets_array,
            model.chexa8, cell_type_hexa8, nnodesi=8, dimi=3)
        ieid0, cell_offset0 = self._map_elements_vectorized_fill(
            ieid0, cell_offset0,
            nodes, nids_list,
            eids_array, pids_array, nnodes_array, dim_array,
            cell_types_array, cell_offsets_array,
            model.cpyram5, cell_type_pyram5, nnodesi=8, dimi=3)

        ieid0, cell_offset0 = self._map_elements_vectorized_fill(
            ieid0, cell_offset0,
            nodes, nids_list,
            eids_array, pids_array, nnodes_array, dim_array,
            cell_types_array, cell_offsets_array,
            model.ctetra10, cell_type_tetra10, nnodesi=4, dimi=3,
            allow0=True, cell_type_allow=cell_type_tetra4)
        ieid0, cell_offset0 = self._map_elements_vectorized_fill(
            ieid0, cell_offset0,
            nodes, nids_list,
            eids_array, pids_array, nnodes_array, dim_array,
            cell_types_array, cell_offsets_array,
            model.cpenta15, cell_type_penta15, nnodesi=8, dimi=3,
            allow0=True, cell_type_allow=cell_type_penta6)
        ieid0, cell_offset0 = self._map_elements_vectorized_fill(
            ieid0, cell_offset0,
            nodes, nids_list,
            eids_array, pids_array, nnodes_array, dim_array,
            cell_types_array, cell_offsets_array,
            model.chexa20, cell_type_hexa20, nnodesi=8, dimi=3,
            allow0=True, cell_type_allow=cell_type_hexa8)
        ieid0, cell_offset0 = self._map_elements_vectorized_fill(
            ieid0, cell_offset0,
            nodes, nids_list,
            eids_array, pids_array, nnodes_array, dim_array,
            cell_types_array, cell_offsets_array,
            model.cpyram13, cell_type_pyram13, nnodesi=8, dimi=3,
            allow0=True, cell_type_allow=cell_type_pyram5)

        # model.chbdyg
        # model.chbdye
        # model.chbdyp

        if cell_types_array.min() == 0:

            # all the non-elemental cards should be listed
            # it's not hugely important, but it cleans up dev error messages
            skip_cards = [
                'CONM2',
                #'CELAS1', 'CELAS2', 'CELAS3', 'CELAS4', 'PLOTEL',
                'PARAM',
                #'CDAMP1', 'CDAMP2', 'CDAMP3', 'CDAMP4', 'CVISC',
                'TABLEM1', 'TABLEM2', 'TABLEM3', 'TABLEM4',
                'TABLED1', 'TABLED2', 'TABLED3', 'TABLED4', 'TABLEST',
                'MAT1', 'MAT2', 'MAT4', 'MAT5', 'MAT8', 'MAT9', 'MAT10',
                'MATT1', 'MATT2', 'MATT8',
                'MATS1',

                'PLOAD', 'PLOAD1', 'PLOAD2', 'FORCE', 'PLOAD4', 'LOAD',
                'MAT1', 'PSHEAR', 'PSHELL', 'PTUBE', 'PDAMP',
                'PELAST', 'PBEND', 'PBEAM', 'PCOMP', 'PCOMPG', 'PBAR', 'PSOLID',
                'PROD', 'PELAS', 'PVISC', 'PBUSH1D', 'PBUSH2D',
                #'EPOINT',
                #'CQUADR', 'CTRIAR', 'SPOINT',
                #'CQUAD8', 'CTRIA6',
                'ENDDATA',
                'CORD2R', 'CORD2C', 'CORD2S', 'CORD1R', 'CORD1C', 'CORD1S',
                'GRID', 'SPOINT', 'EPOINT', 'TF',

                'RFORCE', 'RFORCE1', 'RFORCE2', 'FORCE', 'FORCE1', 'FORCE2',
                'MOMENT', 'MOMENT1', 'MOMENT2', 'PLOAD', 'PLOAD1', 'PLOAD2', 'PLOAD4',
                'LOAD', 'TLOAD1', 'TLOAD2', 'DLOAD', 'LSEQ', 'DAREA',
                'RLOAD1', 'RLOAD2',

                'SUPORT', 'SUPORT1', 'MPC', 'MPCADD', 'RBE1', 'RBE2', 'RBE3', 'RBAR', 'RCROSS',
                'SPCADD', 'SPC', 'SPC1', 'SPCD', 'SPCAX', 'DMIG', 'DMI', 'DMIJ', 'DMIJI', 'DMIK',

                'AELIST', 'AELINK', 'AESURF', 'AESURFS', 'AERO', 'AEROS', 'TRIM',
                'FLUTTER', 'DIVERG',
                'CAERO1', 'CAERO2', 'CAERO3', 'CAERO4', 'CAERO5',
                'PAERO1', 'PAERO2', 'PAERO3', 'PAERO4', 'PAERO5',
                'SPLINE1', 'SPLINE2', 'SPLINE3', 'SPLINE4', 'SPLINE5', 'SPLINE6', 'SPLINE7',
            ]
            potential_elements_found = [key for key in model.card_count if key not in skip_cards]
            etypes = [
                'CELAS1', 'CELAS2', 'CELAS3', 'CELAS4',
                'CDAMP1', 'CDAMP2', 'CDAMP3', 'CDAMP4', 'CDAMP5', 'CVISC',
                'CBUSH', 'CBUSH1D', 'CBUSH2D',
                'CONROD', 'CROD', 'CTUBE', 'PLOTEL',
                'CBAR', 'CBEAM', 'CBEND',
                'CSHEAR',
                'CTRIA3', 'CQUAD4', 'CTRIA6', 'CQUAD8', 'CTRIAR', 'CQUADR',
                'CTETRA', 'CPENTA', 'CHEXA', 'CPYRAM',
                'CHBDYG', 'CHBDYE', 'CHBDYP',
            ]
            for key in potential_elements_found:
                if key not in etypes:
                    self.log.warning('is %s an element?' % key)

            msg = (
                'Cell Type is not defined (cell_type=0).\n'
                '  cell_types_array = %s\n'
                '  potential_elements_found=[%s]\n'
                '  nelements=%s\n\n'
                '%s\n\n' % (
                    cell_types_array,
                    ', '.join(potential_elements_found),
                    len(cell_types_array),
                    '', #str(model.elements2),
                )
            )
            print(str(model.elements2))
            #msg += model.get_bdf_stats()
            raise RuntimeError(msg)

        deep = 1
        if len(nids_list) == 1:
            nids_array = nids_list[0].ravel()
        else:
            #raise NotImplementedError(len(nids_list))
            nids_array = np.hstack([nid_list.flatten() for nid_list in nids_list])
            #nids_array = np.array(nids_list, dtype=dtype)

        #-----------------------------------------------------------------
        # saving some data members
        self.element_ids = eids_array

        #-----------------------------------------------------------------
        # build the grid

        #self.log.info('nids_array = %s' % nids_array)
        #self.log.info('cell_offsets_array = %s' % cell_offsets_array)
        #self.log.info('cell_types_array = %s' % cell_types_array)

        # Create the array of cells
        #print('nids_array =', nids_array)
        cells_id_type = numpy_to_vtkIdTypeArray(nids_array, deep=1)
        vtk_cells = vtk.vtkCellArray()
        vtk_cells.SetCells(nelements, cells_id_type)

        # Cell types
        vtk_cell_types = numpy_to_vtk(
            cell_types_array, deep=deep,
            array_type=vtk.vtkUnsignedCharArray().GetDataType())

        vtk_cell_offsets = numpy_to_vtk(cell_offsets_array, deep=deep,
                                        array_type=vtk.VTK_ID_TYPE)

        grid = self.grid
        #grid = vtk.vtkUnstructuredGrid()
        grid.SetCells(vtk_cell_types, vtk_cell_offsets, vtk_cells)
        return results

    def _map_elements_vectorized_fill_spring(self,
                                             ieid0, cell_offset0,
                                             nodes, nids_list,
                                             eids_array, pids_array, nnodes_array, dim_array,
                                             cell_types_array, cell_offsets_array,
                                             model_obj, cell_type_line, cell_type_point):
        """helper method for ``map_elements_vectorized``"""
        nelems = len(model_obj)
        if nelems:
            ieid0_in = ieid0
            dimi = 1
            nnodesi = 2
            elem = model_obj
            elem.make_current()
            self.log.info('%s; nelem=%s nnodes=%s' % (
                model_obj.card_name, nelems, model_obj.nids.shape[1]))

            ieid = np.arange(ieid0, ieid0 + nelems)
            eid_type = np.full(nelems, cell_type_line, dtype='int32')
            dim = np.full(nelems, dimi, dtype='int32')
            nnodes = np.full((nelems, 1), nnodesi, dtype='int32')
            dim_array[ieid] = dim

            eid = elem.eid
            eids_array[ieid] = eid

            nids = elem.nids
            inonzero = np.where(nids[:, 1] > 0)[0]
            izero = np.where(nids[:, 1] == 0)[0]

            if len(inonzero):
                cell_types_array[ieid[inonzero]] = cell_type_line

            nzero = len(izero)
            if nzero:
                #raise NotImplementedError('izero')
                eid_type[izero] = cell_type_point
                nnodes[izero] = 1
                cell_types_array[ieid[izero]] = cell_type_point
            assert len(ieid) == len(nnodes), 'len(ieid)=%s len(nnodes)=%s' % (len(ieid), nnodes)
            nnodes_array[ieid] = nnodes.ravel()

            if hasattr(elem, 'pid'):
                pid = elem.pid
                pids_array[ieid] = pid
            inids = nodes.get_node_index(nids, allow0=True)

            nnodes_inids = np.hstack([nnodes, inids])#.ravel()
            #print("  nnodes_inids=", nnodes_inids)
            if nzero:
                nnodes_inids_ravel = nnodes_inids.flatten()
                index_minus1 = np.where(nnodes_inids_ravel != -1)[0]
                nnodes_inids_cleaned = nnodes_inids_ravel[index_minus1]
                assert -1 not in nnodes_inids_cleaned, nnodes_inids_cleaned
                nids_list.append(nnodes_inids_cleaned)
            else:
                nids_list.append(nnodes_inids.ravel())

            nnodes[0] = -1
            cumsum = cell_offset0 + np.cumsum(nnodes + 1)
            #print("nnodes =", nnodes)
            #print('offset0=%s cumsum=%s' % (cell_offset0, cumsum))
            self.log.debug('  ieid = %s' % ieid)
            assert len(ieid) == nelems
            assert len(ieid) == len(cumsum)
            cell_offsets_array[ieid] = cumsum
            ieid0 += nelems
            self.log.debug("  ieid0_in=%s ieid0_out=%s" % (ieid0_in, ieid0))
            cell_offset0 += cumsum[-1]
            #print('nids_list[%s] = %s' % (model_obj.card_name, nids_list[-1]))
            #print('cell_offsets_array =', cell_offsets_array)
        return ieid0, cell_offset0

    def _map_elements_vectorized_fill(self,
                                      ieid0, cell_offset0,
                                      nodes, nids_list,
                                      eids_array, pids_array, nnodes_array, dim_array,
                                      cell_types_array, cell_offsets_array,
                                      model_obj, cell_type, nnodesi=None, dimi=None,
                                      allow0=False, cell_type_allow=None):
        """helper method for ``map_elements_vectorized``"""
        assert nnodesi is not None
        assert dimi is not None

        nelems = len(model_obj)
        #print('nelements =', nelems)
        if nelems:
            ieid0_in = ieid0
            elem = model_obj
            elem.make_current()
            try:
                nnodes = model_obj.nids.shape[1]
            except IndexError:
                self.log.info('%s; nelem=%s nnodes=???' % (
                    model_obj.card_name, nelems))
                raise

            self.log.info('%s; nelem=%s nnodes=%s' % (
                model_obj.card_name, nelems, nnodes))
            eid = elem.eid
            ieid = np.arange(ieid0, ieid0 + nelems)
            dim = np.full(nelems, dimi, dtype='int32')
            dim_array[ieid] = dim

            nids = elem.nids
            #print('nids =', nids)
            if hasattr(elem, 'pid'):
                pid = elem.pid
                pids_array[ieid] = pid

            try:
                inids = nodes.get_node_index(nids, allow0=allow0)
            except:
                bdf_file = StringIO()
                model_obj.write_card(bdf_file=bdf_file)
                print(bdf_file.getvalue())
                raise
            if inids.min() == -1:
                nrequired = elem.nrequired
                #print('nrequired =', nrequired)
                #print('nids.shape =', nids.shape)
                #print('inids.shape =', inids.shape)
                inids = inids[:, :nrequired]
                nnodesi = nrequired
                assert cell_type_allow is not None
                eid_type = np.full(nelems, cell_type_allow, dtype='int32')
            else:
                eid_type = np.full(nelems, cell_type, dtype='int32')

            nnodes = np.full((nelems, 1), nnodesi, dtype='int32')
            if len(ieid) != len(nnodes):
                msg = 'len(ieid)=%s len(nnodes)=%s' % (len(ieid), len(nnodes))
                raise RuntimeError(msg)

            # nnodes is a 2D column matrix and nnodes_array is a 1D array,
            # so we ravel it
            nnodes_array[ieid] = nnodes.ravel()
            assert -1 not in inids, inids
            nnodes_inids = np.hstack([nnodes, inids])
            nids_list.append(nnodes_inids)
            self.log.debug('  ieid = %s' % ieid)
            assert len(ieid) == nelems

            nnodes[0] = -1
            cumsum = cell_offset0 + np.cumsum(nnodes + 1)
            assert len(ieid) == len(cumsum)
            try:
                eids_array[ieid] = eid
            except IndexError:
                # this hits when an element doesn't correctly implement make_current()
                self.log.error('nelems = %s' % nelems)
                self.log.error('card_count = %s' % model_obj.model.card_count)
                self.log.error('eids_array = %s' % eids_array)
                self.log.error('eids_array.shape = %s' % str(eids_array.shape))
                self.log.error('ieid.max() = %s' % ieid.max())
                raise
            cell_types_array[ieid] = cell_type
            cell_offsets_array[ieid] = cumsum
            ieid0 += nelems
            cell_offset0 += cumsum[-1]
            #print('nids_list[%s] = %s' % (model_obj.card_name, nids_list[-1]))
            #print('cell_offsets_array =', cell_offsets_array)
            self.log.debug("  ieid0_in=%s ieid0_out=%s" % (ieid0_in, ieid0))
        return ieid0, cell_offset0

    def _get_model_vectorized(self, bdf_filename, xref_loads=True):
        """Loads the BDF/OP2 geometry"""
        ext = os.path.splitext(bdf_filename)[1].lower()
        punch = False
        if ext == '.pch':
            punch = True

        self.model_type = 'nastran'
        if ext == '.op2':
            from pyNastran.dev.bdf_vectorized2.op2_geom_vectorized import (
                OP2Geom as OP2Geom_)
            model = OP2Geom_(make_geom=True, debug=False, log=self.log,
                             debug_file=None)
            model.clear_results()
            model.read_op2(op2_filename=bdf_filename)
        else:  # read the bdf/punch
            from pyNastran.dev.bdf_vectorized2.bdf_vectorized import BDF as BDF_
            model = BDF_(log=self.log, debug=True)

            # static_elements.bdf
            #skip_cards = [
                #'CELAS1', 'CELAS2', 'CELAS3', 'CELAS4', 'PLOTEL', 'PARAM',
                #'CDAMP1', 'CDAMP2', 'CDAMP3', 'CDAMP4', 'CVISC',
                #'TABLEM1', 'TABLEM2', 'TABLEM3', 'TABLEM4',
                #'TABLED1', 'TABLED2', 'TABLED3', 'TABLED4',
                #'PLOAD', 'PLOAD1', 'PLOAD2', 'FORCE', 'PLOAD4', 'LOAD',
                #'SPCADD', 'MAT1', 'PSHEAR', 'PSHELL', 'PTUBE', 'PDAMP',
                #'SPC1', 'CONM2', 'PELAST', 'PBEND', 'PBEAM', 'PCOMP', 'PCOMPG', 'PBAR', 'PSOLID',
                #'PBUSH1D',
                #'EPOINT',
                #'CQUADR', 'CTRIAR', 'SPOINT', 'PROD', 'PELAS', 'PVISC',
                #'CQUAD8', 'CTRIA6',
                #]
            #model.disable_cards(skip_cards)
            model.read_bdf(bdf_filename,
                           punch=punch, xref=False,
                           validate=True)
            #print(list(key for key in model.card_count.keys() if key not in skip_cards))

        #xref_loads = False
        xref_aero = len(model.caeros) > 0
        #model.cross_reference(
            #xref=True,
            #xref_nodes=True,
            #xref_elements=False,
            #xref_nodes_with_elements=False,
            #xref_properties=True,
            #xref_masses=True,
            #xref_materials=False,
            #xref_loads=xref_loads,
            #xref_constraints=False,
            #xref_optimization=False,
            #xref_aero=False,
            #xref_sets=False,
        #)
        return model

    def load_nastran_geometry_nonvectorized(self, bdf_filename, plot=True):
        """
        The entry point for Nastran geometry loading.

        Parameters
        ----------
        bdf_filename : str
            the Nastran filename to load
        plot : bool; default=True
            should the model be generated or should we wait until
            after the results are loaded
        """
        reset_labels = True
        if plot:
            self.scalarBar.VisibilityOff()
            self.scalarBar.Modified()

        xref_loads = True # should be True
        model, xref_nodes = self._get_model_nonvectorized(bdf_filename, xref_loads=xref_loads)

        nnodes = len(model.nodes)
        nspoints = len(model.spoints)
        nepoints = len(model.epoints)
        #if model.spoints:
            #spoints = sorted([spoint.nid for spoint in itervalues(model.spoints)])
        #if model.epoints:
            #epoints = sorted([epoint.nid for epoint in itervalues(model.epoints)])

        if nnodes + nspoints + nepoints == 0:
            msg = 'nnodes + nspoints + nepoints = 0\n'
            msg += 'card_count = %r' % str(model.card_count)
            raise NoGeometry(msg)

        nelements = len(model.elements)
        nmasses = len(model.masses)
        nplotels = len(model.plotels)
        ncaero_cards = len(model.caeros)
        nrigid = len(model.rigid_elements)
        #nmpc = len(model.mpcs)  # really should only be allowed if we have it in a subcase
        if nelements + nmasses + ncaero_cards + nplotels + nrigid == 0:
            msg = 'nelements + nmasses + ncaero_cards + nplotels + nrigid = 0\n'
            msg += 'card_count = %r' % str(model.card_count)
            raise NoGeometry(msg)

        self.nnodes = nnodes + nspoints + nepoints
        self.nelements = nelements  # approximate...

        out = self.make_caeros(model)
        (caero_points, ncaeros, ncaeros_sub, ncaeros_cs,
         ncaeros_points, ncaero_sub_points,
         has_control_surface, box_id_to_caero_element_map, cs_box_ids) = out

        self.log_info("nnodes=%i nelements=%i" % (self.nnodes, self.nelements))
        msg = model.get_bdf_stats(return_type='string')
        self.log_debug(msg)
        msg = model.get_bdf_stats(return_type='list')

        # this call will break the GUI if there are a lot of lines and
        # by a lot I mean 37641.  It's fine for a single call.
        #for msgi in msg:
            #model.log.debug(msgi)

        nconm2 = 0
        if 'CONM2' in model.card_count:
            nconm2 += model.card_count['CONM2']
        if 'CMASS1' in model.card_count:
            nconm2 += model.card_count['CMASS1']
        if 'CMASS2' in model.card_count:
            nconm2 += model.card_count['CMASS2']
        # CMASS3, CMASS4 are applied to SPOINTs

        if nconm2 > 0:
            self.create_alternate_vtk_grid(
                'conm2', color=ORANGE, line_width=5, opacity=1., point_size=4,
                representation='point')

        # Allocate grids
        self.grid.Allocate(self.nelements, 1000)
        self._create_caero_actors(ncaeros, ncaeros_sub, ncaeros_cs, has_control_surface)
        if nconm2 > 0:
            self.alt_grids['conm2'].Allocate(nconm2, 1000)

        if self.save_data:
            self.model = model

        #-----------------------------------------------------------------------
        # nodes/coords

        #print('get_xyz_in_coord')
        xyz_cid0, nid_cp_cd = self.get_xyz_in_coord(model, cid=0, fdtype='float32')
        points = numpy_to_vtk_points(xyz_cid0)
        self.xyz_cid0 = xyz_cid0

        maxi = xyz_cid0.max(axis=0)
        mini = xyz_cid0.min(axis=0)
        assert len(maxi) == 3, len(maxi)
        xmax, ymax, zmax = maxi
        xmin, ymin, zmin = mini
        dim_max = max(xmax-xmin, ymax-ymin, zmax-zmin)

        #print('_create_nastran_coords')
        self._create_nastran_coords(model, dim_max)
        #print('done _create_nastran_coords')

        self.log_info("xmin=%s xmax=%s dx=%s" % (xmin, xmax, xmax-xmin))
        self.log_info("ymin=%s ymax=%s dy=%s" % (ymin, ymax, ymax-ymin))
        self.log_info("zmin=%s zmax=%s dz=%s" % (zmin, zmax, zmax-zmin))
        #-----------------------------------------------------------------------

        j = 0
        nid_to_pid_map, icase, cases, form = self.map_elements(
            xyz_cid0, nid_cp_cd, points, self.nid_map, model, j, dim_max,
            plot=plot, xref_loads=xref_loads)

        #if 0:
            #nsprings = 0
            #if 0:
                #for eid, element in sorted(iteritems(model.elements)):
                    #if(isinstance(element, LineElement) or
                       #isinstance(element, SpringElement) or
                       #element.type in ['CBUSH', 'CBUSH1D', 'CFAST', 'CROD', 'CONROD',
                                        #'CELAS1', 'CELAS2', 'CELAS3', 'CELAS4',
                                        #'CDAMP1', 'CDAMP2', 'CDAMP3', 'CDAMP4',
                                        #'CDAMP5', 'CVISC', ]):
                        #node_ids = element.node_ids
                        #if None in node_ids:
                            #nsprings += 1

        # fill grids
        zfighting_offset0 = 0.001
        zfighting_offset = zfighting_offset0
        self._create_splines(model, box_id_to_caero_element_map, caero_points)
        if 'caero' in self.alt_grids:
            self.set_caero_grid(ncaeros_points, model, j=0)
            self.set_caero_subpanel_grid(ncaero_sub_points, model, j=0)
            if has_control_surface:
                cs_name = 'caero_control_surfaces'
                self.set_caero_control_surface_grid(
<<<<<<< HEAD
                    cs_name, cs_box_ids[cs_name], box_id_to_caero_element_map, caero_points
                )
=======
                    cs_name, cs_box_ids[cs_name],
                    box_id_to_caero_element_map, caero_points,
                    zfighting_offset=zfighting_offset, j=0)
                zfighting_offset += zfighting_offset0
>>>>>>> 4d023cda

                # sort the control surfaces
                labels_to_aesurfs = {aesurf.label: aesurf for aesurf in itervalues(model.aesurf)}
                if len(labels_to_aesurfs) != len(model.aesurf):
                    msg = (
                        'Expected same number of label->aesurf as aid->aesurf\n'
                        'labels_to_aesurfs = %r\n'
                        'model.aesurf = %r\n' % (labels_to_aesurfs, model.aesurf))
                    raise RuntimeError(msg)

                for label, aesurf in sorted(iteritems(labels_to_aesurfs)):
                    reset_labels = False
                    cs_name = '%s_control_surface' % aesurf.label
                    self.set_caero_control_surface_grid(
                        cs_name, cs_box_ids[cs_name],
                        box_id_to_caero_element_map, caero_points, label=aesurf.label,
                        zfighting_offset=zfighting_offset, j=0)
                    zfighting_offset += zfighting_offset0

        if nconm2 > 0 and xref_nodes:
            self._set_conm_grid(nconm2, dim_max, model)


        make_spc_mpc_supports = True
        if make_spc_mpc_supports and xref_nodes:
            geometry_names = self.set_spc_mpc_suport_grid(dim_max, model, nid_to_pid_map)
        else:
            geometry_names = []

        if xref_nodes:
            icase = self._fill_bar_yz(dim_max, model, icase, cases, form)
        assert icase is not None

        #------------------------------------------------------------
        #print('dependent_nodes =', self.dependents_nodes)
        form0 = form[2]
        assert icase is not None
        nsubcases = len(model.subcases)
        for subcase_idi, subcase in sorted(iteritems(model.subcases)):
            if not xref_nodes:
                continue

            subcase_id = subcase_idi
            if subcase_id == 0 and nsubcases == 1:
                subcase_id = 1
            elif subcase_id == 0:
                continue
            self.log_debug('NastranIOv subcase_id = %s' % subcase_id)

            subtitle = ''
            if 'SUBTITLE' in subcase:
                subtitle, options = subcase.get_parameter('SUBTITLE')
                del options

            load_str = 'Load Case=%i' % subcase_id if subtitle == '' else 'Load Case=%i; %s' % (
                subcase_id, subtitle)
            formi = (load_str, None, [])
            formii = formi[2]

            assert icase is not None
            if self.normals is not None and self.plot_applied_loads:
                icase = self._plot_applied_loads(
                    model, cases, formii, icase, subcase_idi, xref_loads=xref_loads)
                #plot_pressures = False
                plot_pressures = True
            else:
                plot_pressures = True

            if plot_pressures: # and self._plot_pressures:
                try:
                    icase = self._plot_pressures(
                        model, cases, formii, icase, subcase_idi)
                except KeyError:
                    s = StringIO()
                    traceback.print_exc(file=s)
                    sout = s.getvalue()
                    self.log_error(sout)
                    print(sout)

            if len(formii):
                form0.append(formi)

        name = 'main_copy'
        self.duplicate_alternate_vtk_grid(name, 'main', color=(0., 0., 0.), line_width=5,
                                          opacity=0.1, is_visible=False)

        #------------------------------------------------------------
        # add alternate actors
        self._add_alt_actors(self.alt_grids)

        # set default representation
        self._set_caero_representation(has_control_surface)

        for grid_name in geometry_names:
            if grid_name in self.geometry_actors:
                self.geometry_actors[grid_name].Modified()

        #self.grid_mapper.SetResolveCoincidentTopologyToPolygonOffset()
        if plot:
            #self.log.info(cases.keys())
            self._finish_results_io2([form], cases, reset_labels=reset_labels)
        else:
            self._set_results([form], cases)

    def _create_caero_actors(self, ncaeros, ncaeros_sub, ncaeros_cs, has_control_surface):
        """
        This just creates the following actors.  It does not fill them.
        These include:
         - caero
         - caero_subpanels
         - caero_control_surfaces
        """
        if self.has_caero:
            if 'caero' not in self.alt_grids:
                self.create_alternate_vtk_grid(
                    'caero', color=YELLOW, line_width=3, opacity=1.0,
                    representation='toggle', is_visible=True, is_pickable=False)
            if 'caero_subpanels' not in self.alt_grids:
                self.create_alternate_vtk_grid(
                    'caero_subpanels', color=YELLOW, line_width=3, opacity=1.0,
                    representation='toggle', is_visible=False, is_pickable=False)

            self.alt_grids['caero'].Allocate(ncaeros, 1000)
            self.alt_grids['caero_subpanels'].Allocate(ncaeros_sub, 1000)
            if has_control_surface:
                self.alt_grids['caero_control_surfaces'].Allocate(ncaeros_cs, 1000)

    def make_caeros(self, model):
        """
        Creates the CAERO panel inputs including:
         - caero
         - caero_subpanels
         - caero_control_surfaces
         - N control surfaces

        Parameters
        ----------
        model : BDF()
            the bdf model

        Returns
        -------
        caero_points : (N_aero_points, 3) float ndarray
            the xyz points for the aero panels
            N_aero_points can be 0
        ncaeros : int
            the number of aero sub-panels?
        ncaeros_sub : int
            ???
        ncaeros_cs : int
            ???
        ncaeros_points : int
            ???
        ncaero_sub_points : int
            ???
        has_control_surface : bool
            is there a control surface
        box_id_to_caero_element_map : dict[box_id] = box_index
            used to map the CAEROx box id to index in the ???
            (aero panel elements) array, which will be used with
            cs_box_ids
        cs_box_ids : dict[control_surface_name] : List[panel ids]
            list of panels used by each aero panel
        """
        ncaeros = 0
        ncaeros_sub = 0
        ncaeros_cs = 0
        ncaeros_points = 0
        ncaero_sub_points = 0
        has_control_surface = False
        box_id_to_caero_element_map = {}
        cs_box_ids = defaultdict(list)

        # when caeros is empty, SPLINEx/AESURF cannot be defined
        if len(model.caeros) == 0:
            #print('returning early')
            caero_points = np.empty((0, 3))
            out = (
                caero_points, ncaeros, ncaeros_sub, ncaeros_cs,
                ncaeros_points, ncaero_sub_points,
                has_control_surface, box_id_to_caero_element_map, cs_box_ids,
            )
            return out

        # count caeros
        # sorting doesn't matter here because we're just trying to size the array
        for caero in itervalues(model.caeros):
            if hasattr(caero, 'panel_points_elements'):
                npoints, ncelements = caero.get_npanel_points_elements()
                ncaeros_sub += npoints
                ncaero_sub_points += ncelements
            elif isinstance(caero, CAERO2):
                pass
            else:
                print('%r doesnt support panel_points_elements' % caero.type)

        for eid, caero in sorted(iteritems(model.caeros)):
            if isinstance(caero, (CAERO1, CAERO3, CAERO4, CAERO5)):
                ncaeros_points += 4
                ncaeros += 1
            elif isinstance(caero, CAERO2):
                points, elems = caero.get_points_elements_3d()
                ncaeros_points += points.shape[0]
                ncaeros += elems.shape[0]

        num_prev = 0
        ncaeros_sub = 0
        if model.caeros:
            caero_points = []
            for eid, caero in sorted(iteritems(model.caeros)):
                if caero.type in ['CAERO1', 'CAERO4']:
                    ncaeros_sub += 1
                    pointsi, elementsi = caero.panel_points_elements()
                    caero_points.append(pointsi)
                    for i, box_id in enumerate(caero.box_ids.flat):
                        box_id_to_caero_element_map[box_id] = elementsi[i, :] + num_prev
                    num_prev += pointsi.shape[0]
                elif caero.type == 'CAERO2':
                    pass
                else:
                    print('caero\n%s' % caero)
            if ncaeros_sub:
                caero_points = np.vstack(caero_points)
            self.has_caero = True
        if ncaeros_sub == 0:
            caero_points = np.empty((0, 3))

        # check for any control surfcaes
        if model.aesurf:
            has_control_surface = True
            #ncaero_cs_points = 0
            if 'caero_control_surfaces' not in self.alt_grids:
                self.create_alternate_vtk_grid(
                    'caero_control_surfaces', color=PINK, line_width=5, opacity=1.0,
<<<<<<< HEAD
                    representation='surface', is_visible=False,
                )
=======
                    representation='surface', is_visible=False)
>>>>>>> 4d023cda

            # sort the control surfaces
            labels_to_aesurfs = {aesurf.label: aesurf for aesurf in itervalues(model.aesurf)}
            if len(labels_to_aesurfs) != len(model.aesurf):
                msg = (
                    'Expected same number of label->aesurf as aid->aesurf\n'
                    'labels_to_aesurfs = %r\n'
                    'model.aesurf = %r\n' % (labels_to_aesurfs, model.aesurf))
                raise RuntimeError(msg)

            for label, aesurf in sorted(iteritems(model.aesurf)):
                aelist = aesurf.alid1_ref
                ncaeros_cs += len(aelist.elements)

                cs_name = '%s_control_surface' % aesurf.label
                if cs_name not in self.alt_grids:
                    self.create_alternate_vtk_grid(
                        cs_name, color=PINK, line_width=5, opacity=0.5,
                        representation='surface')

                cs_box_ids['caero_control_surfaces'].extend(aelist.elements)
                cs_box_ids[cs_name].extend(aelist.elements)
                if aesurf.alid2 is not None:
                    aelist = aesurf.alid2_ref
                    ncaeros_cs += len(aelist.elements)
                    cs_box_ids[cs_name].extend(aelist.elements)
                    cs_box_ids['caero_control_surfaces'].extend(aelist.elements)
        out = (
            caero_points, ncaeros, ncaeros_sub, ncaeros_cs,
            ncaeros_points, ncaero_sub_points,
            has_control_surface, box_id_to_caero_element_map, cs_box_ids,
        )
        return out

    def _set_caero_representation(self, has_control_surface):
        """
        Parameters
        ----------
        has_control_surface : bool
            is there a control surface
        """
        if 'caero_control_surfaces' in self.geometry_actors:
            self.geometry_properties['caero_control_surfaces'].opacity = 0.5

            if 'caero' not in self.geometry_actors:
                return
            self.geometry_actors['caero'].Modified()
            self.geometry_actors['caero_subpanels'].Modified()
            if has_control_surface:
                self.geometry_actors['caero_control_surfaces'].Modified()
            if hasattr(self.geometry_actors['caero'], 'Update'):
                self.geometry_actors['caero'].Update()
            if hasattr(self.geometry_actors['caero_subpanels'], 'Update'):
                self.geometry_actors['caero_subpanels'].Update()
            if has_control_surface and hasattr(self.geometry_actors['caero_subpanels'], 'Update'):
                self.geometry_actors['caero_control_surfaces'].Update()

    def _create_splines(self, model, box_id_to_caero_element_map, caero_points):
        """
        Sets the following actors:
          - spline_%s_structure_points % spline_id
          - spline_%s_boxes % spline_id

        Parameters
        ----------
        model : BDF()
            the bdf model
        box_id_to_caero_element_map : dict[key] : value
            ???
        caero_points : ???
            ???
        """
        if model.splines:
            # 0 - caero / caero_subpanel
            # 1 - control surface
            iaero = 2
            for spline_id, spline in sorted(iteritems(model.splines)):
                # the control surfaces all lie perfectly on top of each other
                # such that we have z fighting, so based on the aero index,
                # we calculate a z offset.
                setg = spline.setg_ref
                structure_points = setg.get_ids()

                try:
                    aero_box_ids = spline.aero_element_ids
                except:
                    print(spline.object_attributes())
                    print(spline.object_methods())
                    raise

                zfighting_offset = 0.0001 * (iaero + 1)
                grid_name = 'spline_%s_structure_points' % spline_id
                self.create_alternate_vtk_grid(
                    grid_name, color=BLUE, opacity=1.0, point_size=5,
                    representation='point', is_visible=False)
                msg = ', which is required by %r' % grid_name
                self._add_nastran_nodes_to_grid(grid_name, structure_points, model, msg)


                zfighting_offset = 0.0001 * (iaero + 2)
                grid_name = 'spline_%s_boxes' % spline_id
                self.create_alternate_vtk_grid(
                    grid_name, color=BLUE, opacity=0.3,
                    line_width=4,
                    representation='toggle', is_visible=False)
                self.set_caero_control_surface_grid(
                    grid_name, aero_box_ids, box_id_to_caero_element_map, caero_points,
                    zfighting_offset=zfighting_offset)
                iaero += 2

    def set_caero_grid(self, ncaeros_points, model, j=0):
        """
        Sets the CAERO panel geometry.

        Parameters
        ----------
        ncaeros_points : int
            number of points used by the 'caero' actor
        model : BDF()
            the bdf model
        j : int; default=0
            the current id counter (ID of what???)

        Returns
        -------
        j : int
            the current id counter (ID of what???)
        """
        points = vtk.vtkPoints()
        points.SetNumberOfPoints(ncaeros_points)

        max_cpoints = []
        min_cpoints = []

        zfighting_offset = 0.0001
        caero_grid = self.alt_grids['caero']
        for eid, element in sorted(iteritems(model.caeros)):
            if isinstance(element, (CAERO1, CAERO3, CAERO4, CAERO5)):
                # wing panel
                cpoints = element.get_points()
                cpoints[0][2] += zfighting_offset
                cpoints[1][2] += zfighting_offset
                max_cpoints.append(np.array(cpoints).max(axis=0))
                min_cpoints.append(np.array(cpoints).min(axis=0))

                elem = vtkQuad()
                elem.GetPointIds().SetId(0, j)
                elem.GetPointIds().SetId(1, j + 1)
                elem.GetPointIds().SetId(2, j + 2)
                elem.GetPointIds().SetId(3, j + 3)
                points.InsertPoint(j, *cpoints[0])
                points.InsertPoint(j + 1, *cpoints[1])
                points.InsertPoint(j + 2, *cpoints[2])
                points.InsertPoint(j + 3, *cpoints[3])
                caero_grid.InsertNextCell(elem.GetCellType(), elem.GetPointIds())
                j += 4
            elif isinstance(element, CAERO2):
                # slender body
                if 0:  # pragma: no cover
                    # 1D version
                    cpoints = element.get_points()
                    cpoints[:, 2] += zfighting_offset
                    max_cpoints.append(np.array(cpoints).max(axis=0))
                    min_cpoints.append(np.array(cpoints).min(axis=0))

                    elem = vtk.vtkLine()
                    elem.GetPointIds().SetId(0, j)
                    elem.GetPointIds().SetId(1, j + 1)
                    points.InsertPoint(j, *cpoints[0])
                    points.InsertPoint(j + 1, *cpoints[1])
                    j += 2
                    caero_grid.InsertNextCell(elem.GetCellType(), elem.GetPointIds())
                else:
                    # 3D version
                    xyz, elems = element.get_points_elements_3d()
                    xyz[:, 2] += zfighting_offset
                    for elemi in elems:
                        elem = vtkQuad()
                        elem.GetPointIds().SetId(0, j)
                        elem.GetPointIds().SetId(1, j + 1)
                        elem.GetPointIds().SetId(2, j + 2)
                        elem.GetPointIds().SetId(3, j + 3)
                        n1, n2, n3, n4 = elemi

                        points.InsertPoint(j, *xyz[n1])
                        points.InsertPoint(j + 1, *xyz[n2])
                        points.InsertPoint(j + 2, *xyz[n3])
                        points.InsertPoint(j + 3, *xyz[n4])
                        caero_grid.InsertNextCell(elem.GetCellType(), elem.GetPointIds())
                        j += 4
            else:
                self.log_info("skipping %s" % element.type)

        if ncaeros_points:
            self.log_info('CAERO.max = %s' % np.vstack(max_cpoints).max(axis=0))
            self.log_info('CAERO.min = %s' % np.vstack(min_cpoints).min(axis=0))
        self.alt_grids['caero'].SetPoints(points)
        #self.alt_grids['caero']
        #edge_mapper.SetResolveCoincidentTopologyToPolygonOffset()
        return j

    def set_caero_subpanel_grid(self, ncaero_sub_points, model, j=0):
        """
        Sets the CAERO sub-panel geometry.

        Parameters
        ----------
        ncaero_sub_points : int
            number of points used by the 'caero_subpanels' actor
        model : BDF()
            the bdf model
        j : int; default=0
            the current id counter (ID of what???)

        Returns
        -------
        j : int
            the current id counter (ID of what???)
        """
        points = vtk.vtkPoints()
        points.SetNumberOfPoints(ncaero_sub_points)

        vtk_type = vtkQuad().GetCellType()
        for eid, element in sorted(iteritems(model.caeros)):
            if isinstance(element, (CAERO1, CAERO3, CAERO4, CAERO5)):
                pointsi, elementsi = element.panel_points_elements()
                for ipoint, pointii in enumerate(pointsi):
                    points.InsertPoint(j + ipoint, *pointii)

                elem = vtkQuad()
                for elementi in elementsi:
                    elem = vtkQuad()
                    elem.GetPointIds().SetId(0, j + elementi[0])
                    elem.GetPointIds().SetId(1, j + elementi[1])
                    elem.GetPointIds().SetId(2, j + elementi[2])
                    elem.GetPointIds().SetId(3, j + elementi[3])
                    self.alt_grids['caero_subpanels'].InsertNextCell(vtk_type, elem.GetPointIds())
                j += ipoint + 1
            else:
                self.log_info("skipping %s" % element.type)
        self.alt_grids['caero_subpanels'].SetPoints(points)
        return j

    def set_caero_control_surface_grid(self, name, cs_box_ids,
                                       box_id_to_caero_element_map,
                                       caero_points, label=None,
                                       zfighting_offset=0.001, j=0):
        """
        Creates a single CAERO control surface?

        Parameters
        ----------
        name : str
            ???
        aero_box_ids : List[int]
            the ids of the box as seen on the AESURF? SET card?
        box_id_to_caero_element_map : Dict[key]=value
            key : ???
                ???
            value : ???
                ???
        caero_points : (ncaero_points, 3)
            the xyz coordinates used by the CAEROx actor
        label : str / None
            None : no label will be used
            str : the name of the control surface card will be placed
            at the centroid of the panel
        zfighting_offset : float
            z-fighting is when two elements "fight" for who is in front
            leading.  The standard way to fix this is to bump the
            element.
        j : int; default=0
            ???

        Returns
        -------
        j : int
            ???
        """
        points_list = []
        missing_boxes = []
        for box_id in cs_box_ids:
            try:
                ipoints = box_id_to_caero_element_map[box_id]
            except KeyError:
                missing_boxes.append(box_id)
                continue
            points_list.append(caero_points[ipoints, :])
        if missing_boxes:
            msg = 'Missing CAERO AELIST boxes: ' + str(missing_boxes)
            self.log_error(msg)

        points_list = np.array(points_list)
        ncaero_sub_points = len(np.unique(points_list.ravel()))
        points = vtk.vtkPoints()
        points.SetNumberOfPoints(ncaero_sub_points)

        areas = []
        centroids = []
        vtk_type = vtkQuad().GetCellType()
        for box_id in cs_box_ids:
            try:
                elementi = box_id_to_caero_element_map[box_id]
            except KeyError:
                print('cant find box_id=%i' % box_id)
                continue
            pointsi = caero_points[elementi]
            centroid = (pointsi[0] + pointsi[1] + pointsi[2] + pointsi[3]) / 4.
            area = np.linalg.norm(np.cross(pointsi[2] - pointsi[0], pointsi[3] - pointsi[1])) / 2.
            if area == 0.0:
                print('box_id=%i has 0 area' % box_id)
                continue
            for ipoint, point in enumerate(pointsi):
                #print('point[%i, %i] = %s; A=%s' % (ibox, ipoint, point, area))
                # shift z to remove z-fighting with caero in surface representation
                point[1] += zfighting_offset
                point[2] += zfighting_offset
                points.InsertPoint(j + ipoint, *point)

            elem = vtkQuad()
            elem.GetPointIds().SetId(0, j)
            elem.GetPointIds().SetId(1, j + 1)
            elem.GetPointIds().SetId(2, j + 2)
            elem.GetPointIds().SetId(3, j + 3)
            self.alt_grids[name].InsertNextCell(vtk_type, elem.GetPointIds())
            centroids.append(centroid)
            areas.append(area)
            j += ipoint + 1

        #if missing_boxes:
            #msg = 'Missing CAERO AELIST boxes: ' + str(missing_boxes)
            #self.log_error(msg)
        if label:
            # points_list (15, 4, 3) = (elements, nodes, 3)
            x, y, z = np.average(centroids, weights=areas, axis=0)
            text = str(label)
            #slot = self.label_actors[-1]
            slot = self.geometry_properties[name].label_actors
            self._create_annotation(text, slot, x, y, z)

        self.alt_grids[name].SetPoints(points)
        return j

    def _set_conm_grid(self, nconm2, dim_max, model, j=0):
        """
        creates the mass secondary actor called:
         - conm2

        which includes:
         - CONM2
         - CMASS1
         - CMASS2

        because it's really a "mass" actor
        """
        points = vtk.vtkPoints()
        points.SetNumberOfPoints(nconm2)

        #sphere_size = self._get_sphere_size(dim_max)
        for eid, element in sorted(iteritems(model.masses)):
            if isinstance(element, CONM2):
                #xyz = element.nid.get_position()
                centroid = element.Centroid()
                #d = norm(xyz - c)
                points.InsertPoint(j, *centroid)

                #if 1:
                elem = vtk.vtkVertex()
                elem.GetPointIds().SetId(0, j)
                #else:
                    #elem = vtk.vtkSphere()
                    #elem.SetRadius(sphere_size)
                    #elem.SetCenter(points.GetPoint(j))

                self.alt_grids['conm2'].InsertNextCell(elem.GetCellType(), elem.GetPointIds())
                j += 1
            elif element.type in ['CMASS1', 'CMASS2']:
                n1 = element.G1()
                n2 = element.G1()
                centroid = element.Centroid()
                #print('n1=%s n2=%s centroid=%s' % (n1, n2, centroid))
                points.InsertPoint(j, *centroid)

                elem = vtk.vtkVertex()
                elem.GetPointIds().SetId(0, j)
                self.alt_grids['conm2'].InsertNextCell(elem.GetCellType(), elem.GetPointIds())
                j += 1

            else:
                self.log_info("skipping %s" % element.type)
        self.alt_grids['conm2'].SetPoints(points)

    def set_spc_mpc_suport_grid(self, dim_max, model, nid_to_pid_map):
        """
        for each subcase, make secondary actors including:
         - spc_id=spc_id
         - mpc_id=mpc_id              (includes rigid elements)
         - mpc_dependent_id=mpc_id    (includes rigid elements)
         - mpc_independent_id=mpc_id  (includes rigid elements)
         - suport_id=suport1_id       (includes SUPORT/SUPORT1)

        TODO: consider changing the varying ids to huh???
        """
        spc_names = []
        mpc_names = []
        suport_names = []

        #print('getting rigid')
        rigid_lines = model._get_rigid()

        spc_ids_used = set()
        mpc_ids_used = set()
        suport1_ids_used = set()
        for subcase_id, subcase in sorted(iteritems(model.subcases)):
            if 'SPC' in subcase:
                spc_id = subcase.get_parameter('SPC')[0]
                if spc_id is not None and spc_id not in spc_ids_used:
                    spc_ids_used.add(spc_id)
                    nspcs = model.card_count['SPC'] if 'SPC' in model.card_count else 0
                    nspc1s = model.card_count['SPC1'] if 'SPC1' in model.card_count else 0
                    nspcds = model.card_count['SPCD'] if 'SPCD' in model.card_count else 0

                    ## TODO: this line seems too loose...
                    ## TODO: why aren't SPCDs included?
                    if nspcs + nspc1s + nspcds:
                        spc_names += self._fill_spc(spc_id, nspcs, nspc1s, nspcds, dim_max,
                                                    model, nid_to_pid_map)

            # rigid body elements and MPCs
            if 'MPC' in subcase:
                mpc_id = subcase.get_parameter('MPC')[0]
                if mpc_id is not None and mpc_id not in mpc_ids_used:
                    mpc_ids_used.add(mpc_id)

                    ## TODO: this line seems too loose
                    nmpcs = model.card_count['MPC'] if 'MPC' in model.card_count else 0
                    if nmpcs:
                        lines = model.get_MPCx_node_ids(mpc_id, stop_on_failure=False)
                        lines2 = list(lines) + rigid_lines
                        mpc_names += self._fill_dependent_independent(
                            mpc_id, dim_max, model, lines2, nid_to_pid_map)

            # SUPORTs are node/dofs that deconstrained to allow rigid body motion
            # SUPORT1s are subcase-specific SUPORT cards
            if 'SUPORT1' in subcase.params:  ## TODO: should this be SUPORT?
                suport_id = subcase.get_parameter('SUPORT1')[0]

                # TODO: is this line correct???
                if 'SUPORT' in model.card_count or 'SUPORT1' in model.card_count:

                    # TODO: this "if block" seems unnecessary
                    if suport_id is not None and suport_id not in suport1_ids_used:
                        # SUPORT1 / SUPORT
                        suport1_ids_used.add(suport_id)
                        suport_name = self._fill_suport(suport_id, subcase_id, dim_max, model)
                        suport_names.append(suport_name)

        # create a SUPORT actor if there are no SUPORT1s
        # otherwise, we already included it in suport_id=suport_id
        if len(suport_names) == 0 and model.suport:
            # handle SUPORT without SUPORT1
            ids = []
            for suport in model.suport:
                idsi = suport.node_ids
                ids += idsi
            grid_name = 'SUPORT'
            self.create_alternate_vtk_grid(
                grid_name, color=RED, opacity=1.0, point_size=4,
                representation='point', is_visible=True)

        if len(mpc_names) == 0 and len(rigid_lines):
            # handle RBEs without MPCs
            mpc_id = 0
            mpc_names += self._fill_dependent_independent(
                mpc_id, dim_max, model, rigid_lines, nid_to_pid_map)

        geometry_names = spc_names + mpc_names + suport_names
        return geometry_names

    def _fill_spc(self, spc_id, nspcs, nspc1s, nspcds, dim_max, model, nid_to_pid_map):
        """creates the spc secondary actors"""
        spc_name = 'spc_id=%i' % spc_id
        spc_names = [spc_name]
        self.create_alternate_vtk_grid(spc_name, color=PURPLE, line_width=5, opacity=1.,
                                       point_size=5, representation='point', is_visible=False)

        # node_ids = model.get_SPCx_node_ids(spc_id)
        node_ids_c1 = model.get_SPCx_node_ids_c1(
            spc_id, stop_on_failure=False)

        node_ids = []
        for nid, c1 in iteritems(node_ids_c1):
            if nid_to_pid_map is not None:
                plot_node = False
                pids = nid_to_pid_map[nid]
                for pid in pids:
                    if pid == 0:
                        # CONROD
                        continue
                    if pid is None:
                        print('pid is None in _fill_spc...')
                        continue
                    prop = model.properties[pid]
                    if prop.type not in ['PSOLID', 'PLSOLID']:
                        plot_node = True
                if not plot_node:
                    # don't include 456 constraints if they're ONLY on solid elemetns
                    # if we had any bar/plate/etc. elements that use this node, we'll plot the node
                    if not('1' in c1 or '2' in c1 or '3' in c1):
                        continue
            node_ids.append(nid)

        node_ids = np.unique(node_ids)
        msg = ', which is required by %r' % spc_name
        self._add_nastran_nodes_to_grid(spc_name, node_ids, model, msg, nid_to_pid_map)
        return spc_names

    def create_bar_pin_flag_text(self, pin_flag=None):
        """
        Lists the pin flag for each element (that has a pin flag)
        self.nid_release_map is set by ``_fill_bar_yz``

        TODO: needs a better interface in the gui
        """
        nids = []
        text = []
        #result_name = self.icase
        result_name = str('ElementID')
        for nid, data in sorted(iteritems(self.nid_release_map)):
            sub_release_map = defaultdict(str)
            for (eid, pin_flagi) in data:
                sub_release_map[pin_flagi] += (str(eid) + ', ')
            texti = '\n'.join(['%s-%s'  % (pin_flagi, msg.rstrip(', '))
                               for (pin_flagi, msg) in sorted(iteritems(sub_release_map))])

            # super messy
            #texti = ', '.join(['%s-%s'  % (pin_flagi, eid) for (eid, pin_flagi) in data])
            nids.append(nid)
            text.append(texti)
        self.mark_nodes(nids, result_name, text)

    def _fill_bar_yz(self, dim_max, model, icase, cases, form, debug=False):
        """
        plots the y, z vectors for CBAR & CBEAM elements
        """
        card_types = ['CBAR', 'CBEAM']
        out = model.get_card_ids_by_card_types(card_types=card_types)
        bar_beam_eids = out['CBAR'] + out['CBEAM']

        self.bar_eids = {}
        self.bar_lines = {}
        if len(bar_beam_eids) == 0:
            return icase
        scale = 0.15

        # TODO: this should be reworked
        bar_nids, bar_types, nid_release_map = self._get_bar_yz_arrays(
            model, bar_beam_eids, scale, debug)
        self.nid_release_map = nid_release_map

        bar_nids = list(bar_nids)
        self.create_alternate_vtk_grid(
            'Bar Nodes', color=RED, line_width=1, opacity=1.,
            point_size=5, representation='point', bar_scale=0., is_visible=False)
        msg = ", which is required by 'Bar Nodes'"
        self._add_nastran_nodes_to_grid('Bar Nodes', bar_nids, model, msg)


        geo_form = form[2]
        bar_form = ('CBAR / CBEAM', None, [])
        #print('geo_form =', geo_form)
        bar_types2 = {}
        for bar_type, data in sorted(iteritems(bar_types)):
            eids, lines_bar_y, lines_bar_z = data
            if len(eids):
                if debug: # pragma: no cover
                    print('bar_type = %r' % bar_type)
                    print('eids     = %r' % eids)
                    print('all_eids = %r' % self.element_ids.tolist())
                # if bar_type not in ['ROD', 'TUBE']:
                bar_y = bar_type + '_y'
                bar_z = bar_type + '_z'

                self.create_alternate_vtk_grid(
                    bar_y, color=GREEN, line_width=5, opacity=1.,
                    point_size=5, representation='bar', bar_scale=scale, is_visible=False)
                self.create_alternate_vtk_grid(
                    bar_z, color=BLUE, line_width=5, opacity=1.,
                    point_size=5, representation='bar', bar_scale=scale, is_visible=False)

                self._add_nastran_lines_xyz_to_grid(bar_y, lines_bar_y, eids, model)
                self._add_nastran_lines_xyz_to_grid(bar_z, lines_bar_z, eids, model)

                # form = ['Geometry', None, []]
                i = np.searchsorted(self.element_ids, eids)
                is_type = np.zeros(self.element_ids.shape, dtype='int32')
                try:
                    is_type[i] = 1.
                except:
                    #print('self.element_ids =', self.element_ids)
                    #print('eids =', eids)
                    ii = np.where(i == len(self.element_ids))[0]
                    print('ii = %s' % ii)
                    print('failed eids =', eids[ii])
                    #assert self.element_ids[i] == eids
                    raise
                bar_form[2].append(['is_%s' % bar_type, icase, []])

                msg = 'is_%s' % bar_type
                type_res = GuiResult(0, header=msg, title=msg,
                                     location='centroid', scalar=is_type)
                cases[icase] = (type_res, (0, msg))
                icase += 1

        # print(geo_form)
        if len(bar_form[2]):
            geo_form.append(bar_form)
        return icase

    def _add_nastran_lines_xyz_to_grid(self, name, lines, eids, model):
        """creates the bar orientation vector lines"""
        nlines = len(lines)
        nnodes = nlines * 2
        if nlines == 0:
            return

        assert name != u'Bar Nodes', name
        grid = self.alt_grids[name]

        bar_eids = np.array(eids, dtype='int32')
        bar_lines = np.asarray(lines, dtype='float32').reshape(nlines, 6)
        self.bar_eids[name] = np.asarray(eids, dtype='int32')
        self.bar_lines[name] = bar_lines

        nodes = bar_lines.reshape(nlines * 2, 3)
        points = numpy_to_vtk_points(nodes)
        elements = np.arange(0, nnodes, dtype='int32').reshape(nlines, 2)

        etype = 3 # vtk.vtkLine().GetCellType()
        create_vtk_cells_of_constant_element_type(grid, elements, etype)
        grid.SetPoints(points)

    def _fill_dependent_independent(self, mpc_id, dim_max, model, lines, nid_to_pid_map):
        """creates the mpc actors"""
        if not lines:
            return

        #print('_fill_dependent_independent')
        if mpc_id == 0:
            depname = 'rigid_dependent'
            indname = 'rigid_independent'
            linename = 'rigid_lines'
        else:
            depname = 'mpc_id=%i_dependent' % mpc_id
            indname = 'mpc_id=%i_independent' % mpc_id
            linename = 'mpc_id=%i_lines' % mpc_id
        self.create_alternate_vtk_grid(
            depname, color=GREEN, line_width=5, opacity=1.,
            point_size=5, representation='point', is_visible=False)
        self.create_alternate_vtk_grid(
            indname, color=LIGHT_GREEN, line_width=5, opacity=1.,
            point_size=5, representation='point', is_visible=False)
        self.create_alternate_vtk_grid(
            linename, color=LIGHT_GREEN, line_width=5, opacity=1.,
            point_size=5, representation='wire', is_visible=False)

        lines2 = []
        for line in lines:
            if line not in lines2:
                lines2.append(line)
        lines = np.array(lines2, dtype='int32')
        dependent = (lines[:, 0])
        independent = np.unique(lines[:, 1])
        self.dependents_nodes.update(dependent)
        node_ids = np.unique(lines.ravel())

        msg = ', which is required by %r' % depname
        self._add_nastran_nodes_to_grid(depname, dependent, model, msg, nid_to_pid_map)

        msg = ', which is required by %r' % indname
        self._add_nastran_nodes_to_grid(indname, independent, model, msg, nid_to_pid_map)

        msg = ', which is required by %r' % linename
        self._add_nastran_lines_to_grid(linename, lines, model, nid_to_pid_map)

        mpc_names = [depname, indname, linename]
        return mpc_names

    def _add_nastran_nodes_to_grid(self, name, node_ids, model, msg, nid_to_pid_map=None):
        """used to create MPC independent/dependent nodes"""
        nnodes = len(node_ids)
        if nnodes == 0:
            model.log.warning('0 nodes added for %r' % name)
            return
        self.follower_nodes[name] = node_ids

        #numpy_to_vtk_points(nodes)
        points = vtk.vtkPoints()
        points.SetNumberOfPoints(nnodes)

        j = 0
        nid_map = self.nid_map
        for nid in sorted(node_ids):
            try:
                i = nid_map[nid]
            except KeyError:
                model.log.warning('nid=%s does not exist%s' % (nid, msg))
                continue

            if nid not in model.nodes:
                # I think this hits for SPOINTs
                model.log.warning('nid=%s doesnt exist%s' % (nid, msg))
                continue
            # point = self.grid.GetPoint(i)
            # points.InsertPoint(j, *point)

            node = model.nodes[nid]
            point = node.get_position()
            points.InsertPoint(j, *point)

            #if 1:
            elem = vtk.vtkVertex()
            elem.GetPointIds().SetId(0, j)
            #else:
                #elem = vtk.vtkSphere()
                #dim_max = 1.0
                #sphere_size = self._get_sphere_size(dim_max)
                #elem.SetRadius(sphere_size)
                #elem.SetCenter(points.GetPoint(j))

            self.alt_grids[name].InsertNextCell(elem.GetCellType(), elem.GetPointIds())
            j += 1
        self.alt_grids[name].SetPoints(points)

    def _add_nastran_spoints_to_grid(self, model, nid_to_pid_map=None):
        """used to create SPOINTs"""
        if not model.spoints:
            return
        spoint_ids = list(model.spoints.keys())
        assert isinstance(spoint_ids, list), type(spoint_ids)

        nspoints = len(spoint_ids)
        name = 'SPoints'
        if nspoints == 0:
            model.log.warning('0 spoints added for %r' % name)
            return
        self.create_alternate_vtk_grid(
            name, color=BLUE, line_width=1, opacity=1.,
            point_size=5, representation='point', bar_scale=0., is_visible=True)

        self.follower_nodes[name] = spoint_ids
        points = vtk.vtkPoints()
        points.SetNumberOfPoints(nspoints)

        j = 0
        nid_map = self.nid_map
        for spointi in sorted(spoint_ids):
            try:
                i = nid_map[spointi]
            except KeyError:
                model.log.warning('spointi=%s does not exist' % spointi)
                continue

            if spointi not in model.spoints:
                model.log.warning('spointi=%s doesnt exist' % spointi)
                continue
            # point = self.grid.GetPoint(i)
            # points.InsertPoint(j, *point)

            points.InsertPoint(j, 0., 0., 0.)

            elem = vtk.vtkVertex()
            elem.GetPointIds().SetId(0, j)
            self.alt_grids[name].InsertNextCell(elem.GetCellType(), elem.GetPointIds())
            j += 1
        self.alt_grids[name].SetPoints(points)

    def _add_nastran_lines_to_grid(self, name, lines, model, nid_to_pid_map=None):
        """used to create MPC lines"""
        nlines = lines.shape[0]
        #nids = np.unique(lines)
        #nnodes = len(nids)
        nnodes = nlines * 2
        if nnodes == 0:
            return
        self.follower_nodes[name] = lines.ravel()
        points = vtk.vtkPoints()
        points.SetNumberOfPoints(nnodes)

        j = 0
        nid_map = self.nid_map
        for nid1, nid2 in lines:
            try:
                i1 = nid_map[nid1]
            except KeyError:
                model.log.warning('nid=%s does not exist' % nid1)
                continue
            try:
                i2 = nid_map[nid2]
            except KeyError:
                model.log.warning('nid=%s does not exist' % nid2)
                continue

            if nid1 not in model.nodes:
                continue
            if nid2 not in model.nodes:
                continue
            node = model.nodes[nid1]
            point = node.get_position()
            points.InsertPoint(j, *point)

            node = model.nodes[nid2]
            point = node.get_position()
            points.InsertPoint(j + 1, *point)

            elem = vtk.vtkLine()
            elem.GetPointIds().SetId(0, j)
            elem.GetPointIds().SetId(1, j + 1)
            self.alt_grids[name].InsertNextCell(elem.GetCellType(), elem.GetPointIds())
            j += 2
        self.alt_grids[name].SetPoints(points)

    def _fill_suport(self, suport_id, subcase_id, dim_max, model):
        """creates SUPORT and SUPORT1 nodes"""
        suport_name = 'suport1_id=%i' % suport_id
        self.create_alternate_vtk_grid(
            suport_name, color=RED, line_width=5, opacity=1., point_size=4,
            representation='point', is_visible=False)
        suport_nids = self._get_suport_node_ids(model, suport_id)
        msg = ', which is required by %r' % suport_name
        self._add_nastran_nodes_to_grid(suport_name, suport_nids, model, msg)
        return suport_name

    def _get_sphere_size(self, dim_max):
        return 0.01 * dim_max

    def _map_elements3(self, nid_map, model, j, dim_max,
                       nid_cp_cd, xref_loads=True):
        """
        Much, much faster way to add elements that directly builds the VTK objects
        rather than using for loops.

        Returns
        -------
        nid_to_pid_map  : dict
            node to property id map
            used to show SPC constraints (we don't want to show constraints on 456 DOFs)
        icase : int
            the result number
        cases : dict
            the GuiResult objects
        form : List[???, ???, ???]
            the Results sidebar data

        TDOO: Not quite done on:
               - ???
        """
        # these normals point inwards
        #      4
        #    / | \
        #   /  |  \
        #  3-------2
        #   \  |   /
        #    \ | /
        #      1
        _ctetra_faces = (
            (0, 1, 2), # (1, 2, 3),
            (0, 3, 1), # (1, 4, 2),
            (0, 3, 2), # (1, 3, 4),
            (1, 3, 2), # (2, 4, 3),
        )

        # these normals point inwards
        #
        #
        #
        #
        #        /4-----3
        #       /       /
        #      /  5    /
        #    /    \   /
        #   /      \ /
        # 1---------2
        _cpyram_faces = (
            (0, 1, 2, 3), # (1, 2, 3, 4),
            (1, 4, 2), # (2, 5, 3),
            (2, 4, 3), # (3, 5, 4),
            (0, 3, 4), # (1, 4, 5),
            (0, 4, 1), # (1, 5, 2),
        )

        # these normals point inwards
        #       /6
        #     /  | \
        #   /    |   \
        # 3\     |     \
        # |  \   /4-----5
        # |    \/       /
        # |   /  \     /
        # |  /    \   /
        # | /      \ /
        # 1---------2
        _cpenta_faces = (
            (0, 2, 1), # (1, 3, 2),
            (3, 4, 5), # (4, 5, 6),

            (0, 1, 4, 3), # (1, 2, 5, 4), # bottom
            (1, 2, 5, 4), # (2, 3, 6, 5), # right
            (0, 3, 5, 2), # (1, 4, 6, 3), # left
        )

        # these normals point inwards
        #      8----7
        #     /|   /|
        #    / |  / |
        #   /  5-/--6
        # 4-----3   /
        # |  /  |  /
        # | /   | /
        # 1-----2
        _chexa_faces = (
            (4, 5, 6, 7), # (5, 6, 7, 8),
            (0, 3, 2, 1), # (1, 4, 3, 2),
            (1, 2, 6, 5), # (2, 3, 7, 6),
            (2, 3, 7, 6), # (3, 4, 8, 7),
            (0, 4, 7, 3), # (1, 5, 8, 4),
            (0, 6, 5, 4), # (1, 7, 6, 5),
        )

        nelements = len(model.elements)
        xyz_cid0 = self.xyz_cid0
        pids_array = np.zeros(nelements, dtype='int32')
        eids_array = np.zeros(nelements, dtype='int32')
        mcid_array = np.full(nelements, -1, dtype='int32')
        theta_array = np.full(nelements, np.nan, dtype='float32')
        dim_array = np.full(nelements, -1, dtype='int32')
        nnodes_array = np.full(nelements, -1, dtype='int32')

        # quality
        min_interior_angle = np.zeros(nelements, 'float32')
        max_interior_angle = np.zeros(nelements, 'float32')
        dideal_theta = np.zeros(nelements, 'float32')
        max_skew_angle = np.zeros(nelements, 'float32')
        max_warp_angle = np.zeros(nelements, 'float32')
        max_aspect_ratio = np.zeros(nelements, 'float32')
        area = np.zeros(nelements, 'float32')
        area_ratio = np.zeros(nelements, 'float32')
        taper_ratio = np.zeros(nelements, 'float32')
        min_edge_length = np.zeros(nelements, 'float32')
        normals = np.full((nelements, 3), np.nan, 'float32')


        nids_list = []
        ieid = 0
        cell_offset = 0

        isize = vtk.vtkIdTypeArray().GetDataTypeSize()
        if isize == 4:
            dtype = 'int32' # TODO: can we include endian?
        elif isize == 8:
            dtype = 'int64'
        else:
            msg = 'isize=%s' % str(isize)
            raise NotImplementedError(msg)
        #print('isize = ', isize)
        #print('dtype = ', dtype)
        cell_types_array = np.zeros(nelements, dtype=dtype)
        cell_offsets_array = np.zeros(nelements, dtype=dtype)

        cell_type_point = vtk.vtkVertex().GetCellType()
        cell_type_line = vtk.vtkLine().GetCellType()
        cell_type_tri3 = vtkTriangle().GetCellType()
        cell_type_tri6 = vtkQuadraticTriangle().GetCellType()
        cell_type_quad4 = vtkQuad().GetCellType()
        #cell_type_quad8 = vtkQuadraticQuad().GetCellType()
        cell_type_tetra4 = vtkTetra().GetCellType()
        cell_type_tetra10 = vtkQuadraticTetra().GetCellType()
        cell_type_pyram5 = vtkPyramid().GetCellType()
        #cell_type_pyram13 = vtk.vtkQuadraticPyramid().GetCellType()
        cell_type_penta6 = vtkWedge().GetCellType()
        cell_type_penta15 = vtkQuadraticWedge().GetCellType()
        cell_type_hexa8 = vtkHexahedron().GetCellType()
        cell_type_hexa20 = vtkQuadraticHexahedron().GetCellType()

        # per gui/testing_methods.py/create_vtk_cells_of_constant_element_type
        #1  = vtk.vtkVertex().GetCellType()
        #3  = vtkLine().GetCellType()
        #5  = vtkTriangle().GetCellType()
        #9  = vtk.vtkQuad().GetCellType()
        #10 = vtkTetra().GetCellType()
        #vtkPenta().GetCellType()
        #vtkHexa().GetCellType()
        #vtkPyram().GetCellType()

        skipped_etypes = set([])
        all_nids = nid_cp_cd[:, 0]
        ieid = 0
        for eid, elem in sorted(iteritems(model.elements)):
            if ieid % 5000 == 0 and ieid > 0:
                print('  map_elements = %i' % ieid)
            etype = elem.type
            nnodes = None
            nids = None
            pid = None
            cell_type = None
            inids = None

            dideal_thetai = np.nan
            min_thetai = np.nan
            max_thetai = np.nan
            #max_thetai = np.nan
            max_skew = np.nan
            #max_warp = np.nan
            max_warp = np.nan
            aspect_ratio = np.nan
            areai = np.nan
            area_ratioi = np.nan
            taper_ratioi = np.nan
            min_edge_lengthi = np.nan
            normali = np.nan
            if etype in ['CTRIA3', 'CTRIAR', 'CTRAX3', 'CPLSTN3']:
                nids = elem.nodes
                pid = elem.pid
                cell_type = cell_type_tri3 # 5
                inids = np.searchsorted(all_nids, nids)
                p1, p2, p3 = xyz_cid0[inids, :]
                out = tri_quality(p1, p2, p3)
                (areai, max_skew, aspect_ratio,
                 min_thetai, max_thetai, dideal_thetai, min_edge_lengthi) = out
                normali = np.cross(p1 - p2, p1 - p3)
                if isinstance(elem.theta_mcid, float):
                    theta_array[ieid] = elem.theta_mcid
                else:
                    mcid_array[ieid] = elem.theta_mcid
                nnodes = 3
                dim = 2

            elif etype in ['CQUAD4', 'CQUADR', 'CPLSTN4', 'CQUADX4']:
                nids = elem.nodes
                pid = elem.pid
                cell_type = cell_type_quad4 #9
                inids = np.searchsorted(all_nids, nids)
                p1, p2, p3, p4 = xyz_cid0[inids, :]
                out = quad_quality(p1, p2, p3, p4)
                (areai, taper_ratioi, area_ratioi, max_skew, aspect_ratio,
                 min_thetai, max_thetai, dideal_thetai, min_edge_lengthi) = out
                normali = np.cross(p1 - p3, p2 - p4)
                if isinstance(elem.theta_mcid, float):
                    theta_array[ieid] = elem.theta_mcid
                else:
                    mcid_array[ieid] = elem.theta_mcid
                nnodes = 4
                dim = 2

            elif etype == 'CTRIA6':
                nids = elem.nodes
                pid = elem.pid
                if None in nids:
                    cell_type = cell_type_tri3
                    inids = np.searchsorted(all_nids, nids[:3])
                    nids = nids[:3]
                    p1, p2, p3 = xyz_cid0[inids, :]
                    nnodes = 3
                else:
                    cell_type = cell_type_tri6
                    inids = np.searchsorted(all_nids, nids)
                    p1, p2, p3, p4, p5, p6 = xyz_cid0[inids, :]
                    nnodes = 6
                out = tri_quality(p1, p2, p3)
                (areai, max_skew, aspect_ratio,
                 min_thetai, max_thetai, dideal_thetai, min_edge_lengthi) = out
                normali = np.cross(p1 - p2, p1 - p3)
                if isinstance(elem.theta_mcid, float):
                    theta_array[ieid] = elem.theta_mcid
                else:
                    mcid_array[ieid] = elem.theta_mcid
                dim = 2
            elif etype == 'CQUAD8':
                nids = elem.nodes
                pid = elem.pid
                if None in nids:
                    cell_type = cell_type_tri3
                    inids = np.searchsorted(all_nids, nids[:4])
                    nids = nids[:4]
                    p1, p2, p3, p4 = xyz_cid0[inids, :]
                    nnodes = 4
                else:
                    cell_type = cell_type_tri6
                    inids = np.searchsorted(all_nids, nids)
                    p1, p2, p3, p4, p5, p6 = xyz_cid0[inids, :]
                    nnodes = 8
                out = quad_quality(p1, p2, p3, p4)
                (areai, taper_ratioi, area_ratioi, max_skew, aspect_ratio,
                 min_thetai, max_thetai, dideal_thetai, min_edge_lengthi) = out
                normali = np.cross(p1 - p3, p2 - p4)
                if isinstance(elem.theta_mcid, float):
                    theta_array[ieid] = elem.theta_mcid
                else:
                    mcid_array[ieid] = elem.theta_mcid
                nnodes = 4
                dim = 2

            elif etype == 'CSHEAR':
                nids = elem.nodes
                pid = elem.pid
                cell_type = cell_type_quad4 #9
                inids = np.searchsorted(all_nids, nids)
                p1, p2, p3, p4 = xyz_cid0[inids, :]
                out = quad_quality(p1, p2, p3, p4)
                (areai, taper_ratioi, area_ratioi, max_skew, aspect_ratio,
                 min_thetai, max_thetai, dideal_thetai, min_edge_lengthi) = out
                normali = np.cross(p1 - p3, p2 - p4)
                nnodes = 4
                dim = 2

            elif etype == 'CTETRA':
                nids = elem.nodes
                pid = elem.pid
                if None in nids:
                    cell_type = cell_type_tetra4
                    nids = nids[:4]
                    nnodes = 4
                else:
                    cell_type = cell_type_tetra10
                    nnodes = 10
                inids = np.searchsorted(all_nids, nids)
                min_thetai, max_thetai, dideal_thetai, min_edge_lengthi = get_min_max_theta(
                    _ctetra_faces, nids, nid_map, xyz_cid0)
                dim = 3

            elif etype == 'CHEXA':
                nids = elem.nodes
                pid = elem.pid
                if None in nids:
                    cell_type = cell_type_hexa8
                    nids = nids[:8]
                    nnodes = 8
                else:
                    cell_type = cell_type_hexa20
                    nnodes = 20

                inids = np.searchsorted(all_nids, nids)
                min_thetai, max_thetai, dideal_thetai, min_edge_lengthi = get_min_max_theta(
                    _chexa_faces, nids, nid_map, xyz_cid0)
                dim = 3

            elif etype == 'CPENTA':
                nids = elem.nodes
                pid = elem.pid

                if None in nids:
                    cell_type = cell_type_penta6
                    nids = nids[:6]
                    nnodes = 6
                else:
                    cell_type = cell_type_penta15
                    nnodes = 15

                inids = np.searchsorted(all_nids, nids)
                min_thetai, max_thetai, dideal_thetai, min_edge_lengthi = get_min_max_theta(
                    _cpenta_faces, nids, nid_map, xyz_cid0)
                dim = 3
            elif etype == 'CPYRAM':
                # TODO: assuming 5
                nids = elem.nodes
                pid = elem.pid
                if None in nids:
                    cell_type = cell_type_pyram5
                    nids = nids[:5]
                    nnodes = 5
                else:
                    cell_type = cell_type_penta15
                    nnodes = 15

                inids = np.searchsorted(all_nids, nids)
                min_thetai, max_thetai, dideal_thetai, min_edge_lengthi = get_min_max_theta(
                    _cpyram_faces, nids, nid_map, xyz_cid0)
                dim = 3
            elif etype in ['CELAS2', 'CELAS4', 'CDAMP4']:
                # these can have empty nodes and have no property
                # CELAS1: 1/2 GRID/SPOINT and pid
                # CELAS2: 1/2 GRID/SPOINT, k, ge, and s
                # CELAS3: 1/2 SPOINT and pid
                # CELAS4: 1/2 SPOINT and k
                nids = elem.nodes
                assert nids[0] != nids[1]
                if None in nids:
                    assert nids[0] is not None, nids
                    assert nids[1] is None, nids
                    nids = [nids[0]]
                    cell_type = cell_type_point
                    nnodes = 1
                else:
                    nids = elem.nodes
                    assert nids[0] != nids[1]
                    cell_type = cell_type_line
                    nnodes = 2
                inids = np.searchsorted(all_nids, nids)
                pid = 0
                dim = 0
            elif etype in ['CBUSH', 'CBUSH1D', 'CBUSH2D',
                           'CELAS1', 'CELAS3',
                           'CDAMP1', 'CDAMP2', 'CDAMP3', 'CDAMP5',
                           'CFAST', 'CGAP', 'CVISC']:
                nids = elem.nodes
                assert nids[0] != nids[1]
                assert None not in nids, 'nids=%s\n%s' % (nids, elem)
                pid = elem.pid
                cell_type = cell_type_line
                inids = np.searchsorted(all_nids, nids)
                nnodes = 2
                dim = 0
            elif etype in ['CBAR', 'CBEAM']:
                nids = elem.nodes
                pid = elem.pid
                pid_ref = model.Property(pid)
                areai = pid_ref.Area()
                cell_type = cell_type_line
                inids = np.searchsorted(all_nids, nids)
                p1, p2 = xyz_cid0[inids, :]
                min_edge_lengthi = norm(p2 - p1)
                nnodes = 2
                dim = 1
            elif etype in ['CROD', 'CTUBE']:
                nids = elem.nodes
                pid = elem.pid
                pid_ref = model.Property(pid)
                areai = pid_ref.Area()
                cell_type = cell_type_line
                inids = np.searchsorted(all_nids, nids)
                p1, p2 = xyz_cid0[inids, :]
                min_edge_lengthi = norm(p2 - p1)
                nnodes = 2
                dim = 1
            elif etype == 'CONROD':
                nids = elem.nodes
                areai = elem.Area()
                pid = 0
                cell_type = cell_type_line
                inids = np.searchsorted(all_nids, nids)
                p1, p2 = xyz_cid0[inids, :]
                min_edge_lengthi = norm(p2 - p1)
                nnodes = 2
                dim = 1
            #------------------------------
            # rare
            #elif etype == 'CIHEX1':
                #nids = elem.nodes
                #pid = elem.pid
                #cell_type = cell_type_hexa8
                #inids = np.searchsorted(all_nids, nids)
                #min_thetai, max_thetai, dideal_thetai, min_edge_lengthi = get_min_max_theta(
                    #_chexa_faces, nids, nid_map, xyz_cid0)
                #nnodes = 8
                #dim = 3
            else:
                #raise NotImplementedError(elem)
                skipped_etypes.add(etype)
                nelements -= 1
                continue
            #for nid in nids:
                #assert isinstance(nid, integer_types), 'not an integer. nids=%s\n%s' % (nids, elem)
                #assert nid != 0, 'not a positive integer. nids=%s\n%s' % (nids, elem)

            assert inids is not None
            if not np.array_equal(all_nids[inids], nids):
                msg = 'all_nids[inids]=%s nids=%s\n%s' % (all_nids[inids], nids, elem)
                raise RuntimeError(msg)

            assert cell_type is not None
            assert cell_offset is not None
            assert eid is not None
            assert pid is not None
            assert dim is not None
            assert nnodes is not None
            nids_list.append(nnodes)
            nids_list.extend(inids)
            normals[ieid] = normali
            eids_array[ieid] = eid
            pids_array[ieid] = pid
            dim_array[ieid] = dim
            cell_types_array[ieid] = cell_type
            cell_offsets_array[ieid] = cell_offset  # I assume the problem is here
            cell_offset += nnodes + 1
            self.eid_map[eid] = ieid

            min_interior_angle[ieid] = min_thetai
            max_interior_angle[ieid] = max_thetai
            dideal_theta[ieid] = dideal_thetai
            max_skew_angle[ieid] = max_skew
            max_warp_angle[ieid] = max_warp
            max_aspect_ratio[ieid] = aspect_ratio
            area[ieid] = areai
            area_ratio[ieid] = area_ratioi
            taper_ratio[ieid] = taper_ratioi
            min_edge_length[ieid] = min_edge_lengthi
            ieid += 1

        #print('self.eid_map =', self.eid_map)

        icells_zero = np.where(cell_types_array == 0)[0]
        # TODO: I'd like to get rid of deep=1, but it'll crash the edges
        deep = 1
        if len(icells_zero):
            icells = np.where(cell_types_array != 0)[0]
            if len(icells) == 0:
                self.log.error('skipped_etypes = %s' % skipped_etypes)
                raise RuntimeError('there are no elements...')
            eids_array = eids_array[icells]
            pids_array = pids_array[icells]
            dim_array = pids_array[dim_array]
            cell_types_array = cell_types_array[icells]
            cell_offsets_array = cell_offsets_array[icells]
            nnodes_array = nnodes_array[icells]
            normals = normals[icells, :]
            #deep = 1
        #print('deep = %s' % deep)
        if skipped_etypes:
            self.log.error('skipped_etypes = %s' % list(skipped_etypes))
            #print('skipped_etypes = %s' % skipped_etypes)
        if len(pids_array) != nelements:
            msg = 'nelements=%s len(pids_array)=%s' % (nelements, len(pids_array))
            raise RuntimeError(msg)
        if len(cell_offsets_array) != nelements:
            msg = 'nelements=%s len(cell_offsets_array)=%s' % (nelements, len(cell_offsets_array))
            raise RuntimeError(msg)

        nids_array = np.array(nids_list, dtype=dtype)

        #-----------------------------------------------------------------
        # saving some data members
        self.element_ids = eids_array

        #print('cell_types_array* = ', cell_types_array.tolist())
        #print('cell_offsets_array* = ', cell_offsets_array.tolist())

        #-----------------------------------------------------------------
        # build the grid

        #self.log.info('nids_array = %s' % nids_array)
        #self.log.info('cell_offsets_array = %s' % cell_offsets_array)
        #self.log.info('cell_types_array = %s' % cell_types_array)

        # Create the array of cells
        cells_id_type = numpy_to_vtkIdTypeArray(nids_array, deep=1)
        vtk_cells = vtk.vtkCellArray()
        vtk_cells.SetCells(nelements, cells_id_type)

        # Cell types
        vtk_cell_types = numpy_to_vtk(
            cell_types_array, deep=deep,
            array_type=vtk.vtkUnsignedCharArray().GetDataType())

        vtk_cell_offsets = numpy_to_vtk(cell_offsets_array, deep=deep,
                                        array_type=vtk.VTK_ID_TYPE)

        grid = self.grid
        #grid = vtk.vtkUnstructuredGrid()
        grid.SetCells(vtk_cell_types, vtk_cell_offsets, vtk_cells)

        #-----------------------------------------------------------------
        # fill the results
        nid_to_pid_map = None
        self.isubcase_name_map = {1: ['Nastran', '']}
        icase = 0
        cases = OrderedDict()
        form = ['Geometry', None, []]
        form0 = form[2]

        subcase_id = 0

        #nids_set = True
        #if nids_set:
        # this intentionally makes a deepcopy
        #nids = np.array(nid_cp_cd[:, 0])

        # this intentionally makes a deepcopy
        cds = np.array(nid_cp_cd[:, 2])
        nid_res = GuiResult(subcase_id, 'NodeID', 'NodeID', 'node', all_nids,
                            mask_value=0,
                            nlabels=None,
                            labelsize=None,
                            ncolors=None,
                            colormap='jet',
                            data_format=None,
                            uname='GuiResult')
        cases[icase] = (nid_res, (0, 'Node ID'))
        form0.append(('Node ID', icase, []))
        icase += 1

        if cds.max() > 0:
            cd_res = GuiResult(0, header='NodeCd', title='NodeCd',
                               location='node', scalar=cds)
            cases[icase] = (cd_res, (0, 'NodeCd'))
            form0.append(('NodeCd', icase, []))
            icase += 1

        eid_res = GuiResult(subcase_id, 'ElementID', 'ElementID', 'centroid', eids_array,
                            mask_value=0,
                            nlabels=None,
                            labelsize=None,
                            ncolors=None,
                            colormap='jet',
                            data_format=None,
                            uname='GuiResult')
        cases[icase] = (eid_res, (0, 'ElementID'))
        form0.append(('ElementID', icase, []))
        icase += 1

        is_element_dim = True
        #if len(np.unique(dim_array)) > 1:
            #dim_res = GuiResult(subcase_id, 'ElementDim', 'ElementDim', 'centroid', dim_array,
                                   #mask_value=-1,
                                   #nlabels=None,
                                   #labelsize=None,
                                   #ncolors=None,
                                   #colormap='jet',
                                   #data_format=None,
                                   #uname='GuiResult')
            #cases[icase] = (dim_res, (0, 'ElementDim'))
            #form0.append(('ElementDim', icase, []))
            #icase += 1

        if nnodes_array.max() > -1:
            nnodes_res = GuiResult(subcase_id, 'NNodes/Elem', 'NNodes/Elem',
                                   'centroid', nnodes_array,
                                   mask_value=0,
                                   nlabels=None,
                                   labelsize=None,
                                   ncolors=None,
                                   colormap='jet',
                                   data_format=None,
                                   uname='GuiResult')
            cases[icase] = (nnodes_res, (0, 'NNodes/Elem'))
            form0.append(('NNodes/Elem', icase, []))
            icase += 1

        #pid_res = GuiResult(subcase_id, 'PropertyID', 'PropertyID', 'centroid', pids_array,
                            #mask_value=0,
                            #nlabels=None,
                            #labelsize=None,
                            #ncolors=None,
                            #colormap='jet',
                            #data_format=None,
                            #uname='GuiResult')
        #cases[icase] = (pid_res, (0, 'PropertyID'))
        #form0.append(('PropertyID', icase, []))
        #icase += 1

        if len(model.properties):
            icase, upids, mids, thickness, nplies, is_pshell_pcomp = self._build_properties(
                model, nelements, eids_array, pids_array, cases, form0, icase)
            icase = self._build_materials(model, mids, thickness, nplies, is_pshell_pcomp,
                                          cases, form0, icase)
            try:
                icase = self._build_optimization(model, pids_array, upids,
                                                 nelements, cases, form0, icase)
            except:
                #raise
                s = StringIO()
                traceback.print_exc(file=s)
                sout = s.getvalue()
                self.log_error(sout)
                print(sout)


        #if mcid_array.max() > -1:
            #mcid_res = GuiResult(subcase_id, 'Material Coordinate System', 'MaterialCoord',
                                 #'centroid', mcid_array,
                                 #mask_value=-1,
                                 #nlabels=None,
                                 #labelsize=None,
                                 #ncolors=None,
                                 #colormap='jet',
                                 #data_format=None,
                                 #uname='GuiResult')
            #cases[icase] = (mcid_res, (0, 'Material Coordinate System'))
            #form0.append(('Material Coordinate System', icase, []))
            #icase += 1

        #if np.isfinite(theta_array).any():
            #print('np.nanmax(theta_array) =', np.nanmax(theta_array))
            #theta_res = GuiResult(subcase_id, 'Theta', 'Theta', 'centroid', theta_array,
                                  #mask_value=None,
                                  #nlabels=None,
                                  #labelsize=None,
                                  #ncolors=None,
                                  #colormap='jet',
                                  #data_format=None,
                                  #uname='GuiResult')
            #cases[icase] = (theta_res, (0, 'Theta'))
            #form0.append(('Theta', icase, []))
            #icase += 1

        normal_mag = np.linalg.norm(normals, axis=1)
        assert len(normal_mag) == nelements
        normals /= normal_mag.reshape(nelements, 1)
        i_not_nan = np.isnan(normal_mag)

        #if self.make_offset_normals_dim and nelements:
            #material_coord = None
            #icase, normals = self._build_normals_quality(
                #model, nelements, cases, form0, icase,
                #xyz_cid0, material_coord,
                #min_interior_angle, max_interior_angle, dideal_theta,
                #area, max_skew_angle, taper_ratio,
                #max_warp_angle, area_ratio, min_edge_length, max_aspect_ratio)
            #self.normals = normals

        #----------------------------------------------------------

        is_shell = False
        if False in i_not_nan:
            #max_normal = np.nanmax(normal_mag[i_not_nan])
            #is_shell = np.abs(max_normal) > 0.
            is_shell = True
        is_solid = np.any(np.isfinite(max_interior_angle)) and abs(np.nanmax(max_interior_angle)) > 0.
        #print('is_shell=%s is_solid=%s' % (is_shell, is_solid))
        if is_shell:
            nx_res = GuiResult(
                0, header='NormalX', title='NormalX',
                location='centroid', scalar=normals[:, 0], data_format='%.2f')
            ny_res = GuiResult(
                0, header='NormalY', title='NormalY',
                location='centroid', scalar=normals[:, 1], data_format='%.2f')
            nz_res = GuiResult(
                0, header='NormalZ', title='NormalZ',
                location='centroid', scalar=normals[:, 2], data_format='%.2f')
            nxyz_res = NormalResult(0, 'Normals', 'Normals',
                                    nlabels=2, labelsize=5, ncolors=2,
                                    colormap='jet', data_format='%.1f',
                                    uname='NormalResult')


            area_res = GuiResult(0, header='Area', title='Area',
                                 location='centroid', scalar=area)
            min_edge_length_res = GuiResult(
                0, header='Min Edge Length', title='Min Edge Length',
                location='centroid', scalar=min_edge_length)

            min_theta_res = GuiResult(
                0, header='Min Interior Angle', title='Min Interior Angle',
                location='centroid', scalar=np.degrees(min_interior_angle))
            max_theta_res = GuiResult(
                0, header='Max Interior Angle', title='Max Interior Angle',
                location='centroid', scalar=np.degrees(max_interior_angle))
            dideal_theta_res = GuiResult(
                0, header='Delta Ideal Angle', title='Delta Ideal Angle',
                location='centroid', scalar=np.degrees(dideal_theta))

            skew = np.degrees(max_skew_angle)
            skew_res = GuiResult(
                0, header='Max Skew Angle', title='MaxSkewAngle',
                location='centroid', scalar=skew)
            aspect_res = GuiResult(
                0, header='Aspect Ratio', title='AspectRatio',
                location='centroid', scalar=max_aspect_ratio)

            form_checks = []
            form0.append(('Element Checks', None, form_checks))
            if is_element_dim:
                form_checks.append(('ElementDim', icase, []))

            if self.make_nnodes_result and 0:
                nnodes_res = GuiResult(
                    0, header='NNodes/Elem', title='NNodes/Elem',
                    location='centroid', scalar=nnodes_array)
                form_checks.append(('NNodes', icase + 1, []))
                cases[icase + 1] = (nnodes_res, (0, 'NNodes'))
                icase += 1

            cases[icase + 1] = (nx_res, (0, 'NormalX'))
            cases[icase + 2] = (ny_res, (0, 'NormalY'))
            cases[icase + 3] = (nz_res, (0, 'NormalZ'))
            cases[icase + 4] = (nxyz_res, (0, 'Normal'))
            cases[icase + 5] = (area_res, (0, 'Area'))
            cases[icase + 6] = (min_edge_length_res, (0, 'Min Edge Length'))
            cases[icase + 7] = (min_theta_res, (0, 'Min Interior Angle'))
            cases[icase + 8] = (max_theta_res, (0, 'Max Interior Angle'))
            cases[icase + 9] = (dideal_theta_res, (0, 'Delta Ideal Angle'))
            cases[icase + 10] = (skew_res, (0, 'Max Skew Angle'))
            cases[icase + 11] = (aspect_res, (0, 'Aspect Ratio'))

            form_checks.append(('NormalX', icase + 1, []))
            form_checks.append(('NormalY', icase + 2, []))
            form_checks.append(('NormalZ', icase + 3, []))
            form_checks.append(('Normal', icase + 4, []))
            form_checks.append(('Area', icase + 5, []))
            form_checks.append(('Min Edge Length', icase + 6, []))
            form_checks.append(('Min Interior Angle', icase + 7, []))
            form_checks.append(('Max Interior Angle', icase + 8, []))
            form_checks.append(('Delta Ideal Angle', icase + 9, []))
            form_checks.append(('Max Skew Angle', icase + 10, []))
            form_checks.append(('Aspect Ratio', icase + 11, []))
            icase += 12

            if np.any(np.isfinite(area_ratio)) and np.nanmax(area_ratio) > 1.:
                arearatio_res = GuiResult(
                    0, header='Area Ratio', title='Area Ratio',
                    location='centroid', scalar=area_ratio)
                cases[icase] = (arearatio_res, (0, 'Area Ratio'))
                form_checks.append(('Area Ratio', icase, []))
                icase += 1

            if np.any(np.isfinite(taper_ratio)) and np.nanmax(taper_ratio) > 1.:
                taperratio_res = GuiResult(
                    0, header='Taper Ratio', title='Taper Ratio',
                    location='centroid', scalar=taper_ratio)
                cases[icase] = (taperratio_res, (0, 'Taper Ratio'))
                form_checks.append(('Taper Ratio', icase, []))
                icase += 1

            if np.any(np.isfinite(max_warp_angle)) and np.nanmax(max_warp_angle) > 0.0:
                warp_res = GuiResult(
                    0, header='Max Warp Angle', title='MaxWarpAngle',
                    location='centroid', scalar=np.degrees(max_warp_angle))
                cases[icase + 4] = (warp_res, (0, 'Max Warp Angle'))
                form_checks.append(('Max Warp Angle', icase, []))
                icase += 1

            #if (np.abs(xoffset).max() > 0.0 or np.abs(yoffset).max() > 0.0 or
                #np.abs(zoffset).max() > 0.0):
            # offsets
            #offset_res = GuiResult(
                #0, header='Offset', title='Offset',
                #location='centroid', scalar=offset, data_format='%g')
            #offset_x_res = GuiResult(
                #0, header='OffsetX', title='OffsetX',
                #location='centroid', scalar=xoffset, data_format='%g')
            #offset_y_res = GuiResult(
                #0, header='OffsetY', title='OffsetY',
                #location='centroid', scalar=yoffset, data_format='%g')
            #offset_z_res = GuiResult(
                #0, header='OffsetZ', title='OffsetZ',
                #location='centroid', scalar=zoffset, data_format='%g')

            #cases[icase] = (offset_res, (0, 'Offset'))
            #cases[icase + 1] = (offset_x_res, (0, 'OffsetX'))
            #cases[icase + 2] = (offset_y_res, (0, 'OffsetY'))
            #cases[icase + 3] = (offset_z_res, (0, 'OffsetZ'))

            #form_checks.append(('Offset', icase, []))
            #form_checks.append(('OffsetX', icase + 1, []))
            #form_checks.append(('OffsetY', icase + 2, []))
            #form_checks.append(('OffsetZ', icase + 3, []))
            #icase += 4

            if self.make_xyz or IS_TESTING:
                x_res = GuiResult(
                    0, header='X', title='X',
                    location='node', scalar=xyz_cid0[:, 0], data_format='%g')
                y_res = GuiResult(
                    0, header='Y', title='Y',
                    location='node', scalar=xyz_cid0[:, 1], data_format='%g')
                z_res = GuiResult(
                    0, header='Z', title='Z',
                    location='node', scalar=xyz_cid0[:, 2], data_format='%g')
                cases[icase] = (x_res, (0, 'X'))
                cases[icase + 1] = (y_res, (0, 'Y'))
                cases[icase + 2] = (z_res, (0, 'Z'))
                form_checks.append(('X', icase + 0, []))
                form_checks.append(('Y', icase + 1, []))
                form_checks.append(('Z', icase + 2, []))
                icase += 3

        elif is_solid:
            # only solid elements
            form_checks = []
            form0.append(('Element Checks', None, form_checks))

            min_edge_length_res = GuiResult(
                0, header='Min Edge Length', title='Min Edge Length',
                location='centroid', scalar=min_edge_length)
            min_theta_res = GuiResult(
                0, header='Min Interior Angle', title='Min Interior Angle',
                location='centroid', scalar=np.degrees(min_interior_angle))
            max_theta_res = GuiResult(
                0, header='Max Interior Angle', title='Max Interior Angle',
                location='centroid', scalar=np.degrees(max_interior_angle))
            skew = 90. - np.degrees(max_skew_angle)
            #skew_res = GuiResult(0, header='Max Skew Angle', title='MaxSkewAngle',
                                    #location='centroid', scalar=skew)
            if is_element_dim:
                form_checks.append(('ElementDim', icase, []))
            form_checks.append(('Min Edge Length', icase + 1, []))
            form_checks.append(('Min Interior Angle', icase + 2, []))
            form_checks.append(('Max Interior Angle', icase + 3, []))
            form_checks.append(('Max Skew Angle', icase + 4, []))
            cases[icase + 1] = (min_edge_length_res, (0, 'Min Edge Length'))
            cases[icase + 2] = (min_theta_res, (0, 'Min Interior Angle'))
            cases[icase + 3] = (max_theta_res, (0, 'Max Interior Angle'))
            #cases[icase + 4] = (skew_res, (0, 'Max Skew Angle'))
            icase += 4

        else:
            form0.append(('ElementDim', icase, []))
            icase += 1

        if mcid_array is not None and np.abs(mcid_array).max() > 0:
            material_coord_res = GuiResult(
                0, header='MaterialCoord', title='MaterialCoord',
                location='centroid',
                scalar=mcid_array, data_format='%i')
            cases[icase] = (material_coord_res, (0, 'MaterialCoord'))
            form0.append(('MaterialCoord', icase, []))
            icase += 1
        #print(normals)
        #----------------------------------------------------------
        # finishing up vtk
        self.set_glyph_scale_factor(np.nanmean(min_edge_length) * 2.5)  # was 1.5

        grid.Modified()
        if hasattr(grid, 'Update'):
            grid.Update()
        #----------------------------------------------------------
        # finishing up parameters
        self.node_ids = all_nids
        self.normals = normals

        return nid_to_pid_map, icase, cases, form

    def map_elements(self, xyz_cid0, nid_cp_cd, points, nid_map, model, j, dim_max,
                     plot=True, xref_loads=True):
        """
        Creates the elements

        nid_cp_cd : (nnodes, 3) int ndarray
            the node_id and coordinate systems corresponding to xyz_cid0
            used for setting the NodeID and CD coordinate results
        xyz_cid0 : (nnodes, 3) float ndarray
            the global xyz locations
        points : vtkPoints
            the vtkPoints to b added to the grid
        nid_map : dict[nid] : nid_index
            nid : int
                the GRID/SPOINT/EPOINT id
            nid_index : int
                the index for the GRID/SPOINT/EPOINT in xyz_cid0
        model : BDF()
            the model object
        j : int
            ???
        dim_max : float
            the max(dx, dy, dz) dimension
            use for ???
        """
        grid = self.grid
        grid.SetPoints(points)

        if IS_TESTING:
            self._map_elements3(nid_map, model, j, dim_max,
                                nid_cp_cd, xref_loads=xref_loads)
        #return self._map_elements3(nid_map, model, j, dim_max,
                                   #nid_cp_cd, plot=plot, xref_loads=xref_loads)

        out = self._map_elements1(model, xyz_cid0, nid_cp_cd, dim_max, nid_map, j)
        (nid_to_pid_map, xyz_cid0, pids, nelements, material_coord,
         area, min_interior_angle, max_interior_angle, max_aspect_ratio,
         max_skew_angle, taper_ratio, dideal_theta,
         area_ratio, min_edge_length, max_warp_angle) = out

        #self.grid_mapper.SetResolveCoincidentTopologyToPolygonOffset()
        grid.Modified()
        if hasattr(grid, 'Update'):
            grid.Update()
        #self.log_info("updated grid")

        cases = OrderedDict()


        self.isubcase_name_map = {1: ['Nastran', '']}
        icase = 0
        form = ['Geometry', None, []]
        form0 = form[2]

        #new_cases = True
        # set to True to enable node_ids as an result
        nids_set = True
        if nids_set:
            # this intentionally makes a deepcopy
            nids = np.array(nid_cp_cd[:, 0])
            cds = np.array(nid_cp_cd[:, 2])

            nid_res = GuiResult(0, header='NodeID', title='NodeID',
                                location='node', scalar=nids)
            cases[icase] = (nid_res, (0, 'NodeID'))
            form0.append(('NodeID', icase, []))
            icase += 1

            if len(np.unique(cds)) > 1:
                cd_res = GuiResult(0, header='NodeCd', title='NodeCd',
                                   location='node', scalar=cds)
                cases[icase] = (cd_res, (0, 'NodeCd'))
                form0.append(('NodeCd', icase, []))
                icase += 1
            self.node_ids = nids

        # set to True to enable elementIDs as a result
        eids_set = True
        if eids_set and nelements:
            eids = np.zeros(nelements, dtype='int32')
            for (eid, eid2) in iteritems(self.eid_map):
                eids[eid2] = eid

            eid_res = GuiResult(0, header='ElementID', title='ElementID',
                                location='centroid', scalar=eids)
            cases[icase] = (eid_res, (0, 'ElementID'))
            form0.append(('ElementID', icase, []))
            icase += 1
            self.element_ids = eids

        # subcase_id, resultType, vector_size, location, dataFormat
        if len(model.properties):
            icase, upids, mids, thickness, nplies, is_pshell_pcomp = self._build_properties(
                model, nelements, eids, pids, cases, form0, icase)
            icase = self._build_materials(model, mids, thickness, nplies, is_pshell_pcomp,
                                          cases, form0, icase)

            try:
                icase = self._build_optimization(model, pids, upids, nelements, cases, form0, icase)
            except:
                #raise
                s = StringIO()
                traceback.print_exc(file=s)
                sout = s.getvalue()
                self.log_error(sout)
                print(sout)
                #traceback.print_exc(file=sys.stdout)
                #etype, value, tb = sys.exc_info
                #print(etype, value, tb)
                #raise RuntimeError('Optimization Parsing Error') from e
                #traceback.print_tb(e)
                #print(e)

        #print('nelements=%s eid_map=%s' % (nelements, self.eid_map))
        self.set_glyph_scale_factor(np.nanmean(min_edge_length) * 2.5)  # was 1.5
        if self.make_offset_normals_dim and nelements:
            icase, normals = self._build_normals_quality(
                model, nelements, cases, form0, icase,
                xyz_cid0, material_coord,
                min_interior_angle, max_interior_angle, dideal_theta,
                area, max_skew_angle, taper_ratio,
                max_warp_angle, area_ratio, min_edge_length, max_aspect_ratio)
            self.normals = normals
        return nid_to_pid_map, icase, cases, form

    def _build_plotels(self, model):
        """creates the plotel actor"""
        nplotels = len(model.plotels)
        if nplotels:
            lines = []
            for (eid, element) in sorted(iteritems(model.plotels)):
                node_ids = element.node_ids
                lines.append(node_ids)
            lines = np.array(lines, dtype='int32')

            self.create_alternate_vtk_grid(
                'plotel', color=RED, line_width=2, opacity=0.8,
                point_size=5, representation='wire', is_visible=True)
            self._add_nastran_lines_to_grid('plotel', lines, model)

    def _map_elements1(self, model, xyz_cid0, nid_cp_cd, dim_max, nid_map, j):
        """
        Helper for map_elements


        element checks
        http://www.altairuniversity.com/wp-content/uploads/2012/04/Student_Guide_211-233.pdf

        Skew:
          Skew in trias is calculated by finding the minimum angle
          between the vector from each node to the opposing mid-side
          and the vector between the two adjacent mid-sides at each
          node of the element.  Ninety degrees minus the minimum angle
          found is reported.

          Skew in quads is calculated by finding the minimum angle
          between two lines joining opposite midsides of the element.
          Ninety degrees minus the minimum angle found is reported.

        Aspect Ratio:
          Aspect ratio in two-dimensional elements is calculated by
          dividing the maximum length side of an element by the minimum
          length side of the element. The aspect ratio check is
          performed in the same fashion on all faces of 3D elements.

        Warpage:
          Warpage in two-dimensional elements is calculated by splitting
          a quad into two trias and finding the angle between the two
          planes which the trias form. The quad is then split again,
          this time using the opposite corners and forming the second
          set of trias. The angle between the two planes which the trias
          form is then found. The maximum angle found between the planes
          is the warpage of the element.

          Warpage in three-dimensional elements is performed in the same
          fashion on all faces of the element.

        Jacobian:
          determinant of Jacobian matrix (-1.0 to 1.0; 1.0 is ideal)

        2D Checks:

        Warp angle:
          Warp angle is the out of plane angle
          Ideal value = 0 degrees (Acceptable < 100).
          Warp angle is not applicable for triangular elements.
          It is defined as the angle between the normals to two planes
          formed by splitting the quad element along the diagonals.
          The maximum angle of the two possible angles is reported as
          the warp angle.

        Aspect Ratio:
          Aspect = maximum element edge length / minimum element edge length
          Ideal value = 1 (Acceptable < 5).

        Skew:
          Ideal value = 0 degrees (Acceptable < 45)
          Skew for quadrilateral element = 90
          minus the minimum angle between the two lines joining the
          opposite mid-sides of the element (alpha).

          Skew for triangular element = 90
          minus the minimum angle between the lines from each node to
          the opposing mid-side and between the two adjacent mid-sides
          at each node of the element

        Jacobian:
          Ideal value = 1.0 (Acceptable > 0.6)
          In simple terms, the jacobian is a scale factor arising
          because of the transformation of the coordinate system.
          Elements are tansformed from the global coordinates to
          local coordinates (defined at the centroid of every
          element), for faster analysis times.

        Distortion:
          Ideal value = 1.0 (Acceptable > 0.6)
          Distortion is defined as:
             d = |Jacobian| * AreaLCS / AreaGCS
          LCS - Local Coordinate system
          GCS - Global Coordinate system

        Stretch:
          Ideal value: 1.0 (Acceptable > 0.2)
          For quadrilateral elements stretch = Lmin * sqrt(2) / dmax
          Stretch for triangular element = R * sqrt(12) / Lmax

        Included angles:
          Skew is based on the overall shape of the element and it does
          not take into account the individual angles of a quadrilateral
          or triangular element.  Included or interior angle check is
          applied for individual angles.
          Quad: Ideal value = 90 (Acceptable = 45 < theta <135)
          Tria: Ideal value = 60 (Acceptable = 20 < theta < 120)

        Taper:
          Ideal value = 0 (Acceptable < 0.5)
          Taper = sum( | (Ai - Aavg) / Aavg |)
          Aavg = (A1 + A2 + A3 + A4) / 4
          A1,A2 are one split form of the CQUAD4 and A3,A4 are the quad
          split in the other direction.
        """
        xyz_cid0 = self.xyz_cid0
        nids = nid_cp_cd[:, 0]
        #sphere_size = self._get_sphere_size(dim_max)

        # :param i: the element id in grid
        # :param j: the element id in grid2
        i = 0

        #nids = self.eid_to_nid_map[eid]
        self.eid_to_nid_map = {}

        # the list of all pids
        #pids = []

        # pid = pids_dict[eid]
        pids_dict = {}
        nelements = len(model.elements)
        pids = np.zeros(nelements, 'int32')
        material_coord = np.zeros(nelements, 'int32')
        min_interior_angle = np.zeros(nelements, 'float32')
        max_interior_angle = np.zeros(nelements, 'float32')
        dideal_theta = np.zeros(nelements, 'float32')
        max_skew_angle = np.zeros(nelements, 'float32')
        max_warp_angle = np.zeros(nelements, 'float32')
        max_aspect_ratio = np.zeros(nelements, 'float32')
        area = np.zeros(nelements, 'float32')
        area_ratio = np.zeros(nelements, 'float32')
        taper_ratio = np.zeros(nelements, 'float32')
        min_edge_length = np.zeros(nelements, 'float32')

        # pids_good = []
        # pids_to_keep = []
        # pids_btm = []
        # pids_to_drop = []

        # 3
        # | \
        # |   \
        # |     \
        # 1------2


        # these normals point inwards
        #      4
        #    / | \
        #   /  |  \
        #  3-------2
        #   \  |   /
        #    \ | /
        #      1
        _ctetra_faces = (
            (0, 1, 2), # (1, 2, 3),
            (0, 3, 1), # (1, 4, 2),
            (0, 3, 2), # (1, 3, 4),
            (1, 3, 2), # (2, 4, 3),
        )

        # these normals point inwards
        #
        #
        #
        #
        #        /4-----3
        #       /       /
        #      /  5    /
        #    /    \   /
        #   /      \ /
        # 1---------2
        _cpyram_faces = (
            (0, 1, 2, 3), # (1, 2, 3, 4),
            (1, 4, 2), # (2, 5, 3),
            (2, 4, 3), # (3, 5, 4),
            (0, 3, 4), # (1, 4, 5),
            (0, 4, 1), # (1, 5, 2),
        )

        # these normals point inwards
        #       /6
        #     /  | \
        #   /    |   \
        # 3\     |     \
        # |  \   /4-----5
        # |    \/       /
        # |   /  \     /
        # |  /    \   /
        # | /      \ /
        # 1---------2
        _cpenta_faces = (
            (0, 2, 1), # (1, 3, 2),
            (3, 4, 5), # (4, 5, 6),

            (0, 1, 4, 3), # (1, 2, 5, 4), # bottom
            (1, 2, 5, 4), # (2, 3, 6, 5), # right
            (0, 3, 5, 2), # (1, 4, 6, 3), # left
        )

        # these normals point inwards
        #      8----7
        #     /|   /|
        #    / |  / |
        #   /  5-/--6
        # 4-----3   /
        # |  /  |  /
        # | /   | /
        # 1-----2
        _chexa_faces = (
            (4, 5, 6, 7), # (5, 6, 7, 8),
            (0, 3, 2, 1), # (1, 4, 3, 2),
            (1, 2, 6, 5), # (2, 3, 7, 6),
            (2, 3, 7, 6), # (3, 4, 8, 7),
            (0, 4, 7, 3), # (1, 5, 8, 4),
            (0, 6, 5, 4), # (1, 7, 6, 5),
        )
        nid_to_pid_map = defaultdict(list)
        pid = 0

        grid = self.grid
        self._build_plotels(model)

        #print("map_elements...")
        for (eid, element) in sorted(iteritems(model.elements)):
            self.eid_map[eid] = i
            if i % 5000 == 0 and i > 0:
                print('  map_elements = %i' % i)
            etype = element.type
            # if element.Pid() >= 82:
                # continue
            # if element.Pid() in pids_to_drop:
                # continue
            # if element.Pid() not in pids_to_keep:
                # continue
            # if element.pid.type == 'PSOLID':
                # continue

            pid = np.nan
            dideal_thetai = np.nan
            min_thetai = np.nan
            max_thetai = np.nan
            #max_thetai = np.nan
            max_skew = np.nan
            #max_warp = np.nan
            max_warp = np.nan
            aspect_ratio = np.nan
            areai = np.nan
            area_ratioi = np.nan
            taper_ratioi = np.nan
            min_edge_lengthi = np.nan

            if isinstance(element, (CTRIA3, CTRIAR, CTRAX3, CPLSTN3)):
                if isinstance(element, (CTRIA3, CTRIAR)):
                    material_coord[i] = 0 if isinstance(element.theta_mcid, float) else element.theta_mcid
                elem = vtkTriangle()
                node_ids = element.node_ids
                pid = element.Pid()
                self.eid_to_nid_map[eid] = node_ids
                for nid in node_ids:
                    if nid is not None:
                        nid_to_pid_map[nid].append(pid)

                n1, n2, n3 = [nid_map[nid] for nid in node_ids]
                p1 = xyz_cid0[n1, :]
                p2 = xyz_cid0[n2, :]
                p3 = xyz_cid0[n3, :]
                out = tri_quality(p1, p2, p3)
                (areai, max_skew, aspect_ratio,
                 min_thetai, max_thetai, dideal_thetai, min_edge_lengthi) = out

                elem.GetPointIds().SetId(0, n1)
                elem.GetPointIds().SetId(1, n2)
                elem.GetPointIds().SetId(2, n3)
                grid.InsertNextCell(elem.GetCellType(), elem.GetPointIds())
            elif isinstance(element, (CTRIA6, CPLSTN6, CTRIAX)):
                # the CTRIAX is a standard 6-noded element
                if isinstance(element, CTRIA6):
                    material_coord[i] = 0 if isinstance(element.theta_mcid, float) else element.theta_mcid
                node_ids = element.node_ids
                pid = element.Pid()
                self.eid_to_nid_map[eid] = node_ids[:3]
                for nid in node_ids:
                    if nid is not None:
                        nid_to_pid_map[nid].append(pid)
                if None not in node_ids:
                    elem = vtkQuadraticTriangle()
                    elem.GetPointIds().SetId(3, nid_map[node_ids[3]])
                    elem.GetPointIds().SetId(4, nid_map[node_ids[4]])
                    elem.GetPointIds().SetId(5, nid_map[node_ids[5]])
                else:
                    elem = vtkTriangle()

                n1, n2, n3 = [nid_map[nid] for nid in node_ids[:3]]
                p1 = xyz_cid0[n1, :]
                p2 = xyz_cid0[n2, :]
                p3 = xyz_cid0[n3, :]
                out = tri_quality(p1, p2, p3)
                (areai, max_skew, aspect_ratio,
                 min_thetai, max_thetai, dideal_thetai, min_edge_lengthi) = out
                elem.GetPointIds().SetId(0, n1)
                elem.GetPointIds().SetId(1, n2)
                elem.GetPointIds().SetId(2, n3)
                self.grid.InsertNextCell(elem.GetCellType(), elem.GetPointIds())
            elif isinstance(element, CTRIAX6):
                # the CTRIAX6 is not a standard second-order triangle
                #
                # 5
                # |\
                # |  \
                # 6    4
                # |     \
                # |       \
                # 1----2----3
                #
                material_coord[i] = element.theta # TODO: no mcid
                # midside nodes are required, nodes out of order
                node_ids = element.node_ids
                pid = element.Pid()
                for nid in node_ids:
                    if nid is not None:
                        nid_to_pid_map[nid].append(pid)

                if None not in node_ids:
                    elem = vtkQuadraticTriangle()
                    elem.GetPointIds().SetId(3, nid_map[node_ids[1]])
                    elem.GetPointIds().SetId(4, nid_map[node_ids[3]])
                    elem.GetPointIds().SetId(5, nid_map[node_ids[5]])
                else:
                    elem = vtkTriangle()

                n1 = nid_map[node_ids[0]]
                n2 = nid_map[node_ids[2]]
                n3 = nid_map[node_ids[4]]
                p1 = xyz_cid0[n1, :]
                p2 = xyz_cid0[n2, :]
                p3 = xyz_cid0[n3, :]
                out = tri_quality(p1, p2, p3)
                (areai, max_skew, aspect_ratio,
                 min_thetai, max_thetai, dideal_thetai, min_edge_lengthi) = out
                elem.GetPointIds().SetId(0, n1)
                elem.GetPointIds().SetId(1, n2)
                elem.GetPointIds().SetId(2, n3)
                self.eid_to_nid_map[eid] = [node_ids[0], node_ids[2], node_ids[4]]
                self.grid.InsertNextCell(elem.GetCellType(), elem.GetPointIds())

            elif isinstance(element, (CQUAD4, CSHEAR, CQUADR, CPLSTN4, CQUADX4)):
                if isinstance(element, (CQUAD4, CQUADR)):
                    material_coord[i] = 0 if isinstance(element.theta_mcid, float) else element.theta_mcid
                #print('eid=%s theta=%s' % (eid, material_coord[i]))
                node_ids = element.node_ids
                pid = element.Pid()
                for nid in node_ids:
                    if nid is not None:
                        nid_to_pid_map[nid].append(pid)

                self.eid_to_nid_map[eid] = node_ids

                n1, n2, n3, n4 = [nid_map[nid] for nid in node_ids]
                p1 = xyz_cid0[n1, :]
                p2 = xyz_cid0[n2, :]
                p3 = xyz_cid0[n3, :]
                p4 = xyz_cid0[n4, :]
                out = quad_quality(p1, p2, p3, p4)
                (areai, taper_ratioi, area_ratioi, max_skew, aspect_ratio,
                 min_thetai, max_thetai, dideal_thetai, min_edge_lengthi) = out

                elem = vtkQuad()
                elem.GetPointIds().SetId(0, n1)
                elem.GetPointIds().SetId(1, n2)
                elem.GetPointIds().SetId(2, n3)
                elem.GetPointIds().SetId(3, n4)
                self.grid.InsertNextCell(9, elem.GetPointIds())

            elif isinstance(element, (CQUAD8, CPLSTN8, CQUADX8)):
                if isinstance(element, CQUAD8):
                    material_coord[i] = 0 if isinstance(element.theta_mcid, float) else element.theta_mcid
                node_ids = element.node_ids
                pid = element.Pid()
                for nid in node_ids:
                    if nid is not None:
                        nid_to_pid_map[nid].append(pid)
                self.eid_to_nid_map[eid] = node_ids[:4]

                n1, n2, n3, n4 = [nid_map[nid] for nid in node_ids[:4]]
                p1 = xyz_cid0[n1, :]
                p2 = xyz_cid0[n2, :]
                p3 = xyz_cid0[n3, :]
                p4 = xyz_cid0[n4, :]
                out = quad_quality(p1, p2, p3, p4)
                (areai, taper_ratioi, area_ratioi, max_skew, aspect_ratio,
                 min_thetai, max_thetai, dideal_thetai, min_edge_lengthi) = out
                if None not in node_ids:
                    elem = vtkQuadraticQuad()
                    elem.GetPointIds().SetId(4, nid_map[node_ids[4]])
                    elem.GetPointIds().SetId(5, nid_map[node_ids[5]])
                    elem.GetPointIds().SetId(6, nid_map[node_ids[6]])
                    elem.GetPointIds().SetId(7, nid_map[node_ids[7]])
                else:
                    elem = vtkQuad()
                    elem.GetPointIds().SetId(0, n1)
                    elem.GetPointIds().SetId(1, n2)
                    elem.GetPointIds().SetId(2, n3)
                    elem.GetPointIds().SetId(3, n4)
                self.grid.InsertNextCell(elem.GetCellType(), elem.GetPointIds())
            elif isinstance(element, (CQUAD, CQUADX)):
                # CQUAD, CQUADX are 9 noded quads
                material_coord[i] = 0 if isinstance(element.theta_mcid, float) else element.theta_mcid

                node_ids = element.node_ids
                pid = element.Pid()
                for nid in node_ids:
                    if nid is not None:
                        nid_to_pid_map[nid].append(pid)
                self.eid_to_nid_map[eid] = node_ids[:4]

                n1, n2, n3, n4 = [nid_map[nid] for nid in node_ids[:4]]
                p1 = xyz_cid0[n1, :]
                p2 = xyz_cid0[n2, :]
                p3 = xyz_cid0[n3, :]
                p4 = xyz_cid0[n4, :]
                out = quad_quality(p1, p2, p3, p4)
                (areai, taper_ratioi, area_ratioi, max_skew, aspect_ratio,
                 min_thetai, max_thetai, dideal_thetai, min_edge_lengthi) = out
                if None in node_ids:
                    elem = vtkQuad()
                    elem.GetPointIds().SetId(0, n1)
                    elem.GetPointIds().SetId(1, n2)
                    elem.GetPointIds().SetId(2, n3)
                    elem.GetPointIds().SetId(3, n4)
                else:
                    elem = vtk.vtkBiQuadraticQuad()
                    elem.GetPointIds().SetId(4, nid_map[node_ids[4]])
                    elem.GetPointIds().SetId(5, nid_map[node_ids[5]])
                    elem.GetPointIds().SetId(6, nid_map[node_ids[6]])
                    elem.GetPointIds().SetId(7, nid_map[node_ids[7]])
                    elem.GetPointIds().SetId(8, nid_map[node_ids[8]])
                self.grid.InsertNextCell(elem.GetCellType(), elem.GetPointIds())
            elif isinstance(element, CTETRA4):
                elem = vtkTetra()
                node_ids = element.node_ids
                pid = element.Pid()
                for nid in node_ids:
                    nid_to_pid_map[nid].append(pid)
                self.eid_to_nid_map[eid] = node_ids[:4]
                elem.GetPointIds().SetId(0, nid_map[node_ids[0]])
                elem.GetPointIds().SetId(1, nid_map[node_ids[1]])
                elem.GetPointIds().SetId(2, nid_map[node_ids[2]])
                elem.GetPointIds().SetId(3, nid_map[node_ids[3]])
                self.grid.InsertNextCell(10, elem.GetPointIds())
                #elem_nid_map = {nid:nid_map[nid] for nid in node_ids[:4]}
                min_thetai, max_thetai, dideal_thetai, min_edge_lengthi = get_min_max_theta(
                    _ctetra_faces, node_ids[:4], nid_map, xyz_cid0)
            elif isinstance(element, CTETRA10):
                node_ids = element.node_ids
                pid = element.Pid()
                for nid in node_ids:
                    if nid is not None:
                        nid_to_pid_map[nid].append(pid)
                self.eid_to_nid_map[eid] = node_ids[:4]
                if None not in node_ids:
                    elem = vtkQuadraticTetra()
                    elem.GetPointIds().SetId(4, nid_map[node_ids[4]])
                    elem.GetPointIds().SetId(5, nid_map[node_ids[5]])
                    elem.GetPointIds().SetId(6, nid_map[node_ids[6]])
                    elem.GetPointIds().SetId(7, nid_map[node_ids[7]])
                    elem.GetPointIds().SetId(8, nid_map[node_ids[8]])
                    elem.GetPointIds().SetId(9, nid_map[node_ids[9]])
                else:
                    elem = vtkTetra()
                elem.GetPointIds().SetId(0, nid_map[node_ids[0]])
                elem.GetPointIds().SetId(1, nid_map[node_ids[1]])
                elem.GetPointIds().SetId(2, nid_map[node_ids[2]])
                elem.GetPointIds().SetId(3, nid_map[node_ids[3]])
                self.grid.InsertNextCell(elem.GetCellType(), elem.GetPointIds())
                min_thetai, max_thetai, dideal_thetai, min_edge_lengthi = get_min_max_theta(
                    _ctetra_faces, node_ids[:4], nid_map, xyz_cid0)
            elif isinstance(element, CPENTA6):
                elem = vtkWedge()
                node_ids = element.node_ids
                pid = element.Pid()
                for nid in node_ids:
                    nid_to_pid_map[nid].append(pid)
                self.eid_to_nid_map[eid] = node_ids[:6]
                elem.GetPointIds().SetId(0, nid_map[node_ids[0]])
                elem.GetPointIds().SetId(1, nid_map[node_ids[1]])
                elem.GetPointIds().SetId(2, nid_map[node_ids[2]])
                elem.GetPointIds().SetId(3, nid_map[node_ids[3]])
                elem.GetPointIds().SetId(4, nid_map[node_ids[4]])
                elem.GetPointIds().SetId(5, nid_map[node_ids[5]])
                self.grid.InsertNextCell(13, elem.GetPointIds())
                min_thetai, max_thetai, dideal_thetai, min_edge_lengthi = get_min_max_theta(
                    _cpenta_faces, node_ids[:6], nid_map, xyz_cid0)

            elif isinstance(element, CPENTA15):
                node_ids = element.node_ids
                pid = element.Pid()
                for nid in node_ids:
                    if nid is not None:
                        nid_to_pid_map[nid].append(pid)
                self.eid_to_nid_map[eid] = node_ids[:6]
                if None not in node_ids:
                    elem = vtkQuadraticWedge()
                    elem.GetPointIds().SetId(6, nid_map[node_ids[6]])
                    elem.GetPointIds().SetId(7, nid_map[node_ids[7]])
                    elem.GetPointIds().SetId(8, nid_map[node_ids[8]])
                    elem.GetPointIds().SetId(9, nid_map[node_ids[9]])
                    elem.GetPointIds().SetId(10, nid_map[node_ids[10]])
                    elem.GetPointIds().SetId(11, nid_map[node_ids[11]])
                    elem.GetPointIds().SetId(12, nid_map[node_ids[12]])
                    elem.GetPointIds().SetId(13, nid_map[node_ids[13]])
                    elem.GetPointIds().SetId(14, nid_map[node_ids[14]])
                else:
                    elem = vtkWedge()
                elem.GetPointIds().SetId(0, nid_map[node_ids[0]])
                elem.GetPointIds().SetId(1, nid_map[node_ids[1]])
                elem.GetPointIds().SetId(2, nid_map[node_ids[2]])
                elem.GetPointIds().SetId(3, nid_map[node_ids[3]])
                elem.GetPointIds().SetId(4, nid_map[node_ids[4]])
                elem.GetPointIds().SetId(5, nid_map[node_ids[5]])
                self.grid.InsertNextCell(elem.GetCellType(), elem.GetPointIds())
                min_thetai, max_thetai, dideal_thetai, min_edge_lengthi = get_min_max_theta(
                    _cpenta_faces, node_ids[:6], nid_map, xyz_cid0)
            elif isinstance(element, (CHEXA8, CIHEX1)):
                node_ids = element.node_ids
                pid = element.Pid()
                for nid in node_ids:
                    nid_to_pid_map[nid].append(pid)
                self.eid_to_nid_map[eid] = node_ids[:8]
                elem = vtkHexahedron()
                elem.GetPointIds().SetId(0, nid_map[node_ids[0]])
                elem.GetPointIds().SetId(1, nid_map[node_ids[1]])
                elem.GetPointIds().SetId(2, nid_map[node_ids[2]])
                elem.GetPointIds().SetId(3, nid_map[node_ids[3]])
                elem.GetPointIds().SetId(4, nid_map[node_ids[4]])
                elem.GetPointIds().SetId(5, nid_map[node_ids[5]])
                elem.GetPointIds().SetId(6, nid_map[node_ids[6]])
                elem.GetPointIds().SetId(7, nid_map[node_ids[7]])
                self.grid.InsertNextCell(12, elem.GetPointIds())
                min_thetai, max_thetai, dideal_thetai, min_edge_lengthi = get_min_max_theta(
                    _chexa_faces, node_ids[:8], nid_map, xyz_cid0)
            elif isinstance(element, (CHEXA20, CIHEX2)):
                node_ids = element.node_ids
                pid = element.Pid()
                for nid in node_ids:
                    if nid is not None:
                        nid_to_pid_map[nid].append(pid)
                if None not in node_ids:
                    elem = vtkQuadraticHexahedron()
                    elem.GetPointIds().SetId(8, nid_map[node_ids[8]])
                    elem.GetPointIds().SetId(9, nid_map[node_ids[9]])
                    elem.GetPointIds().SetId(10, nid_map[node_ids[10]])
                    elem.GetPointIds().SetId(11, nid_map[node_ids[11]])

                    # these two blocks are flipped
                    elem.GetPointIds().SetId(12, nid_map[node_ids[16]])
                    elem.GetPointIds().SetId(13, nid_map[node_ids[17]])
                    elem.GetPointIds().SetId(14, nid_map[node_ids[18]])
                    elem.GetPointIds().SetId(15, nid_map[node_ids[19]])

                    elem.GetPointIds().SetId(16, nid_map[node_ids[12]])
                    elem.GetPointIds().SetId(17, nid_map[node_ids[13]])
                    elem.GetPointIds().SetId(18, nid_map[node_ids[14]])
                    elem.GetPointIds().SetId(19, nid_map[node_ids[15]])
                else:
                    elem = vtkHexahedron()

                self.eid_to_nid_map[eid] = node_ids[:8]
                elem.GetPointIds().SetId(0, nid_map[node_ids[0]])
                elem.GetPointIds().SetId(1, nid_map[node_ids[1]])
                elem.GetPointIds().SetId(2, nid_map[node_ids[2]])
                elem.GetPointIds().SetId(3, nid_map[node_ids[3]])
                elem.GetPointIds().SetId(4, nid_map[node_ids[4]])
                elem.GetPointIds().SetId(5, nid_map[node_ids[5]])
                elem.GetPointIds().SetId(6, nid_map[node_ids[6]])
                elem.GetPointIds().SetId(7, nid_map[node_ids[7]])
                self.grid.InsertNextCell(elem.GetCellType(), elem.GetPointIds())
                min_thetai, max_thetai, dideal_thetai, min_edge_lengthi = get_min_max_theta(
                    _chexa_faces, node_ids[:8], nid_map, xyz_cid0)

            elif isinstance(element, CPYRAM5):
                node_ids = element.node_ids
                pid = element.Pid()
                for nid in node_ids:
                    nid_to_pid_map[nid].append(pid)
                self.eid_to_nid_map[eid] = node_ids[:5]
                elem = vtkPyramid()
                elem.GetPointIds().SetId(0, nid_map[node_ids[0]])
                elem.GetPointIds().SetId(1, nid_map[node_ids[1]])
                elem.GetPointIds().SetId(2, nid_map[node_ids[2]])
                elem.GetPointIds().SetId(3, nid_map[node_ids[3]])
                elem.GetPointIds().SetId(4, nid_map[node_ids[4]])
                # etype = 14
                self.grid.InsertNextCell(elem.GetCellType(), elem.GetPointIds())
                min_thetai, max_thetai, dideal_thetai, min_edge_lengthi = get_min_max_theta(
                    _cpyram_faces, node_ids[:5], nid_map, xyz_cid0)
            elif isinstance(element, CPYRAM13):
                node_ids = element.node_ids
                pid = element.Pid()
                #if None not in node_ids:
                    #print(' node_ids =', node_ids)
                    #elem = vtkQuadraticPyramid()
                    # etype = 27
                    #elem.GetPointIds().SetId(5, nid_map[node_ids[5]])
                    #elem.GetPointIds().SetId(6, nid_map[node_ids[6]])
                    #elem.GetPointIds().SetId(7, nid_map[node_ids[7]])
                    #elem.GetPointIds().SetId(8, nid_map[node_ids[8]])
                    #elem.GetPointIds().SetId(9, nid_map[node_ids[9]])
                    #elem.GetPointIds().SetId(10, nid_map[node_ids[10]])
                    #elem.GetPointIds().SetId(11, nid_map[node_ids[11]])
                    #elem.GetPointIds().SetId(12, nid_map[node_ids[12]])
                #else:
                elem = vtkPyramid()
                #print('*node_ids =', node_ids[:5])

                self.eid_to_nid_map[eid] = node_ids[:5]

                elem.GetPointIds().SetId(0, nid_map[node_ids[0]])
                elem.GetPointIds().SetId(1, nid_map[node_ids[1]])
                elem.GetPointIds().SetId(2, nid_map[node_ids[2]])
                elem.GetPointIds().SetId(3, nid_map[node_ids[3]])
                elem.GetPointIds().SetId(4, nid_map[node_ids[4]])
                self.grid.InsertNextCell(elem.GetCellType(), elem.GetPointIds())
                min_thetai, max_thetai, dideal_thetai, min_edge_lengthi = get_min_max_theta(
                    _cpyram_faces, node_ids[:5], nid_map, xyz_cid0)

            elif etype in ['CBUSH', 'CBUSH1D', 'CFAST',
                           'CELAS1', 'CELAS2', 'CELAS3', 'CELAS4',
                           'CDAMP1', 'CDAMP2', 'CDAMP3', 'CDAMP4', 'CDAMP5',
                           'CVISC', 'CGAP']:

                # TODO: verify
                # CBUSH, CBUSH1D, CFAST, CELAS1, CELAS3
                # CDAMP1, CDAMP3, CDAMP4, CDAMP5, CVISC
                if hasattr(element, 'pid'):
                    pid = element.pid
                else:
                    # CELAS2, CELAS4?
                    pid = 0

                node_ids = element.node_ids
                for nid in node_ids:
                    if nid is not None:
                        nid_to_pid_map[nid].append(pid)

                if node_ids[0] is None and  node_ids[0] is None: # CELAS2
                    print('removing CELASx eid=%i -> no node %s' % (eid, node_ids[0]))
                    del self.eid_map[eid]
                    continue
                if None in node_ids:  # used to be 0...
                    if node_ids[0] is None:
                        slot = 1
                    elif node_ids[1] is None:
                        slot = 0
                    #print('node_ids=%s slot=%s' % (str(node_ids), slot))
                    self.eid_to_nid_map[eid] = node_ids[slot]
                    nid = node_ids[slot]
                    if nid not in nid_map:
                        # SPOINT
                        print('removing CELASx eid=%i -> SPOINT %i' % (eid, nid))
                        continue

                    #c = nid_map[nid]

                    #if 1:
                    elem = vtk.vtkVertex()
                    elem.GetPointIds().SetId(0, j)
                    #else:
                        #elem = vtk.vtkSphere()
                        #elem = vtk.vtkSphereSource()
                        #if d == 0.:
                        #d = sphere_size
                        #elem.SetRadius(sphere_size)
                else:
                    # 2 points
                    #d = norm(element.nodes[0].get_position() - element.nodes[1].get_position())
                    self.eid_to_nid_map[eid] = node_ids
                    elem = vtk.vtkLine()
                    try:
                        elem.GetPointIds().SetId(0, nid_map[node_ids[0]])
                        elem.GetPointIds().SetId(1, nid_map[node_ids[1]])
                    except KeyError:
                        print("node_ids =", node_ids)
                        print(str(element))
                        continue

                self.grid.InsertNextCell(elem.GetCellType(), elem.GetPointIds())

            elif etype in ('CBAR', 'CBEAM', 'CROD', 'CONROD', 'CTUBE'):
                if etype == 'CONROD':
                    pid = 0
                    areai = element.Area()
                else:
                    pid = element.Pid()
                    try:
                        areai = element.pid_ref.Area()
                    except:
                        print(element)
                        raise

                node_ids = element.node_ids
                for nid in node_ids:
                    nid_to_pid_map[nid].append(pid)

                # 2 points
                #min_edge_lengthi = norm(element.nodes_ref[0].get_position() -
                                        #element.nodes_ref[1].get_position())
                n1, n2 = np.searchsorted(nids, element.nodes)
                xyz1 = xyz_cid0[n1, :]
                xyz2 = xyz_cid0[n2, :]
                min_edge_lengthi = norm(xyz2 - xyz1)
                self.eid_to_nid_map[eid] = node_ids
                elem = vtk.vtkLine()
                try:
                    elem.GetPointIds().SetId(0, nid_map[node_ids[0]])
                    elem.GetPointIds().SetId(1, nid_map[node_ids[1]])
                except KeyError:
                    print("node_ids =", node_ids)
                    print(str(element))
                    continue
                self.grid.InsertNextCell(elem.GetCellType(), elem.GetPointIds())

            elif etype == 'CBEND':
                pid = element.Pid()
                node_ids = element.node_ids
                for nid in node_ids:
                    nid_to_pid_map[nid].append(pid)

                # 2 points
                n1, n2 = np.searchsorted(nids, element.nodes)
                xyz1 = xyz_cid0[n1, :]
                xyz2 = xyz_cid0[n2, :]
                #min_edge_lengthi = norm(element.nodes_ref[0].get_position() -
                                        #element.nodes_ref[1].get_position())
                self.eid_to_nid_map[eid] = node_ids

                g0 = element.g0 #_vector
                if not isinstance(g0, integer_types):
                    msg = 'CBEND: g0 must be an integer; g0=%s x=%s\n%s' % (
                        g0, element.x, element)
                    raise NotImplementedError(msg)
                # only supports g0 as an integer
                elem = vtk.vtkQuadraticEdge()
                elem.GetPointIds().SetId(0, nid_map[node_ids[0]])
                elem.GetPointIds().SetId(1, nid_map[node_ids[1]])
                elem.GetPointIds().SetId(2, nid_map[g0])
                self.grid.InsertNextCell(elem.GetCellType(), elem.GetPointIds())

            elif etype == 'CHBDYG':
                node_ids = element.node_ids
                pid = 0
                #pid = element.Pid()
                for nid in node_ids:
                    if nid is not None:
                        nid_to_pid_map[nid].append(pid)

                if element.Type in ['AREA4', 'AREA8']:
                    self.eid_to_nid_map[eid] = node_ids[:4]

                    n1, n2, n3, n4 = [nid_map[nid] for nid in node_ids[:4]]
                    p1 = xyz_cid0[n1, :]
                    p2 = xyz_cid0[n2, :]
                    p3 = xyz_cid0[n3, :]
                    p4 = xyz_cid0[n4, :]
                    out = quad_quality(p1, p2, p3, p4)
                    (areai, taper_ratioi, area_ratioi, max_skew, aspect_ratio,
                     min_thetai, max_thetai, dideal_thetai, min_edge_lengthi) = out
                    if element.Type == 'AREA4' or None in node_ids:
                        elem = vtkQuad()
                    else:
                        elem = vtkQuadraticQuad()
                        elem.GetPointIds().SetId(4, nid_map[node_ids[4]])
                        elem.GetPointIds().SetId(5, nid_map[node_ids[5]])
                        elem.GetPointIds().SetId(6, nid_map[node_ids[6]])
                        elem.GetPointIds().SetId(7, nid_map[node_ids[7]])

                    elem.GetPointIds().SetId(0, n1)
                    elem.GetPointIds().SetId(1, n2)
                    elem.GetPointIds().SetId(2, n3)
                    elem.GetPointIds().SetId(3, n4)
                    self.grid.InsertNextCell(elem.GetCellType(), elem.GetPointIds())
                elif element.Type in ['AREA3', 'AREA6']:
                    self.eid_to_nid_map[eid] = node_ids[:3]
                    if element.Type == 'AREA3' or None in node_ids:
                        elem = vtkTriangle()
                    else:
                        elem = vtkQuadraticTriangle()
                        elem.GetPointIds().SetId(3, nid_map[node_ids[3]])
                        elem.GetPointIds().SetId(4, nid_map[node_ids[4]])
                        elem.GetPointIds().SetId(5, nid_map[node_ids[5]])

                    n1, n2, n3 = [nid_map[nid] for nid in node_ids[:3]]
                    p1 = xyz_cid0[n1, :]
                    p2 = xyz_cid0[n2, :]
                    p3 = xyz_cid0[n3, :]
                    out = tri_quality(p1, p2, p3)
                    (areai, max_skew, aspect_ratio,
                     min_thetai, max_thetai, dideal_thetai, min_edge_lengthi) = out
                    elem.GetPointIds().SetId(0, n1)
                    elem.GetPointIds().SetId(1, n2)
                    elem.GetPointIds().SetId(2, n3)
                    self.grid.InsertNextCell(elem.GetCellType(), elem.GetPointIds())
                else:
                    #print('removing\n%s' % (element))
                    print('removing eid=%s; %s' % (eid, element.type))
                    del self.eid_map[eid]
                    self.log_info("skipping %s" % element.type)
                    continue
            #elif etype == 'CBYDYP':
            else:
                print('removing\n%s' % (element))
                print('removing eid=%s; %s' % (eid, element.type))
                del self.eid_map[eid]
                self.log_info("skipping %s" % element.type)
                continue
            # what about MPCs, RBE2s (rigid elements)?
            #   are they plotted as elements?
            #   and thus do they need a property?

            if pid is None:
                # CONROD
                #print(element)
                #pids[i] = 0
                #pids_dict[eid] = 0
                pass
            else:
                pids[i] = pid
                pids_dict[eid] = pid

            if np.isnan(max_thetai) and etype not in NO_THETA:
                print('eid=%s theta=%s...setting to 360. deg' % (eid, max_thetai))
                print(str(element).rstrip())
                if isinstance(element.nodes[0], integer_types):
                    print('  nodes = %s' % element.nodes)
                else:
                    for node in element.nodes:
                        print(str(node).rstrip())
                max_thetai = 2 * np.pi
            #print(eid, min_thetai, max_thetai, '\n', element)

            min_interior_angle[i] = min_thetai
            max_interior_angle[i] = max_thetai
            dideal_theta[i] = dideal_thetai
            max_skew_angle[i] = max_skew
            max_warp_angle[i] = max_warp
            max_aspect_ratio[i] = aspect_ratio
            area[i] = areai
            area_ratio[i] = area_ratioi
            taper_ratio[i] = taper_ratioi
            min_edge_length[i] = min_edge_lengthi
            i += 1
        #assert len(self.eid_map) > 0, self.eid_map
        #print('mapped elements')

        nelements = i
        self.nelements = nelements
        #print('nelements=%s pids=%s' % (nelements, list(pids)))
        pids = pids[:nelements]

        out = (
            nid_to_pid_map, xyz_cid0, pids, nelements, material_coord,
            area, min_interior_angle, max_interior_angle, max_aspect_ratio,
            max_skew_angle, taper_ratio, dideal_theta,
            area_ratio, min_edge_length, max_warp_angle,
        )
        return out

    def _build_normals_quality(self, model, nelements, cases, form0, icase,
                               xyz_cid0, material_coord,
                               min_interior_angle, max_interior_angle, dideal_theta,
                               area, max_skew_angle, taper_ratio,
                               max_warp_angle, area_ratio, min_edge_length, max_aspect_ratio):
        """
        Creates some nastran specific results

        creates:
         - ElementDim
         - Normal X/Y/Z
         - NNodes/Elem
         - Area
         - Min/Max Interior Angle
         - Skew Angle
         - Taper Ratio
         - Area Ratio
         - MaterialCoord
        """
        #ielement = 0
        nelements = self.element_ids.shape[0]
        normals = np.zeros((nelements, 3), dtype='float32')
        offset = np.full(nelements, np.nan, dtype='float32')
        xoffset = np.full(nelements, np.nan, dtype='float32')
        yoffset = np.full(nelements, np.nan, dtype='float32')
        zoffset = np.full(nelements, np.nan, dtype='float32')
        element_dim = np.full(nelements, -1, dtype='int32')
        nnodes_array = np.full(nelements, np.nan, dtype='int32')

        for eid, element in sorted(iteritems(model.elements)):
            etype = element.type
            if isinstance(element, ShellElement):
                ieid = None
                element_dimi = 2
                #assert element.nodes_ref is not None, element.nodes_ref
                try:
                    normali = element.Normal()
                except AttributeError:
                    msg = str(element)
                    msg += 'nodes_ref = %s\n' % element
                    msg += 'nodes = %s' % element.node_ids
                    raise AttributeError(msg)
                except RuntimeError:
                    # this happens when you have a degenerate tri
                    msg = 'eid=%i normal=nan...setting to [2, 2, 2]\n'
                    msg += '%s' % (element)
                    msg += 'nodes = %s' % str(element.nodes)
                    self.log.error(msg)
                    normali = np.ones(3) * 2.
                    #raise

                prop = element.pid_ref
                if prop is None:
                    # F:\work\pyNastran\examples\Dropbox\move_tpl\ehbus69.op2
                    # CTRIAX
                    z0 = np.nan
                else:
                    ptype = prop.type
                    if ptype == 'PSHELL':
                        z0 = prop.z1
                    elif ptype in ['PCOMP', 'PCOMPG']:
                        z0 = prop.z0
                    elif ptype == 'PLPLANE':
                        z0 = 0.
                    elif ptype == 'PSHEAR':
                        z0 = 0.
                    elif ptype in ['PSOLID', 'PLSOLID']:
                        z0 = 0.
                    else:
                        raise NotImplementedError(ptype) # PSHEAR, PCOMPG

                if z0 is None:
                    if etype in ['CTRIA3', 'CTRIAR']:
                        #node_ids = self.nodes[3:]
                        z0 = (element.T1 + element.T2 + element.T3) / 3.
                        nnodesi = 3
                    elif etype == 'CTRIA6':
                        #node_ids = self.nodes[3:]
                        z0 = (element.T1 + element.T2 + element.T3) / 3.
                        nnodesi = 6
                    elif etype in ['CQUAD4', 'CQUADR']:
                        #node_ids = self.nodes[4:]
                        z0 = (element.T1 + element.T2 + element.T3 + element.T4) / 4.
                        nnodesi = 4
                    elif etype == 'CQUAD8':
                        #node_ids = self.nodes[4:]
                        z0 = (element.T1 + element.T2 + element.T3 + element.T4) / 4.
                        nnodesi = 8
                    elif etype == 'CQUAD':
                        #node_ids = self.nodes[4:]
                        z0 = (element.T1 + element.T2 + element.T3 + element.T4) / 4.
                        nnodesi = 9

                    # axisymmetric
                    elif etype == 'CTRAX3':
                        #node_ids = self.nodes[3:]
                        nnodesi = 3
                        z0 = 0.
                    elif etype == 'CTRAX6':
                        #node_ids = self.nodes[3:]
                        nnodesi = 6
                        z0 = 0.
                    elif etype in ['CTRIAX', 'CTRIAX6']:
                        # the CTRIAX6 uses a non-standard node orientation
                        #node_ids = self.nodes[3:]
                        z0 = 0.
                        nnodesi = 6
                    elif etype == 'CQUADX':
                        #node_ids = self.nodes[4:]
                        nnodesi = 9
                        z0 = 0.
                    elif etype == 'CQUADX4':
                        #node_ids = self.nodes[4:]
                        nnodesi = 4
                        z0 = 0.
                    elif etype == 'CQUADX8':
                        #node_ids = self.nodes[4:]
                        nnodesi = 8
                        z0 = 0.
                    else:
                        raise NotImplementedError(element)
                else:
                    if etype in ['CTRIA3', 'CTRIAR', 'CTRAX3', 'CPLSTN3']:
                        nnodesi = 3
                    elif etype in ['CTRIA6', 'CTRIAX', 'CTRIAX6', 'CPLSTN6', 'CTRAX6']:
                        # no a CTRIAX really has 6 nodes because reasons...
                        nnodesi = 6

                    elif etype in ['CQUAD4', 'CQUADR', 'CPLSTN4', 'CSHEAR', 'CQUADX4']:
                        nnodesi = 4
                    elif etype in ['CQUAD8', 'CPLSTN8', 'CQUADX8']:
                        nnodesi = 8
                    elif etype in ['CQUAD', 'CQUADX']:
                        nnodesi = 9
                    else:
                        raise NotImplementedError(element)

                ieid = self.eid_map[eid]
                normals[ieid, :] = normali
                if element.type in ['CPLSTN3', 'CPLSTN4', 'CPLSTN6', 'CPLSTN8']:
                    element_dim[ieid] = element_dimi
                    nnodes_array[ieid] = nnodesi
                    self.log.debug('continue...element.type=%r' % element.type)
                    continue

                offset[ieid] = z0
                xoffset[ieid] = z0 * normali[0]
                yoffset[ieid] = z0 * normali[1]
                zoffset[ieid] = z0 * normali[2]

            elif etype == 'CTETRA':
                ieid = self.eid_map[eid]
                element_dimi = 3
                nnodesi = 4
            elif etype == 'CPENTA':
                ieid = self.eid_map[eid]
                element_dimi = 3
                nnodesi = 6
            elif etype == 'CPYRAM':
                ieid = self.eid_map[eid]
                element_dimi = 3
                nnodesi = 5
            elif etype in ['CHEXA', 'CIHEX1', 'CIHEX2']:
                ieid = self.eid_map[eid]
                element_dimi = 3
                nnodesi = 8

            elif etype in ['CROD', 'CONROD', 'CBEND', 'CBAR', 'CBEAM', 'CGAP', 'CTUBE']:
                ieid = self.eid_map[eid]
                element_dimi = 1
                nnodesi = 2
            elif etype in ['CBUSH', 'CBUSH1D', 'CBUSH2D',
                           'CFAST', 'CVISC',
                           'CELAS1', 'CELAS2', 'CELAS3', 'CELAS4',
                           'CDAMP1', 'CDAMP2', 'CDAMP3', 'CDAMP4', 'CDAMP5']:
                ieid = self.eid_map[eid]
                element_dimi = 0
                nnodesi = 2
            elif etype == 'CHBDYG':
                ieid = self.eid_map[eid]
                if element.Type == 'AREA3':
                    nnodesi = 3
                    element_dimi = 2
                elif element.Type == 'AREA4':
                    nnodesi = 4
                    element_dimi = 2
                elif element.Type == 'AREA6':
                    nnodesi = 6
                    element_dimi = 2
                elif element.Type == 'AREA8':
                    nnodesi = 8
                    element_dimi = 2
                #elif element.Type == 'REV':
                    #nnodesi = 2 # ???
                    #element_dimi = 1 # ???
                else:
                    element_dimi = -1
                    nnodesi = -1
                    print('element.type=%s doesnt have a dimension' % element.type)
            elif etype == 'CHBDYP':
                continue
            else:
                try:
                    ieid = self.eid_map[eid]
                except KeyError:
                    print('didnt add element to eid_map')
                    print(model.elements[eid])
                    raise
                element_dimi = -1
                nnodesi = -1
                print('element.type=%s doesnt have a dimension' % element.type)
            assert ieid is not None
            element_dim[ieid] = element_dimi
            nnodes_array[ieid] = nnodesi
            #ielement += 1

        # if not a flat plate
        #if min(nxs) == max(nxs) and min(nxs) != 0.0:
        is_element_dim = np.max(element_dim) != np.min(element_dim)
        is_element_dim = True
        if is_element_dim:
            eid_dim_res = GuiResult(0, header='ElementDim', title='ElementDim',
                                    location='centroid', scalar=element_dim, mask_value=-1)
            cases[icase] = (eid_dim_res, (0, 'ElementDim'))

        is_shell = np.abs(normals).max() > 0.

        # we have to add the 2nd/3rd lines to make sure bars are getting into this check
        is_solid = np.any(np.isfinite(max_interior_angle)) and (
            (np.any(np.isfinite(min_interior_angle)) and abs(np.nanmax(min_interior_angle)) > 0.) and
            (np.any(np.isfinite(max_interior_angle)) and abs(np.nanmax(max_interior_angle)) > 0.)
        )
        #print('is_shell=%s is_solid=%s' % (is_shell, is_solid))
        #print("  np.any(np.isfinite(min_interior_angle)) =", np.any(np.isfinite(min_interior_angle)))
        #print("  np.any(np.isfinite(max_interior_angle)) =", np.any(np.isfinite(max_interior_angle)))
        #print("  abs(np.nanmax(max_interior_angle)) > 0. =", abs(np.nanmax(max_interior_angle)) > 0.)
        if is_shell:
            nx_res = GuiResult(
                0, header='NormalX', title='NormalX',
                location='centroid', scalar=normals[:, 0], data_format='%.2f')
            ny_res = GuiResult(
                0, header='NormalY', title='NormalY',
                location='centroid', scalar=normals[:, 1], data_format='%.2f')
            nz_res = GuiResult(
                0, header='NormalZ', title='NormalZ',
                location='centroid', scalar=normals[:, 2], data_format='%.2f')
            nxyz_res = NormalResult(0, 'Normals', 'Normals',
                                    nlabels=2, labelsize=5, ncolors=2,
                                    colormap='jet', data_format='%.1f',
                                    uname='NormalResult')
            # this is just for testing nan colors that doesn't work
            #max_interior_angle[:1000] = np.nan
            area_res = GuiResult(0, header='Area', title='Area',
                                 location='centroid', scalar=area)
            min_edge_length_res = GuiResult(
                0, header='Min Edge Length', title='Min Edge Length',
                location='centroid', scalar=min_edge_length)

            min_theta_res = GuiResult(
                0, header='Min Interior Angle', title='Min Interior Angle',
                location='centroid', scalar=np.degrees(min_interior_angle))
            max_theta_res = GuiResult(
                0, header='Max Interior Angle', title='Max Interior Angle',
                location='centroid', scalar=np.degrees(max_interior_angle))
            dideal_theta_res = GuiResult(
                0, header='Delta Ideal Angle', title='Delta Ideal Angle',
                location='centroid', scalar=np.degrees(dideal_theta))

            skew = np.degrees(max_skew_angle)
            skew_res = GuiResult(
                0, header='Max Skew Angle', title='MaxSkewAngle',
                location='centroid', scalar=skew)
            aspect_res = GuiResult(
                0, header='Aspect Ratio', title='AspectRatio',
                location='centroid', scalar=max_aspect_ratio)

            form_checks = []
            form0.append(('Element Checks', None, form_checks))
            if is_element_dim:
                form_checks.append(('ElementDim', icase, []))

            if self.make_nnodes_result:
                nnodes_res = GuiResult(
                    0, header='NNodes/Elem', title='NNodes/Elem',
                    location='centroid', scalar=nnodes_array)
                form_checks.append(('NNodes', icase + 1, []))
                cases[icase + 1] = (nnodes_res, (0, 'NNodes'))
                icase += 1

            cases[icase + 1] = (nx_res, (0, 'NormalX'))
            cases[icase + 2] = (ny_res, (0, 'NormalY'))
            cases[icase + 3] = (nz_res, (0, 'NormalZ'))
            cases[icase + 4] = (nxyz_res, (0, 'Normal'))
            cases[icase + 5] = (area_res, (0, 'Area'))
            cases[icase + 6] = (min_edge_length_res, (0, 'Min Edge Length'))
            cases[icase + 7] = (min_theta_res, (0, 'Min Interior Angle'))
            cases[icase + 8] = (max_theta_res, (0, 'Max Interior Angle'))
            cases[icase + 9] = (dideal_theta_res, (0, 'Delta Ideal Angle'))
            cases[icase + 10] = (skew_res, (0, 'Max Skew Angle'))
            cases[icase + 11] = (aspect_res, (0, 'Aspect Ratio'))

            form_checks.append(('NormalX', icase + 1, []))
            form_checks.append(('NormalY', icase + 2, []))
            form_checks.append(('NormalZ', icase + 3, []))
            form_checks.append(('Normal', icase + 4, []))
            form_checks.append(('Area', icase + 5, []))
            form_checks.append(('Min Edge Length', icase + 6, []))
            form_checks.append(('Min Interior Angle', icase + 7, []))
            form_checks.append(('Max Interior Angle', icase + 8, []))
            form_checks.append(('Delta Ideal Angle', icase + 9, []))
            form_checks.append(('Max Skew Angle', icase + 10, []))
            form_checks.append(('Aspect Ratio', icase + 11, []))
            icase += 12

            if np.any(np.isfinite(area_ratio)) and np.nanmax(area_ratio) > 1.:
                arearatio_res = GuiResult(
                    0, header='Area Ratio', title='Area Ratio',
                    location='centroid', scalar=area_ratio)
                cases[icase] = (arearatio_res, (0, 'Area Ratio'))
                form_checks.append(('Area Ratio', icase, []))
                icase += 1

            if np.any(np.isfinite(taper_ratio)) and np.nanmax(taper_ratio) > 1.:
                taperratio_res = GuiResult(
                    0, header='Taper Ratio', title='Taper Ratio',
                    location='centroid', scalar=taper_ratio)
                cases[icase] = (taperratio_res, (0, 'Taper Ratio'))
                form_checks.append(('Taper Ratio', icase, []))
                icase += 1

            if np.any(np.isfinite(max_warp_angle)) and np.nanmax(max_warp_angle) > 0.0:
                warp_res = GuiResult(
                    0, header='Max Warp Angle', title='MaxWarpAngle',
                    location='centroid', scalar=np.degrees(max_warp_angle))
                cases[icase + 4] = (warp_res, (0, 'Max Warp Angle'))
                form_checks.append(('Max Warp Angle', icase, []))
                icase += 1

            #if (np.abs(xoffset).max() > 0.0 or np.abs(yoffset).max() > 0.0 or
                #np.abs(zoffset).max() > 0.0):
            # offsets
            offset_res = GuiResult(
                0, header='Offset', title='Offset',
                location='centroid', scalar=offset, data_format='%g')
            offset_x_res = GuiResult(
                0, header='OffsetX', title='OffsetX',
                location='centroid', scalar=xoffset, data_format='%g')
            offset_y_res = GuiResult(
                0, header='OffsetY', title='OffsetY',
                location='centroid', scalar=yoffset, data_format='%g')
            offset_z_res = GuiResult(
                0, header='OffsetZ', title='OffsetZ',
                location='centroid', scalar=zoffset, data_format='%g')

            cases[icase] = (offset_res, (0, 'Offset'))
            cases[icase + 1] = (offset_x_res, (0, 'OffsetX'))
            cases[icase + 2] = (offset_y_res, (0, 'OffsetY'))
            cases[icase + 3] = (offset_z_res, (0, 'OffsetZ'))

            form_checks.append(('Offset', icase, []))
            form_checks.append(('OffsetX', icase + 1, []))
            form_checks.append(('OffsetY', icase + 2, []))
            form_checks.append(('OffsetZ', icase + 3, []))
            icase += 4

            if self.make_xyz or IS_TESTING:
                x_res = GuiResult(
                    0, header='X', title='X',
                    location='node', scalar=xyz_cid0[:, 0], data_format='%g')
                y_res = GuiResult(
                    0, header='Y', title='Y',
                    location='node', scalar=xyz_cid0[:, 1], data_format='%g')
                z_res = GuiResult(
                    0, header='Z', title='Z',
                    location='node', scalar=xyz_cid0[:, 2], data_format='%g')
                cases[icase] = (x_res, (0, 'X'))
                cases[icase + 1] = (y_res, (0, 'Y'))
                cases[icase + 2] = (z_res, (0, 'Z'))
                form_checks.append(('X', icase + 0, []))
                form_checks.append(('Y', icase + 1, []))
                form_checks.append(('Z', icase + 2, []))
                icase += 3

        elif is_solid:
            # only solid elements
            form_checks = []
            form0.append(('Element Checks', None, form_checks))

            min_edge_length_res = GuiResult(
                0, header='Min Edge Length', title='Min Edge Length',
                location='centroid', scalar=min_edge_length)
            min_theta_res = GuiResult(
                0, header='Min Interior Angle', title='Min Interior Angle',
                location='centroid', scalar=np.degrees(min_interior_angle))
            max_theta_res = GuiResult(
                0, header='Max Interior Angle', title='Max Interior Angle',
                location='centroid', scalar=np.degrees(max_interior_angle))
            #skew = 90. - np.degrees(max_skew_angle)
            #skew_res = GuiResult(0, header='Max Skew Angle', title='MaxSkewAngle',
                                    #location='centroid', scalar=skew)
            if is_element_dim:
                form_checks.append(('ElementDim', icase, []))
            form_checks.append(('Min Edge Length', icase + 1, []))
            form_checks.append(('Min Interior Angle', icase + 2, []))
            form_checks.append(('Max Interior Angle', icase + 3, []))
            #form_checks.append(('Max Skew Angle', icase + 4, []))
            cases[icase + 1] = (min_edge_length_res, (0, 'Min Edge Length'))
            cases[icase + 2] = (min_theta_res, (0, 'Min Interior Angle'))
            cases[icase + 3] = (max_theta_res, (0, 'Max Interior Angle'))
            #cases[icase + 4] = (skew_res, (0, 'Max Skew Angle'))
            icase += 4

        else:
            form0.append(('ElementDim', icase, []))
            icase += 1

        if material_coord is not None and np.abs(material_coord).max() > 0:
            material_coord_res = GuiResult(
                0, header='MaterialCoord', title='MaterialCoord',
                location='centroid',
                scalar=material_coord, data_format='%i')
            cases[icase] = (material_coord_res, (0, 'MaterialCoord'))
            form0.append(('MaterialCoord', icase, []))
            icase += 1
        return icase, normals

    def _build_properties(self, model, nelements, eids, pids,
                          cases, form0, icase):
        """
        creates:
          - PropertyID

        TODO: CONROD
        """
        prop_types_with_mid = [
            'PSOLID', 'PSHEAR',
            'PROD', 'PTUBE', 'PBAR', 'PBARL', 'PBEAM', 'PBEAML',
            'PBEND',
        ]
        prop_types_without_mid = ['PVISC', 'PELAS', 'PBUSH', 'PDAMP', 'PDAMPT']

        upids = None
        pid_res = GuiResult(0, header='PropertyID', title='PropertyID',
                            location='centroid', scalar=pids)
        cases[icase] = (pid_res, (0, 'PropertyID'))
        form0.append(('PropertyID', icase, []))
        icase += 1

        upids = np.unique(pids)
        mid_eids_skip = []

        pcomp_nplies = 0
        nplies = 1
        is_pshell = False
        is_pcomp = False
        if 'PSHELL' in model.card_count:
            nplies = 4
            is_pshell = True
        for pid in model.get_card_ids_by_card_types(['PCOMP', 'PCOMPG'], combine=True):
            prop = model.properties[pid]
            pcomp_nplies = max(pcomp_nplies, prop.nplies)
            is_pcomp = True
        nplies = max(nplies, pcomp_nplies + 1)

        mids = np.zeros((nelements, nplies), dtype='int32')
        thickness = np.full((nelements, nplies), np.nan, dtype='float32')
        #rho = np.full((nelements, nplies), np.nan, dtype='float32')
        nplies = np.zeros(nelements, dtype='int32')
        for pid in upids:
            if pid == 0:
                print('skipping pid=0')
                continue
            elif pid < 0:
                continue

            prop = model.properties[pid]
            #try:
            if prop.type in prop_types_with_mid:
                # simple types
                i = np.where(pids == pid)[0]
                mid = prop.mid_ref.mid
                mids[i, 0] = mid
            elif prop.type == 'PSHELL':
                # TODO: only considers mid1
                i = np.where(pids == pid)[0]
                mid1 = prop.Mid1()
                mid2 = prop.Mid2()
                mid3 = prop.Mid3()
                mid4 = prop.Mid4()
                mids[i, 0] = mid1 if mid1 is not None else 0
                mids[i, 1] = mid2 if mid2 is not None else 0
                mids[i, 2] = mid3 if mid3 is not None else 0
                mids[i, 3] = mid4 if mid4 is not None else 0
                thickness[i, 0] = prop.Thickness()
            elif prop.type in ['PCOMP', 'PCOMPG']:
                # TODO: only considers iply=0
                i = np.where(pids == pid)[0]
                npliesi = prop.nplies
                nplies[i] = npliesi
                for iply in range(npliesi):
                    mids[i, iply+1] = prop.Mid(iply)
                    thickness[i, iply+1] = prop.Thickness(iply)
                thickness[i, 0] = thickness[i[0], 1:].sum()
                #mids[i, 0] = mids[i, 1]

            #elif prop.type == 'PSHEAR':  # element has the thickness
                #i = np.where(pids == pid)[0]
                #mids[i, 0] = prop.Mid()
                #thickness[i, 0] = elem.Thickness()
            elif prop.type in prop_types_without_mid:
                i = np.where(pids == pid)[0]
                mid_eids_skip.append(i)
            else:
                print('material for pid=%s type=%s not considered' % (pid, prop.type))

        #print('mids =', mids)
        if len(mid_eids_skip):
            mid_eids_skip = np.hstack(mid_eids_skip)
            if mids.min() == 0:
                i = np.where(mids == 0)[0]
                diff_ids = np.setdiff1d(i, mid_eids_skip)
                #eids_missing_material_id = eids[i]
                not_skipped_eids_missing_material_id = eids[diff_ids]
                if len(not_skipped_eids_missing_material_id):
                    print('eids=%s dont have materials' %
                          not_skipped_eids_missing_material_id)
        return icase, upids, mids, thickness, nplies, (is_pshell, is_pcomp)

    def _build_materials(self, model, mids, thickness, nplies, is_pshell_pcomp,
                         cases, form0, icase):
        """
        creates:
          - Thickness
          - nPlies (composite only)
          - Material ID
          - E_11
          - E_22
          - E_33
          - Is Isotropic?
        """
        nlayers = mids.shape[1]

        if nplies.max() > 0:
            nplies_res = GuiResult(0, header='Number of Plies', title='nPlies',
                                   location='centroid', scalar=nplies, mask_value=0)
            cases[icase] = (nplies_res, (0, 'Number of Plies'))
            form0.append(('Number of Plies', icase, []))
            icase += 1

        for ilayer in range(nlayers):
            midsi = mids[:, ilayer]
            if midsi.max() == 0:
                print('cant find anything in ilayer=%s' % ilayer)
                continue
            thicknessi = thickness[:, ilayer]

            form_layer = []
            has_mat8, has_mat11, e11, e22, e33 = self._get_material_arrays(model, midsi)
            if np.any(np.isfinite(thicknessi)) and np.nanmax(thicknessi) > 0.0:
                t_res = GuiResult(0, header='Thickness', title='Thickness',
                                  location='centroid', scalar=thicknessi)
                cases[icase] = (t_res, (0, 'Thickness'))
                form_layer.append(('Thickness', icase, []))
                icase += 1

            mid_res = GuiResult(0, header='MaterialID', title='MaterialID',
                                location='centroid', scalar=midsi, mask_value=0)
            cases[icase] = (mid_res, (0, 'MaterialID'))
            form_layer.append(('MaterialID', icase, []))
            icase += 1

            if has_mat11: # also implicitly has_mat8
                is_orthotropic = not (np.array_equal(e11, e22) and np.array_equal(e11, e33))
            elif has_mat8:
                is_orthotropic = not np.array_equal(e11, e22)
            else:
                is_orthotropic = False

            # np.nanmax(e11) > 0. can fail if e11=[nan, nan]
            e112 = np.fmax.reduce(e11)
            is_e11 = True
            if np.isnan(e112):
                is_e11 = False
                #
            if is_orthotropic:
                e11_res = GuiResult(0, header='E_11', title='E_11',
                                    location='centroid', scalar=e11, data_format='%.3e')
                e22_res = GuiResult(0, header='E_22', title='E_22',
                                    location='centroid', scalar=e22, data_format='%.3e')
                cases[icase] = (e11_res, (0, 'E_11'))
                cases[icase + 1] = (e22_res, (0, 'E_22'))
                form_layer.append(('E_11', icase, []))
                form_layer.append(('E_22', icase + 1, []))
                icase += 2

                is_isotropic = np.zeros(len(e11), dtype='int8')
                if has_mat11:
                    is_isotropic[(e11 == e22) | (e11 == e33)] = 1
                    e33_res = GuiResult(0, header='E_33', title='E_33',
                                        location='centroid', scalar=e33, data_format='%.3e')
                    cases[icase] = (e33_res, (0, 'E_33'))
                    form_layer.append(('E_33', icase, []))
                    icase += 1
                else:
                    #is_isotropic_map = e11 == e22
                    is_isotropic[e11 == e22] = 1

                iso_res = GuiResult(0, header='IsIsotropic?', title='IsIsotropic?',
                                    location='centroid', scalar=is_isotropic, data_format='%i')
                cases[icase] = (iso_res, (0, 'Is Isotropic?'))
                form_layer.append(('Is Isotropic?', icase, []))
                icase += 1
            elif is_e11:
                # isotropic
                assert np.nanmax(e11) > 0, np.nanmax(e11)
                e11_res = GuiResult(0, header='E', title='E',
                                    location='centroid', scalar=e11, data_format='%.3e')
                cases[icase] = (e11_res, (0, 'E'))
                form_layer.append(('E', icase, []))
                icase += 1

            if nlayers == 1:
                form0 += form_layer
            else:
                word = self._get_nastran_gui_layer_word(ilayer, is_pshell_pcomp)
                form0.append((word, None, form_layer))
        return icase

    def _get_nastran_gui_layer_word(self, ilayer, is_pshell_pcomp):
        """gets the PSHELL/PCOMP layer word"""
        is_pshell, is_pcomp = is_pshell_pcomp
        word = ''
        if ilayer == 0:
            if is_pshell:
                word += 'PSHELL: mid%i; ' % (ilayer + 1)
            if is_pcomp:
                word += 'PCOMP: Total; '
            word = word.rstrip('; ') + ' & others'

        elif ilayer in [1, 2, 3]:
            if is_pshell:
                word += 'PSHELL: mid%i; ' % (ilayer + 1)
            if is_pcomp:
                word += 'PCOMP: ilayer=%i' % (ilayer)
            word = word.rstrip('; ')
        else:
            assert is_pcomp, ilayer
            word += 'PCOMP: ilayer=%i' % (ilayer)
        return word

    def _build_optimization(self, model, pids, upids, nelements, cases, form0, icase):
        """
        Creates the optimization visualization.  Supports:
          - DVPREL1/2 shell thickness:
             - DV Region
             - DVPREL Init - t
             - DVPREL Min - t
             - DVPREL Max - ts
        """
        if upids is None:
            return icase
        if len(model.properties) and len(model.dvprels):
            # len(model.dvprels) + len(model.dvcrels) + len(model.dvmrels) + len(model.desvars)
            #dvmrel_init = np.zeros(nelements, dtype='int32')
            #dvgrel_init = np.zeros(nelements, dtype='int32')
            out = model._get_dvprel_ndarrays(nelements, pids)
            dvprel_t_init, dvprel_t_min, dvprel_t_max, design_region = out

            region_res = GuiResult(
                0, header='DV Region', title='DV Region',
                location='centroid', scalar=design_region)
            t_init_res = GuiResult(
                0, header='DVPREL Init - t', title='DVPREL Init - t',
                location='centroid', scalar=dvprel_t_init)
            t_min_res = GuiResult(
                0, header='DVPREL Min - t', title='DVPREL Min - t',
                location='centroid', scalar=dvprel_t_min)
            t_max_res = GuiResult(
                0, header='DVPREL Max - t', title='DVPREL Max - t',
                location='centroid', scalar=dvprel_t_max)
            cases[icase] = (region_res, (0, 'DV Region'))
            cases[icase + 1] = (t_init_res, (0, 'DVPREL Init - t'))
            cases[icase + 2] = (t_min_res, (0, 'DVPREL Min - t'))
            cases[icase + 3] = (t_max_res, (0, 'DVPREL Max - t'))
            opt = []
            opt.append(('DV Region', icase, []))
            opt.append(('DVPREL Init - t', icase + 1, []))
            opt.append(('DVPREL Min - t', icase + 2, []))
            opt.append(('DVPREL Max - t', icase + 3, []))
            form0.append(('Optimization', '', opt))
            icase += 4
        return icase

    def _plot_pressures(self, model, cases, form0, icase, subcase_id):
        """
        pressure act normal to a shell (as opposed to anti-normal to a solid face)
        """
        # quit out if we're going to make pressure plots anyways
        #if self.plot_applied_loads:
            #return icase

        # quit out if we don't have pressures
        if 'PLOAD4' not in model.card_count:
            return icase

        subcase = model.subcases[subcase_id]

        try:
            load_case_id = subcase.get_parameter('LOAD')[0]
        except KeyError:
            return icase

        if load_case_id not in model.loads:
            self.log.warning('LOAD=%s not found' % load_case_id)
            return icase

        is_pressure, pressures = model.get_pressure_array(
            load_case_id, eids=self.element_ids, normals=self.normals, stop_on_failure=False)
        if not is_pressure:
            return icase

        # if there is no applied pressure, don't make a plot
        if np.abs(pressures).max():
            case_name = 'Pressure'
            # print('iload=%s' % iload)
            # print(case_name)
            pressure_res = GuiResult(
                subcase_id, header='Pressure', title='Pressure',
                location='centroid', scalar=pressures)
            cases[icase] = (pressure_res, (0, 'Pressure'))
            form0.append((case_name, icase, []))
            icase += 1
        return icase

    def _plot_applied_loads(self, model, cases, form0, icase, subcase_id,
                            xref_loads=True):
        """
        Applied loads include:
        ----------------------
         - Centroidal Pressure
         - Fx, Fy, Fz
         - SPCDx, SPCDy, SPCDz, SPCDxyz
         - Temperature(MATERIAL)
         - Temperature(INITIAL)
         - Temperature(LOAD)
         - Temperature(BOTH)
        """
        #if not self.plot_applied_loads:
            #model.log.debug('self.plot_applied_loads=False')
            #return icase

        if not xref_loads:
            model.log.debug('returning from plot_applied_loads_early')
            return icase

        try:
            #form = []
            out = model.get_load_arrays(
                subcase_id,
                eid_map=self.eid_map, node_ids=self.node_ids,
                normals=self.normals, nid_map=self.nid_map,)
            is_loads, is_temperatures, temperature_data, load_data = out

            if is_loads:
                centroidal_pressures, forces, spcd = load_data
                if np.abs(centroidal_pressures).max():
                    pressure_res = GuiResult(subcase_id, header='Pressure', title='Pressure',
                                             location='centroid', scalar=centroidal_pressures)
                    cases[icase] = (pressure_res, (0, 'Pressure'))
                    form0.append(('Pressure', icase, []))
                    icase += 1

                if np.abs(forces.max() - forces.min()) > 0.0:
                    fxyz = forces[:, :3]
                    mxyz = forces[:, 3:]
                    fscalar = np.linalg.norm(fxyz, axis=1)
                    mscalar = np.linalg.norm(mxyz, axis=1)
                    if fscalar.max() > 0:
                        titles = ['Force XYZ']
                        headers = titles
                        assert fxyz.shape[1] == 3, fxyz.shape
                        assert fxyz.shape[0] == len(fscalar)
                        scales = [1.0]

                        force_xyz_res = ForceTableResults(
                            subcase_id, titles, headers, fxyz, fscalar,
                            scales, data_formats=None,
                            nlabels=None, labelsize=None, ncolors=None, colormap='jet',
                            set_max_min=False, uname='NastranGeometry')
                        force_xyz_res.save_defaults()

                        cases[icase] = (force_xyz_res, (0, 'Force XYZ'))
                        form0.append(('Force XYZ', icase, []))
                        icase += 1

                    if mscalar.max() > 0:
                        titles = ['Moment XYZ']
                        headers = titles
                        assert mxyz.shape[1] == 3, mxyz.shape
                        assert mxyz.shape[0] == len(mscalar)
                        scales = [1.0]

                        moment_xyz_res = ForceTableResults(
                            subcase_id, titles, headers, mxyz, mscalar,
                            scales, data_formats=None,
                            nlabels=None, labelsize=None, ncolors=None, colormap='jet',
                            set_max_min=False, uname='NastranGeometry')
                        moment_xyz_res.save_defaults()

                        cases[icase] = (moment_xyz_res, (0, 'Moment XYZ'))
                        form0.append(('Moment XYZ', icase, []))
                        icase += 1

                if np.abs(spcd.max() - spcd.min()) > 0.0:
                    t123 = spcd[:, :3]
                    tnorm = norm(t123, axis=1)
                    assert len(tnorm) == len(spcd[:, 2]), len(spcd[:, 2])
                    assert len(tnorm) == len(self.nid_map)

                    spcd_x_res = GuiResult(subcase_id, header='SPCDx', title='SPCDx',
                                           location='node', scalar=forces[:, 0])
                    spcd_y_res = GuiResult(subcase_id, header='SPCDy', title='SPCDy',
                                           location='node', scalar=forces[:, 1])
                    spcd_z_res = GuiResult(subcase_id, header='SPCDz', title='SPCDz',
                                           location='node', scalar=forces[:, 2])
                    spcd_xyz_res = GuiResult(subcase_id, header='SPCD XYZ', title='SPCD XYZ',
                                             location='node', scalar=tnorm)

                    cases[icase] = (spcd_x_res, (0, 'SPCDx'))
                    form0.append(('SPCDx', icase, []))
                    icase += 1

                    cases[icase] = (spcd_y_res, (0, 'SPCDy'))
                    form0.append(('SPCDy', icase, []))
                    icase += 1

                    cases[icase] = (spcd_z_res, (0, 'SPCDz'))
                    form0.append(('SPCDz', icase, []))
                    icase += 1

                    cases[icase] = (spcd_xyz_res, (0, 'SPCD XYZ'))
                    form0.append(('SPCD XYZ', icase, []))
                    icase += 1

            if is_temperatures:
                temperature_key, temperatures = temperature_data
                assert len(temperatures) == len(self.nid_map)
                temperature_res = GuiResult(
                    subcase_id, header=temperature_key, title=temperature_key,
                    location='node', scalar=temperatures)
                cases[icase] = (temperature_res, (0, temperature_key))
                form0.append((temperature_key, icase, []))
                icase += 1
        except KeyError:
            stringio = StringIO()
            traceback.print_exc(file=stringio)
            sout = stringio.getvalue()
            self.log_error(sout)
            print(sout)
        return icase

    def load_nastran_results(self, op2_filename):
        """
        Loads the Nastran results into the GUI
        """
        self.scalarBar.VisibilityOn()
        self.scalarBar.Modified()

        if isinstance(op2_filename, string_types):
            print("trying to read...%s" % op2_filename)
            ext = os.path.splitext(op2_filename)[1].lower()

            if ext == '.op2':
                model = OP2(log=self.log, debug=True)

                if 0:
                    model._results.saved = set([])
                    all_results = model.get_all_results()
                    desired_results = [
                        # nodal
                        # ---------
                        'displacements', 'velocities', 'accelerations', 'temperatures',
                        'constraint_forces', 'spc_forces', 'mpc_forces', 'eigenvectors',

                        #'gridPointForces',
                        #'stress',

                        # untested
                        'load_vectors',
                        'applied_loads',
                        'force_vectors',

                        # ---------
                        # centroidal
                        'stress',
                        'chexa_stress', 'cpenta_stress', 'ctetra_stress',

                        'ctria3_stress', 'ctria3_stress',
                        'cquad8_stress''cquad4_stress',

                        'ctria3_composite_stress', 'ctria3_composite_stress',
                        'cquad8_composite_stress''cquad4_composite_stress',

                        'cbar_stress', 'cbeam_stress',
                        'crod_stress', 'conrod_stress', 'ctube_stress',
                        'celas1_stress', 'celas2_stress', 'celas3_stress', 'celas4_stress',
                        #=================================================
                        'strain',
                        'chexa_strain', 'cpenta_strain', 'ctetra_strein',

                        'ctria3_strain', 'ctria3_strain',
                        'cquad8_strain', 'cquad4_strain',

                        'ctria3_composite_strain', 'ctria3_composite_strain',
                        'cquad8_composite_strain', 'cquad4_composite_strain',

                        'cbar_strain', 'cbeam_strain',
                        'crod_strain', 'conrod_strain', 'ctube_strain',
                        'celas1_strain', 'celas2_strain', 'celas3_strain', 'celas4_strain',
                    ]
                    for result in desired_results:
                        if result in all_results:
                            model._results.saved.add(result)
                model.read_op2(op2_filename, combine=False)

                if not IS_TESTING or self.is_testing_flag:
                    self.log.info(model.get_op2_stats())
                # print(model.get_op2_stats())

            elif ext == '.nod':
                self._load_patran_nod(op2_filename)
                self.cycle_results_explicit()  # start at nCase=0
                return
            #elif ext == '.pch':
                #raise NotImplementedError('*.pch is not implemented; filename=%r' % op2_filename)
            #elif ext == '.f06':
                #model = F06(log=self.log, debug=True)
                #model.set_vectorization(True)
                #model.read_f06(op2_filename)
            else:
                #print("error...")
                msg = 'extension=%r is not supported; filename=%r' % (ext, op2_filename)
                raise NotImplementedError(msg)
        else:
            model = op2_filename
            op2_filename = op2_filename.filename

        if self.save_data:
            self.model_results = model

        #print(model.print_results())
        #self.isubcase_name_map[self.isubcase] = [Subtitle, Label]

        # tansform displacements into global coordinates
        try:
            i_transform = self.i_transform
            #transforms = self.transforms
        except AttributeError:
            self.log.error('Skipping displacment transformation')
        else:
            model.transform_displacements_to_global(
                i_transform, self.model.coords, xyz_cid0=self.xyz_cid0)

        #if 0:
            #cases = OrderedDict()
            #self.isubcase_name_map = {}
            #form = []
            #icase = 0
        #else:
        cases = self.result_cases
        form = self.get_form()
        icase = len(cases)
        # form = self.res_widget.get_form()

        #subcase_ids = model.isubcase_name_map.keys()
        #self.isubcase_name_map = model.isubcase_name_map
        # self.isubcase_name_map = model.subcase_key
        #print(self.isubcase_name_map)
        for isubcase, values in iteritems(model.isubcase_name_map):
            if not isinstance(isubcase, integer_types):
                print('isubcase type =', type(isubcase))
                continue
            if isinstance(values, str):
                # eigenvalue???
                label = values
                self.log.debug('label_str = %r' % label)
            elif isinstance(values, list):
                self.log.debug(values)
                subtitle, superelement_adaptivity, analysis_code, label = values
                del analysis_code
            else:
                self.log.debug(values)
                self.log.debug(type(values))
                raise RuntimeError(values)

            if superelement_adaptivity:
                subcase_name = '%s: %s' % (subtitle, superelement_adaptivity)
            else:
                subcase_name = subtitle
            self.isubcase_name_map[isubcase] = [subcase_name, label]
            del subtitle, label
        # self.isubcase_name_map = {subcase_id : label for
                                # in iteritems(model.isubcase_name_map)}

        form = self._fill_op2_output(op2_filename, cases, model, form, icase)
        self._finish_results_io2(form, cases)

        #name = 'spike'
        #eids = np.arange(10, 40)
        #self.create_group_with_name(name, eids)
        #self.post_group_by_name(name)


    def _fill_op2_output(self, op2_filename, cases, model, form, icase):
        """
        SOL 101 (Static)
        ----------------
        Subcase 1
         - DisplacementXYZ
         - SPCForceX
         - ...
         - Stress
           - oxx
         - Strain

        SOL 103 (modal)
        ---------------
        Subcase 1
         - mode 1; eigr=123.4
          - EigenvectorXYZ
          - Stress
        - mode 2: eigr=156.3
          - EigenvectorXYZ
          - Stress

        SOL 109 (Freq)
        --------------
        Subcase 1
         - freq=123.4
          - DisplacementXYZ
          - Stress

        SOL 105 (Buckling)
        ------------------
        Subcase 1
         - Preload
          - DisplacementXYZ
         - mode 1; eigr=123.4
          - EigenvectorXYZ
          - Stress
        """
        keys = self._get_nastran_key_order(model)
        assert keys is not None, keys
        #print('keys_order =', keys)

        disp_dict = defaultdict(list)
        stress_dict = defaultdict(list)
        strain_dict = defaultdict(list)
        force_dict = defaultdict(list)
        strain_energy_dict = defaultdict(list)

        header_dict = {}
        keys_map = {}
        key_itime = []

        print(keys)
        for key in keys:
            #print('key = %r' % str(key))
            header_dict[(key, 0)] = '; Static'

            formi = []
            form_time = []
            is_data, is_static, is_real, times = self._get_times(model, key)

            ncases_old = icase
            icase = self._fill_op2_oug_oqg(cases, model, key, icase,
                                           disp_dict, header_dict, keys_map)
            ncases = icase - ncases_old
            #print('ncases=%s icase=%s' % (ncases, icase))
            #assert ncases > 0, ncases

            if ncases:
                # can potentially make a double listing, but we need it
                # eigenvector only cases
                for itime, dt in enumerate(times):
                    new_key = (key, itime)
                    key_itime.append(new_key)

            for itime, dt in enumerate(times):
                ncases_old = icase
                # stress
                icase = self._fill_op2_stress(
                    cases, model, key, icase, itime,
                    stress_dict, header_dict, keys_map, is_static)

                # strain
                icase = self._fill_op2_strain(
                    cases, model, key, icase, itime,
                    strain_dict, header_dict, keys_map, is_static)

                # force
                icase = self._fill_op2_force(
                    cases, model, key, icase, itime,
                    force_dict, header_dict, keys_map, is_static)

                # strain energy
                icase = self._fill_op2_time_centroidal_strain_energy(
                    cases, model, key, icase, itime,
                    strain_energy_dict, header_dict, keys_map, is_static)
                ncases = icase - ncases_old
                new_key = (key, itime)
                if ncases and new_key not in key_itime:
                    key_itime.append(new_key)
            #icase = self._fill_op2_oug_oqg(cases, model, key, icase,
                                           #disp_dict, header_dict)
            #print('******form_time =', form_time)
            #print(header)

        form_out = []
        is_results = False

        form_resultsi = []
        form_resultsi_subcase = []
        basename = os.path.basename(op2_filename).rstrip()
        form_results = (basename + '-Results', None, form_resultsi)

        if len(key_itime) == 0:
            print('header_dict =', header_dict)
            print('key_itime =', key_itime)
            return form
        key_itime0 = key_itime[0]
        key0 = key_itime0[0]
        # isubcase, analysis_code, sort_method, count, subtitle
        subcase_id_old = key0[0]
        count_old = key0[3]
        subtitle_old = key0[4]
        #print('key0 =', key0)
        subtitle_old, label_old, superelement_adaptivity_index_old = keys_map[key0]
        del label_old
        del superelement_adaptivity_index_old

        # now that we have the data built, we put it in the form
        # in sorted order
        for key, itime in key_itime:
            #print('key =', key)
            subcase_id = key[0]
            count = key[3]
            #subtitle = key[4]
            try:
                subtitle, label, superelement_adaptivity_index = keys_map[key]
            except:
                subcase_id = subcase_id_old
                subtitle = subtitle_old + '?'
                superelement_adaptivity_index = '?'
                raise

            if subcase_id != subcase_id_old or subtitle != subtitle_old:
                count_str = '' if count == 0 else ' ; opt_count=%s' % count_old
                subcase_str = 'Subcase %s; %s%s%s' % (
                    subcase_id_old, subtitle_old, superelement_adaptivity_index, count_str)
                res = (
                    subcase_str.rstrip('; '),
                    None,
                    form_resultsi_subcase
                )
                form_resultsi.append(res)
                form_resultsi_subcase = []
                subcase_id_old = subcase_id
                subtitle_old = subtitle
                count_old = count


            try:
                header = header_dict[(key, itime)]
            except KeyError:
                msg = 'keys =\n'
                for keyi in header_dict:
                    msg += '  %s\n' % str(keyi)
                print(msg.rstrip())
                print('expected = (%s, %r)\n' % (str(key), itime))
                continue
                #raise KeyError(msg)
            try:
                header = header.strip()
            except:
                print('header = %r' % header)
                raise


            form_outi = []
            form_out = (header, None, form_outi)
            disp_formi = disp_dict[(key, itime)]
            stress_formi = stress_dict[(key, itime)]
            strain_formi = strain_dict[(key, itime)]
            force_formi = force_dict[(key, itime)]
            strain_energy_formi = strain_energy_dict[(key, itime)]
            if disp_formi:
                form_outi += disp_formi
                #form_outi.append(('Disp', None, disp_formi))
            if stress_formi:
                form_outi.append(('Stress', None, stress_formi))
                is_results = True
            if strain_formi:
                form_out[2].append(('Strain', None, strain_formi))
                is_results = True
            if force_formi:
                form_out[2].append(('Force', None, force_formi))
                is_results = True
            if strain_energy_formi:
                form_out[2].append(('Strain Energy', None, strain_energy_formi))
                is_results = True

            if form_outi:
                is_results = True
                form_resultsi_subcase.append(form_out)
                #break

        if subcase_id:
            count_str = '' if count == 0 else ' ; opt_count=%s' % count_old
            subcase_str = 'Subcase %s; %s%s' % (subcase_id, subtitle, count_str)
            res = (
                subcase_str.strip('; '),
                None,
                form_resultsi_subcase
            )
            form_resultsi.append(res)
            assert len(form_out) > 0, form_out
            form_resultsi_subcase = []

        if is_results:
            form.append(form_results)
            assert len(form_out) > 0, form_out
            #print('formi =', formi)
            #print('form_out =', form_out)
        #print('form_resultsi =', form_resultsi)
        #print('form_results =', form_results)
            #print(form)
        #if len(formi):
            #form.append(form0)
        #print(form)
        #aa
        #print('form', form)
        #print('form_results =', form_results)
        return form

    def clear_nastran(self):
        """cleans up variables specific to Nastran"""
        self.eid_map = {}
        self.nid_map = {}
        self.eid_to_nid_map = {}
        self.element_ids = None
        self.node_ids = None<|MERGE_RESOLUTION|>--- conflicted
+++ resolved
@@ -1655,15 +1655,10 @@
             if has_control_surface:
                 cs_name = 'caero_control_surfaces'
                 self.set_caero_control_surface_grid(
-<<<<<<< HEAD
-                    cs_name, cs_box_ids[cs_name], box_id_to_caero_element_map, caero_points
-                )
-=======
                     cs_name, cs_box_ids[cs_name],
                     box_id_to_caero_element_map, caero_points,
                     zfighting_offset=zfighting_offset, j=0)
                 zfighting_offset += zfighting_offset0
->>>>>>> 4d023cda
 
                 # sort the control surfaces
                 labels_to_aesurfs = {aesurf.label: aesurf for aesurf in itervalues(model.aesurf)}
@@ -1898,12 +1893,7 @@
             if 'caero_control_surfaces' not in self.alt_grids:
                 self.create_alternate_vtk_grid(
                     'caero_control_surfaces', color=PINK, line_width=5, opacity=1.0,
-<<<<<<< HEAD
-                    representation='surface', is_visible=False,
-                )
-=======
                     representation='surface', is_visible=False)
->>>>>>> 4d023cda
 
             # sort the control surfaces
             labels_to_aesurfs = {aesurf.label: aesurf for aesurf in itervalues(model.aesurf)}
